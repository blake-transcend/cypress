describe "$Cypress.Cy Actions Commands", ->
  enterCommandTestingMode()

  context "#select", ->
    it "does not change the subject", ->
      select = @cy.$$("select[name=maps]")

      @cy.get("select[name=maps]").select("train").then ($select) ->
        expect($select).to.match select

    it "selects by value", ->
      @cy.get("select[name=maps]").select("de_train").then ($select) ->
        expect($select).to.have.value("de_train")

    it "selects by text", ->
      @cy.get("select[name=maps]").select("train").then ($select) ->
        expect($select).to.have.value("de_train")

    it "prioritizes value over text", ->
      @cy.get("select[name=foods]").select("Ramen").then ($select) ->
        expect($select).to.have.value("Ramen")

    it "can select an array of values", ->
      @cy.get("select[name=movies]").select(["apoc", "br"]).then ($select) ->
        expect($select.val()).to.deep.eq ["apoc", "br"]

    it "can select an array of texts", ->
      @cy.get("select[name=movies]").select(["The Human Condition", "There Will Be Blood"]).then ($select) ->
        expect($select.val()).to.deep.eq ["thc", "twbb"]

    it "clears previous values when providing an array", ->
      ## make sure we have a previous value
      select = @cy.$$("select[name=movies]").val(["2001"])
      expect(select.val()).to.deep.eq ["2001"]

      @cy.get("select[name=movies]").select(["apoc", "br"]).then ($select) ->
        expect($select.val()).to.deep.eq ["apoc", "br"]

    it "lists the input as the focused element", ->
      select = @cy.$$("select:first")

      @cy.get("select:first").select("de_train").focused().then ($focused) ->
        expect($focused.get(0)).to.eq select.get(0)

    it "causes previous input to receive blur", (done) ->
      @cy.$$("input:text:first").blur -> done()

      @cy
        .get("input:text:first").type("foo")
        .get("select:first").select("de_train")

    it "can forcibly click even when being covered by another element", (done) ->
      select  = $("<select><option>foo</option></select>").attr("id", "select-covered-in-span").prependTo(@cy.$$("body"))
      span = $("<span>span on select</span>").css(position: "absolute", left: select.offset().left, top: select.offset().top, padding: 5, display: "inline-block", backgroundColor: "yellow").prependTo(@cy.$$("body"))

      select.on "click", -> done()

      @cy.get("#select-covered-in-span").select("foo", {force: true})

    it "passes timeout and interval down to click", (done) ->
      select  = $("<select />").attr("id", "select-covered-in-span").prependTo(@cy.$$("body"))
      span = $("<span>span on select</span>").css(position: "absolute", left: select.offset().left, top: select.offset().top, padding: 5, display: "inline-block", backgroundColor: "yellow").prependTo(@cy.$$("body"))

      @cy.on "retry", (options) ->
        expect(options.timeout).to.eq 1000
        expect(options.interval).to.eq 60
        done()

      @cy.get("#select-covered-in-span").select("foobar", {timeout: 1000, interval: 60})

    it "can forcibly click even when element is invisible", (done) ->
      select = @cy.$$("select:first").hide()

      select.click -> done()

      @cy.get("select:first").select("de_dust2", {force: true})

    it "retries until <option> can be selected", ->
      option = @cy.$$("<option>foo</option>")

      @cy.on "retry", _.once =>
        @cy.$$("select:first").append option

      @cy.get("select:first").select("foo")

    it "retries until <select> is no longer disabled", ->
      select = @cy.$$("select[name=disabled]")

      @cy.on "retry", _.once =>
        select.prop("disabled", false)

      @cy.get("select[name=disabled]").select("foo")

    it "retries until <options> are no longer disabled", ->
      select = @cy.$$("select[name=opt-disabled]")

      @cy.on "retry", _.once =>
        select.find("option").prop("disabled", false)

      @cy.get("select[name=opt-disabled]").select("bar")

    describe "assertion verification", ->
      beforeEach ->
        @allowErrors()
        @currentTest.timeout(300)

        @chai = $Cypress.Chai.create(@Cypress, {})
        @Cypress.on "log", (attrs, log) =>
          if log.get("name") is "assert"
            @log = log

      afterEach ->
        @chai.restore()

      it "eventually passes the assertion", ->
        @cy.$$("select:first").change ->
          _.delay =>
            $(@).addClass("selected")
          , 100

        @cy.get("select:first").select("de_nuke").should("have.class", "selected").then ->
          @chai.restore()

          expect(@log.get("name")).to.eq("assert")
          expect(@log.get("state")).to.eq("passed")
          expect(@log.get("end")).to.be.true

      it "eventually fails the assertion", (done) ->
        @cy.on "fail", (err) =>
          @chai.restore()

          expect(err.message).to.include(@log.get("error").message)
          expect(err.message).not.to.include("undefined")
          expect(@log.get("name")).to.eq("assert")
          expect(@log.get("state")).to.eq("failed")
          expect(@log.get("error")).to.be.an.instanceof(Error)

          done()

        @cy.get("select:first").select("de_nuke").should("have.class", "selected")

      it "does not log an additional log on failure", (done) ->
        logs = []

        @Cypress.on "log", (attrs, log) ->
          logs.push(log)

        @cy.on "fail", ->
          expect(logs.length).to.eq(3)
          done()

        @cy.get("select:first").select("de_nuke").should("have.class", "selected")

    describe "events", ->
      it "emits click event", (done) ->
        @cy.$$("select[name=maps]").click -> done()
        @cy.get("select[name=maps]").select("train")

      it "emits change event", (done) ->
        @cy.$$("select[name=maps]").change -> done()
        @cy.get("select[name=maps]").select("train")

      it "emits focus event", (done) ->
        @cy.$$("select[name=maps]").one "focus", -> done()
        @cy.get("select[name=maps]").select("train")

      it "emits input event", (done) ->
        @cy.$$("select[name=maps]").one "input", -> done()
        @cy.get("select[name=maps]").select("train")

      it "emits all events in the correct order", ->
        fired = []
        events = ["mousedown", "focus", "mouseup", "click", "input", "change"]

        _.each events, (event) =>
          @cy.$$("select[name=maps]").one event, ->
            fired.push(event)

        @cy.get("select[name=maps]").select("train").then ->
          expect(fired).to.deep.eq events

    describe "errors", ->
      beforeEach ->
        @currentTest.timeout(100)
        @allowErrors()

      it "throws when not a dom subject", (done) ->
        @cy.noop({}).select("foo")

        @cy.on "fail", -> done()

      it "throws when subject is not in the document", (done) ->
        selected = 0

        select = @cy.$$("select:first").change (e) ->
          selected += 1
          select.remove()

        @cy.on "fail", (err) ->
          expect(selected).to.eq 1
          expect(err.message).to.include "cy.select() failed because this element"
          done()

        @cy.get("select:first").select("de_dust2").select("de_aztec")

      it "throws when more than 1 element in the collection", (done) ->
        @cy
          .get("select").then ($selects) ->
            @num = $selects.length
            return $selects
          .select("foo")

        @cy.on "fail", (err) =>
          expect(err.message).to.include "cy.select() can only be called on a single <select>. Your subject contained #{@num} elements."
          done()

      it "throws on anything other than a select", (done) ->
        @cy.get("input:first").select("foo")

        @cy.on "fail", (err) ->
          expect(err.message).to.include "cy.select() can only be called on a <select>. Your subject is a: <input id=\"input\">"
          done()

      it "throws when finding duplicate values", (done) ->
        @cy.get("select[name=names]").select("bm")

        @cy.on "fail", (err) ->
          expect(err.message).to.include "cy.select() matched more than one option by value or text: bm"
          done()

      it "throws when passing an array to a non multiple select", (done) ->
        @cy.get("select[name=names]").select(["bm", "ss"])

        @cy.on "fail", (err) ->
          expect(err.message).to.include "cy.select() was called with an array of arguments but does not have a 'multiple' attribute set."
          done()

      it "throws when the subject isnt visible", (done) ->
        select = @cy.$$("select:first").show().hide()

        node = $Cypress.Utils.stringifyElement(select)

        @cy.on "fail", (err) ->
          expect(err.message).to.include "cy.select() failed because this element is not visible"
          done()

        @cy.get("select:first").select("de_dust2")

      it "throws when value or text does not exist", (done) ->
        @cy.on "fail", (err) ->
          expect(err.message).to.include("cy.select() failed because it could not find a single <option> with value or text matching: 'foo'")
          done()

        @cy.get("select[name=foods]").select("foo")

      it "throws when the <select> itself is disabled", (done) ->
        @cy.on "fail", (err) ->
          expect(err.message).to.include("cy.select() failed because this element is currently disabled:")
          done()

        @cy.get("select[name=disabled]").select("foo")

      it "throws when options are disabled", (done) ->
        @cy.on "fail", (err) ->
          expect(err.message).to.include("cy.select() failed because this <option> you are trying to select is currently disabled:")
          done()

        @cy.get("select[name=opt-disabled]").select("bar")

      it "only logs once on failure", (done) ->
        logs = []

        @Cypress.on "log", (attrs, @log) ->
          logs.push log

        @cy.on "fail", (err) ->
          ## 2 logs, 1 for cy.get, 1 for cy.select
          expect(logs.length).to.eq(2)
          done()

        @cy.get("select:first").select("does_not_exist")

    describe ".log", ->
      beforeEach ->
        @Cypress.on "log", (attrs, @log) =>

      it "logs out select", ->
        @cy.get("select:first").select("de_dust2").then ->
          expect(@log.get("name")).to.eq "select"

      it "passes in $el", ->
        @cy.get("select:first").select("de_dust2").then ($select) ->
          expect(@log.get("$el")).to.eq $select

      it "snapshots before clicking", (done) ->
        @cy.$$("select:first").change =>
          expect(@log.get("snapshots").length).to.eq(1)
          expect(@log.get("snapshots")[0].name).to.eq("before")
          expect(@log.get("snapshots")[0].state).to.be.an("object")
          done()

        @cy.get("select:first").select("de_dust2").then ($select) ->

      it "snapshots after clicking", ->
        @cy.get("select:first").select("de_dust2").then ($select) ->
          expect(@log.get("snapshots").length).to.eq(2)
          expect(@log.get("snapshots")[1].name).to.eq("after")
          expect(@log.get("snapshots")[1].state).to.be.an("object")

      it "is not immediately ended", (done) ->
        @cy.$$("select:first").click =>
          expect(@log.get("state")).to.eq("pending")
          done()

        @cy.get("select:first").select("de_dust2")

      it "ends", ->
        @cy.get("select:first").select("de_dust2").then ->
          expect(@log.get("state")).to.eq("passed")

      it "#consoleProps", ->
        @cy.get("select:first").select("de_dust2").then ($select) ->
          coords = @cy.getCoordinates($select)
          console = @log.attributes.consoleProps()
          expect(console.Command).to.eq("select")
          expect(console.Selected).to.deep.eq ["de_dust2"]
          expect(console["Applied To"]).to.eq $select.get(0)
          expect(console.Coords.x).to.be.closeTo coords.x, 10
          expect(console.Coords.y).to.be.closeTo coords.y, 10

      it "logs only one select event", ->
        logs = []
        types = []

        @Cypress.on "log", (attrs, log) ->
          logs.push(log)
          types.push(log) if log.get("name") is "select"

        @cy.get("select:first").select("de_dust2").then ->
          expect(logs).to.have.length(2)
          expect(types).to.have.length(1)

      it "logs deltaOptions", ->
        @cy.get("select:first").select("de_dust2", {force: true, timeout: 1000}).then ->
          expect(@log.get("message")).to.eq "{force: true, timeout: 1000}"
          expect(@log.attributes.consoleProps().Options).to.deep.eq {force: true, timeout: 1000}

  context "#type", ->
    it "does not change the subject", ->
      input = @cy.$$("input:first")

      @cy.get("input:first").type("foo").then ($input) ->
        expect($input).to.match input

    it "changes the value", ->
      input = @cy.$$("input:text:first")

      input.val("")

      ## make sure we are starting from a
      ## clean state
      expect(input).to.have.value("")

      @cy.get("input:text:first").type("foo").then ($input) ->
        expect($input).to.have.value("foo")

    it "appends to a current value", ->
      input = @cy.$$("input:text:first")

      input.val("foo")

      ## make sure we are starting from a
      ## clean state
      expect(input).to.have.value("foo")

      @cy.get("input:text:first").type(" bar").then ($input) ->
        expect($input).to.have.value("foo bar")

    it "can type numbers", ->
      @cy.get(":text:first").type(123).then ($text) ->
        expect($text).to.have.value("123")

    it "triggers focus event on the input", (done) ->
      @cy.$$("input:text:first").focus -> done()

      @cy.get("input:text:first").type("bar")

    it "lists the input as the focused element", ->
      input = @cy.$$("input:text:first")

      @cy.get("input:text:first").type("bar").focused().then ($focused) ->
        expect($focused.get(0)).to.eq input.get(0)

    it "causes previous input to receive blur", (done) ->
      @cy.$$("input:text:first").blur -> done()

      @cy
        .get("input:text:first").type("foo")
        .get("input:text:last").type("bar")

    it "can type into contenteditable", ->
      oldText = @cy.$$("#contenteditable").text()

      @cy.get("#contenteditable").type("foo").then ($div) ->
        text = _.clean $div.text()
        expect(text).to.eq _.clean(oldText + "foo")

    it "delays 50ms before resolving", (done) ->
      waited = false

      @cy.$$(":text:first").on "change", (e) =>
        _.delay ->
          waited = true
        , 50

        @cy.on "invoke:end", ->
          expect(waited).to.be.true
          done()

      @cy.get(":text:first").type("foo{enter}")

    it "increases the timeout delta", (done) ->
      prevTimeout = @test.timeout()

      @cy.on "invoke:end", (cmd) =>
        if cmd.get("name") is "type"
          ## 40 is from 4 keys
          ## 100 is from .click + .focus delays.
          expect(@test.timeout()).to.eq 40 + 100 + 50 + prevTimeout
          done()

      @cy.get(":text:first").type("foo{enter}")

    it "waits until element stops animating", (done) ->
      retries = []
      input   = $("<input class='slidein' />")
      input.css("animation-duration", ".3s")

      @cy.on "retry", (obj) ->
        ## this verifies the input has not been typed into
        expect(input).to.have.value("")
        retries.push(obj)

      input.on "animationstart", =>
        @cy.get(".slidein").type("foo").then ->
          expect(retries.length).to.be.gt(10)
          done()

      @cy.$$("#animation-container").append(input)

    it "does not throw when waiting for animations is disabled", ->
      @sandbox.stub(@Cypress, "config").withArgs("waitForAnimations").returns(false)

      @cy._timeout(100)

      input = $("<input class='slidein' />")
      input.css("animation-duration", ".5s")

      @cy.$$("#animation-container").append(input)

      @cy.get(".slidein").type("foo")

    it "waits until element is no longer disabled", ->
      txt = cy.$$(":text:first").prop("disabled", true)

      retried = false
      clicks = 0

      txt.on "click", ->
        clicks += 1

      @cy.on "retry", _.after 3, ->
        txt.prop("disabled", false)
        retried = true

      @cy.get(":text:first").type("foo").then ->
        expect(clicks).to.eq(1)
        expect(retried).to.be.true

    it "accepts body as subject", ->
      expect(-> @cy.get("body").type("foo")).not.to.throw()

    it "does not click when body is subject", ->
      bodyClicked = false
      @cy.$$("body").on "click", -> bodyClicked = true

      @cy.get("body").type("foo").then ->
        expect(bodyClicked).to.be.false

    ## we will need extra tests and logic for input types date, time, month, & week
    ## see issue https://github.com/cypress-io/cypress/issues/27
    describe "input types where no extra formatting required", ->
      _.each ["password", "email", "number", "search", "url", "tel"], (type) ->
        it "accepts input [type=#{type}]", ->
          input = @cy.$$("<input type='#{type}' id='input-type-#{type}' />")

          @cy.$$("body").append(input)

          @cy.get("#input-type-#{type}").type("1234").then ($input) ->
            expect($input).to.have.value "1234"
            expect($input.get(0)).to.eq input.get(0)

    describe "tabindex", ->
      beforeEach ->
        @$div = @cy.$$("#tabindex")

      it "receives keydown, keyup, keypress", ->
        keydown  = false
        keypress = false
        keyup    = false

        @$div.keydown ->
          keydown = true

        @$div.keypress ->
          keypress = true

        @$div.keyup ->
          keyup = true

        @cy.get("#tabindex").type("a").then ->
          expect(keydown).to.be.true
          expect(keypress).to.be.true
          expect(keyup).to.be.true

      it "does not receive textInput", ->
        textInput = false

        @$div.on "textInput", ->
          textInput = true

        @cy.get("#tabindex").type("f").then ->
          expect(textInput).to.be.false

      it "does not receive input", ->
        input = false

        @$div.on "input", ->
          input = true

        @cy.get("#tabindex").type("f").then ->
          expect(input).to.be.false

      it "does not receive change event", ->
        innerText = @$div.text()

        change = false

        @$div.on "change", ->
          change = true

        @cy.get("#tabindex").type("foo{enter}").then ($el) ->
          expect(change).to.be.false
          expect($el.text()).to.eq(innerText)

      it "does not change inner text", ->
        innerText = @$div.text()

        @cy.get("#tabindex").type("foo{leftarrow}{del}{rightarrow}{enter}").should("have.text", innerText)

      it "receives focus", ->
        focus = false

        @$div.focus ->
          focus = true

        @cy.get("#tabindex").type("f").then ->
          expect(focus).to.be.true

      it "receives blur", ->
        blur = false

        @$div.blur ->
          blur = true

        @cy
          .get("#tabindex").type("f")
          .get("input:first").focus().then ->
            expect(blur).to.be.true

      it "receives keydown and keyup for other special characters and keypress for enter and regular characters", ->
        keydowns = []
        keyups = []
        keypresses = []

        @$div.keydown (e) ->
          keydowns.push(e)

        @$div.keypress (e) ->
          keypresses.push(e)

        @$div.keyup (e) ->
          keyups.push(e)

        @cy
          .get("#tabindex").type("f{leftarrow}{rightarrow}{enter}")
          .then ->
            expect(keydowns).to.have.length(4)
            expect(keypresses).to.have.length(2)
            expect(keyups).to.have.length(4)

    describe "delay", ->
      beforeEach ->
        @delay = 10

      it "adds delay to delta for each key sequence", ->
        @cy._timeout(50)

        timeout = @sandbox.spy @cy, "_timeout"

        @cy.get(":text:first").type("foo{enter}bar{leftarrow}").then ->
          expect(timeout).to.be.calledWith @delay * 8

      it "can cancel additional keystrokes", (done) ->
        @cy._timeout(50)

        text = @cy.$$(":text:first").keydown _.after 3, =>
          @Cypress.abort()

        @cy.on "cancel", ->
          _.delay ->
            expect(text).to.have.value("foo")
            done()
          , 50

        @cy.get(":text:first").type("foo{enter}bar{leftarrow}")

    describe "events", ->
      it "receives keydown event", (done) ->
        input = @cy.$$(":text:first")

        input.get(0).addEventListener "keydown", (e) =>
          obj = _(e).pick("altKey", "bubbles", "cancelable", "charCode", "ctrlKey", "detail", "keyCode", "view", "layerX", "layerY", "location", "metaKey", "pageX", "pageY", "repeat", "shiftKey", "type", "which")
          expect(obj).to.deep.eq {
            altKey: false
            bubbles: true
            cancelable: true
            charCode: 0 ## deprecated
            ctrlKey: false
            detail: 0
            keyCode: 65 ## deprecated but fired by chrome always uppercase in the ASCII table
            layerX: 0
            layerY: 0
            location: 0
            metaKey: false
            pageX: 0
            pageY: 0
            repeat: false
            shiftKey: false
            type: "keydown"
            view: @cy.private("window")
            which: 65 ## deprecated but fired by chrome
          }
          done()

        @cy.get(":text:first").type("a")

      it "receives keypress event", (done) ->
        input = @cy.$$(":text:first")

        input.get(0).addEventListener "keypress", (e) =>
          obj = _(e).pick("altKey", "bubbles", "cancelable", "charCode", "ctrlKey", "detail", "keyCode", "view", "layerX", "layerY", "location", "metaKey", "pageX", "pageY", "repeat", "shiftKey", "type", "which")
          expect(obj).to.deep.eq {
            altKey: false
            bubbles: true
            cancelable: true
            charCode: 97 ## deprecated
            ctrlKey: false
            detail: 0
            keyCode: 97 ## deprecated
            layerX: 0
            layerY: 0
            location: 0
            metaKey: false
            pageX: 0
            pageY: 0
            repeat: false
            shiftKey: false
            type: "keypress"
            view: @cy.private("window")
            which: 97 ## deprecated
          }
          done()

        @cy.get(":text:first").type("a")

      it "receives keyup event", (done) ->
        input = @cy.$$(":text:first")

        input.get(0).addEventListener "keyup", (e) =>
          obj = _(e).pick("altKey", "bubbles", "cancelable", "charCode", "ctrlKey", "detail", "keyCode", "view", "layerX", "layerY", "location", "metaKey", "pageX", "pageY", "repeat", "shiftKey", "type", "which")
          expect(obj).to.deep.eq {
            altKey: false
            bubbles: true
            cancelable: true
            charCode: 0 ## deprecated
            ctrlKey: false
            detail: 0
            keyCode: 65 ## deprecated but fired by chrome always uppercase in the ASCII table
            layerX: 0
            layerY: 0
            location: 0
            metaKey: false
            pageX: 0
            pageY: 0
            repeat: false
            shiftKey: false
            type: "keyup"
            view: @cy.private("window")
            which: 65 ## deprecated but fired by chrome
          }
          done()

        @cy.get(":text:first").type("a")

      it "receives textInput event", (done) ->
        input = @cy.$$(":text:first")

        input.get(0).addEventListener "textInput", (e) =>
          obj = _(e).pick "bubbles", "cancelable", "charCode", "data", "detail", "keyCode", "layerX", "layerY", "pageX", "pageY", "type", "view", "which"
          expect(obj).to.deep.eq {
            bubbles: true
            cancelable: true
            charCode: 0
            data: "a"
            detail: 0
            keyCode: 0
            layerX: 0
            layerY: 0
            pageX: 0
            pageY: 0
            type: "textInput"
            view: @cy.private("window")
            which: 0
          }
          done()

        @cy.get(":text:first").type("a")

      it "receives input event", (done) ->
        input = @cy.$$(":text:first")

        input.get(0).addEventListener "input", (e) =>
          obj = _(e).pick "bubbles", "cancelable", "type"
          expect(obj).to.deep.eq {
            bubbles: true
            cancelable: false
            type: "input"
          }
          done()

        @cy.get(":text:first").type("a")

      it "fires events in the correct order"

      it "fires events for each key stroke"

    describe "value changing", ->
      it "changes the elements value", ->
        @cy.get(":text:first").type("a").then ($text) ->
          expect($text).to.have.value("a")

      it "changes the elements value for multiple keys", ->
        @cy.get(":text:first").type("foo").then ($text) ->
          expect($text).to.have.value("foo")

      it "can change input[type=number] values", ->
        @cy.get("#input-types [type=number]").type("12").then ($text) ->
          expect($text).to.have.value("12")

      it "inserts text after existing text", ->
        @cy.get(":text:first").invoke("val", "foo").type(" bar").then ($text) ->
          expect($text).to.have.value("foo bar")

      it "inserts text after existing text on input[type=number]", ->
        @cy.get("#input-types [type=number]").invoke("val", "12").type("34").then ($text) ->
          expect($text).to.have.value("1234")

      it "overwrites text when currently has selection", ->
        ## when the text is clicked we want to
        ## select everything in it
        @cy.$$(":text:first").val("0").click ->
          $(@).select()

        @cy.get(":text:first").type("50").then ($input) ->
          expect($input).to.have.value("50")

      it "overwrites text on input[type=number] when input has existing text", ->
        ## when the text is clicked we want to
        ## select everything in it
        @cy.$$("#input-types [type=number]").val("0").click ->
          $(@).select()

        @cy.get("#input-types [type=number]").type("50").then ($input) ->
          expect($input).to.have.value("50")

      it "can change input[type=email] values", ->
        @cy.get("#input-types [type=email]").type("brian@foo.com").then ($text) ->
          expect($text).to.have.value("brian@foo.com")

      it "inserts text after existing text on input[type=email]", ->
        @cy.get("#input-types [type=email]").invoke("val", "brian@foo.c").type("om").then ($text) ->
          expect($text).to.have.value("brian@foo.com")

      it "can change input[type=password] values", ->
        @cy.get("#input-types [type=password]").type("password").then ($text) ->
          expect($text).to.have.value("password")

      it "inserts text after existing text on input[type=password]", ->
        @cy.get("#input-types [type=password]").invoke("val", "pass").type("word").then ($text) ->
          expect($text).to.have.value("password")

      it "can change [contenteditable] values", ->
        @cy.get("#input-types [contenteditable]").type("foo").then ($div) ->
          expect($div).to.have.text("foo")

      it "inserts text after existing text on [contenteditable]", ->
        @cy.get("#input-types [contenteditable]").invoke("text", "foo").type(" bar").then ($text) ->
          expect($text).to.have.text("foo bar")

      # it "can change input[type=date] values", ->
      #   @cy.get("#input-types [type=date").type("1986-03-14").then ($text) ->
      #     expect($text).to.have.value("1986-03-14")

      # it "inserts text after existing text on input[type=date]", ->
      #   @cy.get("#input-types [type=date").invoke("val", "pass").type("word").then ($text) ->
      #     expect($text).to.have.value("date")

      it "automatically moves the caret to the end if value is changed manually", ->
        @cy.$$(":text:first").keypress (e) ->
          e.preventDefault()

          key = String.fromCharCode(e.which)

          $input = $(e.target)

          val = $input.val()

          $input.val(val + key + "-")

        @cy.get(":text:first").type("foo").then ($input) ->
          expect($input).to.have.value("f-o-o-")

      it "automatically moves the caret to the end if value is changed manually asynchronously", ->
        @cy.$$(":text:first").keypress (e) ->
          key = String.fromCharCode(e.which)

          $input = $(e.target)

          _.defer ->
            val = $input.val()
            $input.val(val + "-")

        @cy.get(":text:first").type("foo").then ($input) ->
          expect($input).to.have.value("f-o-o-")

      it "does not fire keypress when keydown is preventedDefault", (done) ->
        @cy.$$(":text:first").get(0).addEventListener "keypress", (e) ->
          done("should not have received keypress event")

        @cy.$$(":text:first").get(0).addEventListener "keydown", (e) ->
          e.preventDefault()

        @cy.get(":text:first").type("foo").then -> done()

      it "does not insert key when keydown is preventedDefault", ->
        @cy.$$(":text:first").get(0).addEventListener "keydown", (e) ->
          e.preventDefault()

        @cy.get(":text:first").type("foo").then ($text) ->
          expect($text).to.have.value("")

      it "does not insert key when keypress is preventedDefault", ->
        @cy.$$(":text:first").get(0).addEventListener "keypress", (e) ->
          e.preventDefault()

        @cy.get(":text:first").type("foo").then ($text) ->
          expect($text).to.have.value("")

      it "does not fire textInput when keypress is preventedDefault", (done) ->
        @cy.$$(":text:first").get(0).addEventListener "textInput", (e) ->
          done("should not have received textInput event")

        @cy.$$(":text:first").get(0).addEventListener "keypress", (e) ->
          e.preventDefault()

        @cy.get(":text:first").type("foo").then -> done()

      it "does not insert key when textInput is preventedDefault", ->
        @cy.$$(":text:first").get(0).addEventListener "textInput", (e) ->
          e.preventDefault()

        @cy.get(":text:first").type("foo").then ($text) ->
          expect($text).to.have.value("")

      it "does not fire input when textInput is preventedDefault", (done) ->
        @cy.$$(":text:first").get(0).addEventListener "input", (e) ->
          done("should not have received input event")

        @cy.$$(":text:first").get(0).addEventListener "textInput", (e) ->
          e.preventDefault()

        @cy.get(":text:first").type("foo").then -> done()

      it "preventing default to input event should not affect anything", ->
        @cy.$$(":text:first").get(0).addEventListener "input", (e) ->
          e.preventDefault()

        @cy.get(":text:first").type("foo").then ($input) ->
          expect($input).to.have.value("foo")

    describe "specialChars", ->
      context "{{}", ->
        it "sets which and keyCode to 219", (done) ->
          @cy.$$(":text:first").on "keydown", (e) ->
            expect(e.which).to.eq 219
            expect(e.keyCode).to.eq 219
            done()

          @cy.get(":text:first").invoke("val", "ab").type("{{}")

        it "fires keypress event with 219 charCode", (done) ->
          @cy.$$(":text:first").on "keypress", (e) ->
            expect(e.charCode).to.eq 219
            expect(e.which).to.eq 219
            expect(e.keyCode).to.eq 219
            done()

          @cy.get(":text:first").invoke("val", "ab").type("{{}")

        it "fires textInput event with e.data", (done) ->
          @cy.$$(":text:first").on "textInput", (e) ->
            expect(e.originalEvent.data).to.eq "{"
            done()

          @cy.get(":text:first").invoke("val", "ab").type("{{}")

        it "fires input event", (done) ->
          @cy.$$(":text:first").on "input", (e) ->
            done()

          @cy.get(":text:first").invoke("val", "ab").type("{{}")

        it "can prevent default character insertion", ->
          @cy.$$(":text:first").on "keydown", (e) ->
            if e.keyCode is 219
              e.preventDefault()

          @cy.get(":text:first").invoke("val", "foo").type("{{}").then ($input) ->
            expect($input).to.have.value("foo")

      context "{esc}", ->
        it "sets which and keyCode to 27 and does not fire keypress events", (done) ->
          @cy.$$(":text:first").on "keypress", ->
            done("should not have received keypress")

          @cy.$$(":text:first").on "keydown", (e) ->
            expect(e.which).to.eq 27
            expect(e.keyCode).to.eq 27
            done()

          @cy.get(":text:first").invoke("val", "ab").type("{esc}")

        it "does not fire textInput event", (done) ->
          @cy.$$(":text:first").on "textInput", (e) ->
            done("textInput should not have fired")

          @cy.get(":text:first").invoke("val", "ab").type("{esc}").then -> done()

        it "does not fire input event", (done) ->
          @cy.$$(":text:first").on "input", (e) ->
            done("input should not have fired")

          @cy.get(":text:first").invoke("val", "ab").type("{esc}").then -> done()

        it "can prevent default esc movement", (done) ->
          @cy.$$(":text:first").on "keydown", (e) ->
            if e.keyCode is 27
              e.preventDefault()

          @cy.get(":text:first").invoke("val", "foo").type("d{esc}").then ($input) ->
            expect($input).to.have.value("food")
            done()

      context "{backspace}", ->
        it "backspaces character to the left", ->
          @cy.get(":text:first").invoke("val", "bar").type("{leftarrow}{backspace}").then ($input) ->
            expect($input).to.have.value("br")

        it "can backspace a selection range of characters", ->
          @cy
            .get(":text:first").invoke("val", "bar").focus().then ($input) ->
              ## select the 'ar' characters
              b = bililiteRange($input.get(0))
              b.bounds([1, 3]).select()
            .get(":text:first").type("{backspace}").then ($input) ->
              expect($input).to.have.value("b")

        it "sets which and keyCode to 8 and does not fire keypress events", (done) ->
          @cy.$$(":text:first").on "keypress", ->
            done("should not have received keypress")

          @cy.$$(":text:first").on "keydown", _.after 2, (e) ->
            expect(e.which).to.eq 8
            expect(e.keyCode).to.eq 8
            done()

          @cy.get(":text:first").invoke("val", "ab").type("{leftarrow}{backspace}")

        it "does not fire textInput event", (done) ->
          @cy.$$(":text:first").on "textInput", (e) ->
            done("textInput should not have fired")

          @cy.get(":text:first").invoke("val", "ab").type("{backspace}").then -> done()

        it "does fire input event when value changes", (done) ->
          @cy.$$(":text:first").on "input", (e) ->
            done()

          @cy
            .get(":text:first").invoke("val", "bar").focus().then ($input) ->
              ## select the 'a' characters
              b = bililiteRange($input.get(0))
              b.bounds([1, 2]).select()
            .get(":text:first").type("{backspace}")

        it "does not fire input event when value does not change", (done) ->
          @cy.$$(":text:first").on "input", (e) ->
            done("should not have fired input")

          @cy
            .get(":text:first").invoke("val", "bar").focus().then ($input) ->
              ## set the range at the beggining
              b = bililiteRange($input.get(0))
              b.bounds([0, 0]).select()
            .get(":text:first").type("{backspace}").then -> done()

        it "can prevent default backspace movement", (done) ->
          @cy.$$(":text:first").on "keydown", (e) ->
            if e.keyCode is 8
              e.preventDefault()

          @cy.get(":text:first").invoke("val", "foo").type("{leftarrow}{backspace}").then ($input) ->
            expect($input).to.have.value("foo")
            done()

      context "{del}", ->
        it "deletes character to the right", ->
          @cy.get(":text:first").invoke("val", "bar").type("{leftarrow}{del}").then ($input) ->
            expect($input).to.have.value("ba")

        it "can delete a selection range of characters", ->
          @cy
            .get(":text:first").invoke("val", "bar").focus().then ($input) ->
              ## select the 'ar' characters
              b = bililiteRange($input.get(0))
              b.bounds([1, 3]).select()
            .get(":text:first").type("{del}").then ($input) ->
              expect($input).to.have.value("b")

        it "sets which and keyCode to 46 and does not fire keypress events", (done) ->
          @cy.$$(":text:first").on "keypress", ->
            done("should not have received keypress")

          @cy.$$(":text:first").on "keydown", _.after 2, (e) ->
            expect(e.which).to.eq 46
            expect(e.keyCode).to.eq 46
            done()

          @cy.get(":text:first").invoke("val", "ab").type("{leftarrow}{del}")

        it "does not fire textInput event", (done) ->
          @cy.$$(":text:first").on "textInput", (e) ->
            done("textInput should not have fired")

          @cy.get(":text:first").invoke("val", "ab").type("{del}").then -> done()

        it "does fire input event when value changes", (done) ->
          @cy.$$(":text:first").on "input", (e) ->
            done()

          @cy
            .get(":text:first").invoke("val", "bar").focus().then ($input) ->
              ## select the 'a' characters
              b = bililiteRange($input.get(0))
              b.bounds([1, 2]).select()
            .get(":text:first").type("{del}")

        it "does not fire input event when value does not change", (done) ->
          @cy.$$(":text:first").on "input", (e) ->
            done("should not have fired input")

          @cy.get(":text:first").invoke("val", "ab").type("{del}").then -> done()

        it "can prevent default del movement", (done) ->
          @cy.$$(":text:first").on "keydown", (e) ->
            if e.keyCode is 46
              e.preventDefault()

          @cy.get(":text:first").invoke("val", "foo").type("{leftarrow}{del}").then ($input) ->
            expect($input).to.have.value("foo")
            done()

      context "{leftarrow}", ->
        it "can move the cursor from the end to end - 1", ->
          @cy.get(":text:first").invoke("val", "bar").type("{leftarrow}n").then ($input) ->
            expect($input).to.have.value("banr")

        it "does not move the cursor if already at bounds 0", ->
          @cy.get(":text:first").invoke("val", "bar").type("{selectall}{leftarrow}n").then ($input) ->
            expect($input).to.have.value("nbar")

        it "sets the cursor to the left bounds", ->
          @cy
            .get(":text:first").invoke("val", "bar").focus().then ($input) ->
              ## select the 'a' character
              b = bililiteRange($input.get(0))
              b.bounds([1, 2]).select()
            .get(":text:first").type("{leftarrow}n").then ($input) ->
              expect($input).to.have.value("bnar")

        it "sets the cursor to the very beginning", ->
          @cy
            .get(":text:first").invoke("val", "bar").focus().then ($input) ->
              ## select the 'a' character
              b = bililiteRange($input.get(0))
              b.bounds("all").select()
            .get(":text:first").type("{leftarrow}n").then ($input) ->
              expect($input).to.have.value("nbar")

        it "sets which and keyCode to 37 and does not fire keypress events", (done) ->
          @cy.$$(":text:first").on "keypress", ->
            done("should not have received keypress")

          @cy.$$(":text:first").on "keydown", (e) ->
            expect(e.which).to.eq 37
            expect(e.keyCode).to.eq 37
            done()

          @cy.get(":text:first").invoke("val", "ab").type("{leftarrow}").then ($input) ->
            done()

        it "does not fire textInput event", (done) ->
          @cy.$$(":text:first").on "textInput", (e) ->
            done("textInput should not have fired")

          @cy.get(":text:first").invoke("val", "ab").type("{leftarrow}").then -> done()

        it "does not fire input event", (done) ->
          @cy.$$(":text:first").on "input", (e) ->
            done("input should not have fired")

          @cy.get(":text:first").invoke("val", "ab").type("{leftarrow}").then -> done()

        it "can prevent default left arrow movement", (done) ->
          @cy.$$(":text:first").on "keydown", (e) ->
            if e.keyCode is 37
              e.preventDefault()

          @cy.get(":text:first").invoke("val", "foo").type("{leftarrow}d").then ($input) ->
            expect($input).to.have.value("food")
            done()

      context "{rightarrow}", ->
        it "can move the cursor from the beginning to beginning + 1", ->
          @cy.get(":text:first").invoke("val", "bar").focus().then ($input) ->
            ## select the all characters
            b = bililiteRange($input.get(0))
            b.bounds("start").select()
          .get(":text:first").type("{rightarrow}n").then ($input) ->
            expect($input).to.have.value("bnar")

        it "does not move the cursor if already at end of bounds", ->
          @cy.get(":text:first").invoke("val", "bar").type("{selectall}{rightarrow}n").then ($input) ->
            expect($input).to.have.value("barn")

        it "sets the cursor to the rights bounds", ->
          @cy
            .get(":text:first").invoke("val", "bar").focus().then ($input) ->
              ## select the 'a' character
              b = bililiteRange($input.get(0))
              b.bounds([1, 2]).select()
            .get(":text:first").type("{rightarrow}n").then ($input) ->
              expect($input).to.have.value("banr")

        it "sets the cursor to the very beginning", ->
          @cy
            .get(":text:first").invoke("val", "bar").focus().then ($input) ->
              ## select the all characters
              b = bililiteRange($input.get(0))
              b.bounds("all").select()
            .get(":text:first").type("{leftarrow}n").then ($input) ->
              expect($input).to.have.value("nbar")

        it "sets which and keyCode to 39 and does not fire keypress events", (done) ->
          @cy.$$(":text:first").on "keypress", ->
            done("should not have received keypress")

          @cy.$$(":text:first").on "keydown", (e) ->
            expect(e.which).to.eq 39
            expect(e.keyCode).to.eq 39
            done()

          @cy.get(":text:first").invoke("val", "ab").type("{rightarrow}").then ($input) ->
            done()

        it "does not fire textInput event", (done) ->
          @cy.$$(":text:first").on "textInput", (e) ->
            done("textInput should not have fired")

          @cy.get(":text:first").invoke("val", "ab").type("{rightarrow}").then -> done()

        it "does not fire input event", (done) ->
          @cy.$$(":text:first").on "input", (e) ->
            done("input should not have fired")

          @cy.get(":text:first").invoke("val", "ab").type("{rightarrow}").then -> done()

        it "can prevent default right arrow movement", (done) ->
          @cy.$$(":text:first").on "keydown", (e) ->
            if e.keyCode is 39
              e.preventDefault()

          @cy.get(":text:first").invoke("val", "foo").type("{leftarrow}{rightarrow}d").then ($input) ->
            expect($input).to.have.value("fodo")
            done()

      context "{uparrow}", ->
        beforeEach ->
          @cy.$$("#comments").val("foo\nbar\nbaz")

        it "sets which and keyCode to 38 and does not fire keypress events", (done) ->
          @cy.$$("#comments").on "keypress", ->
            done("should not have received keypress")

          @cy.$$("#comments").on "keydown", (e) ->
            expect(e.which).to.eq 38
            expect(e.keyCode).to.eq 38
            done()

          @cy.get("#comments").type("{uparrow}").then ($input) ->
            done()

        it "does not fire textInput event", (done) ->
          @cy.$$("#comments").on "textInput", (e) ->
            done("textInput should not have fired")

          @cy.get("#comments").type("{uparrow}").then -> done()

        it "does not fire input event", (done) ->
          @cy.$$("#comments").on "input", (e) ->
            done("input should not have fired")

          @cy.get("#comments").type("{uparrow}").then -> done()

      context "{downarrow}", ->
        beforeEach ->
          @cy.$$("#comments").val("foo\nbar\nbaz")

        it "sets which and keyCode to 40 and does not fire keypress events", (done) ->
          @cy.$$("#comments").on "keypress", ->
            done("should not have received keypress")

          @cy.$$("#comments").on "keydown", (e) ->
            expect(e.which).to.eq 40
            expect(e.keyCode).to.eq 40
            done()

          @cy.get("#comments").type("{downarrow}").then ($input) ->
            done()

        it "does not fire textInput event", (done) ->
          @cy.$$("#comments").on "textInput", (e) ->
            done("textInput should not have fired")

          @cy.get("#comments").type("{downarrow}").then -> done()

        it "does not fire input event", (done) ->
          @cy.$$("#comments").on "input", (e) ->
            done("input should not have fired")

          @cy.get("#comments").type("{downarrow}").then -> done()

      context "{selectall}{del}", ->
        it "can select all the text and delete", ->
          @cy.get(":text:first").invoke("val", "1234").type("{selectall}{del}").type("foo").then ($text) ->
            expect($text).to.have.value("foo")

        it "can select all [contenteditable] and delete", ->
          @cy.get("#input-types [contenteditable]").invoke("text", "1234").type("{selectall}{del}").type("foo").then ($div) ->
            expect($div).to.have.text("foo")

      context "{enter}", ->
        it "sets which and keyCode to 13 and prevents EOL insertion", (done) ->
          @cy.$$("#input-types textarea").on "keypress", _.after 2, (e) ->
            done("should not have received keypress event")

          @cy.$$("#input-types textarea").on "keydown", _.after 2, (e) ->
            expect(e.which).to.eq 13
            expect(e.keyCode).to.eq 13
            e.preventDefault()

          @cy.get("#input-types textarea").invoke("val", "foo").type("d{enter}").then ($textarea) ->
            expect($textarea).to.have.value("food")
            done()

        it "sets which and keyCode and charCode to 13 and prevents EOL insertion", (done) ->
          @cy.$$("#input-types textarea").on "keypress", _.after 2, (e) ->
            expect(e.which).to.eq 13
            expect(e.keyCode).to.eq 13
            expect(e.charCode).to.eq 13
            e.preventDefault()

          @cy.get("#input-types textarea").invoke("val", "foo").type("d{enter}").then ($textarea) ->
            expect($textarea).to.have.value("food")
            done()

        it "does not fire textInput event", (done) ->
          @cy.$$(":text:first").on "textInput", (e) ->
            done("textInput should not have fired")

          @cy.get(":text:first").invoke("val", "ab").type("{enter}").then -> done()

        it "does not fire input event", (done) ->
          @cy.$$(":text:first").on "input", (e) ->
            done("input should not have fired")

          @cy.get(":text:first").invoke("val", "ab").type("{enter}").then -> done()

        it "inserts new line into textarea", ->
          @cy.get("#input-types textarea").invoke("val", "foo").type("bar{enter}baz{enter}quux").then ($textarea) ->
            expect($textarea).to.have.value("foobar\nbaz\nquux")

        it "inserts new line into [contenteditable]", ->
          @cy.get("#input-types [contenteditable]").invoke("text", "foo").type("bar{enter}baz{enter}quux").then ($div) ->
            expect($div).to.have.text("foobar\nbaz\nquux")

    describe "modifiers", ->

      describe "activating modifiers", ->

        it "sends keydown event for modifiers in order", (done) ->
          $input = @cy.$$("input:text:first")
          events = []
          $input.on "keydown", (e) ->
            events.push(e)

          @cy.get("input:text:first").type("{shift}{ctrl}").then ->
            expect(events[0].shiftKey).to.be.true
            expect(events[0].which).to.equal(16)

            expect(events[1].ctrlKey).to.be.true
            expect(events[1].which).to.equal(17)

            $input.off("keydown")
            done()

        it "maintains modifiers for subsequent characters", (done) ->
          $input = @cy.$$("input:text:first")
          events = []
          $input.on "keydown", (e) ->
            events.push(e)

          @cy.get("input:text:first").type("{command}{control}ok").then ->
            expect(events[2].metaKey).to.be.true
            expect(events[2].ctrlKey).to.be.true
            expect(events[2].which).to.equal(79)

            expect(events[3].metaKey).to.be.true
            expect(events[3].ctrlKey).to.be.true
            expect(events[3].which).to.equal(75)

            $input.off("keydown")
            done()

        it "does not maintain modifiers for subsequent type commands", (done) ->
          $input = @cy.$$("input:text:first")
          events = []
          $input.on "keydown", (e) ->
            events.push(e)

          @cy
          .get("input:text:first")
          .type("{command}{control}")
          .type("ok")
          .then ->
            expect(events[2].metaKey).to.be.false
            expect(events[2].ctrlKey).to.be.false
            expect(events[2].which).to.equal(79)

            expect(events[3].metaKey).to.be.false
            expect(events[3].ctrlKey).to.be.false
            expect(events[3].which).to.equal(75)

            $input.off("keydown")
            done()

        it "does not maintain modifiers for subsequent click commands", (done) ->
          $button = @cy.$$("button:first")
          mouseDownEvent = null
          mouseUpEvent = null
          clickEvent = null
          $button.on "mousedown", (e)-> mouseDownEvent = e
          $button.on "mouseup", (e)-> mouseUpEvent = e
          $button.on "click", (e)-> clickEvent = e

          @cy
            .get("input:text:first")
            .type("{cmd}{option}")
            .get("button:first").click().then ->
              expect(mouseDownEvent.metaKey).to.be.false
              expect(mouseDownEvent.altKey).to.be.false

              expect(mouseUpEvent.metaKey).to.be.false
              expect(mouseUpEvent.altKey).to.be.false

              expect(clickEvent.metaKey).to.be.false
              expect(clickEvent.altKey).to.be.false

              $button.off "mousedown"
              $button.off "mouseup"
              $button.off "click"
              done()

        it "sends keyup event for activated modifiers when typing is finished", (done) ->
          $input = @cy.$$("input:text:first")
          events = []
          $input.on "keyup", (e) ->
            events.push(e)

          @cy
          .get("input:text:first")
            .type("{alt}{ctrl}{meta}{shift}ok")
          .then ->
            # first keyups should be for the chars typed, "ok"
            expect(events[0].which).to.equal(79)
            expect(events[1].which).to.equal(75)

            expect(events[2].which).to.equal(18)
            expect(events[3].which).to.equal(17)
            expect(events[4].which).to.equal(91)
            expect(events[5].which).to.equal(16)

            $input.off("keyup")
            done()

      describe "release: false", ->

        it "maintains modifiers for subsequent type commands", (done) ->
          $input = @cy.$$("input:text:first")
          events = []
          $input.on "keydown", (e) ->
            events.push(e)

          @cy
          .get("input:text:first")
          .type("{command}{control}", { release: false })
          .type("ok")
          .then ->
            expect(events[2].metaKey).to.be.true
            expect(events[2].ctrlKey).to.be.true
            expect(events[2].which).to.equal(79)

            expect(events[3].metaKey).to.be.true
            expect(events[3].ctrlKey).to.be.true
            expect(events[3].which).to.equal(75)

            $input.off("keydown")
            done()

        it "maintains modifiers for subsequent click commands", (done) ->
          $button = @cy.$$("button:first")
          mouseDownEvent = null
          mouseUpEvent = null
          clickEvent = null
          $button.on "mousedown", (e)-> mouseDownEvent = e
          $button.on "mouseup", (e)-> mouseUpEvent = e
          $button.on "click", (e)-> clickEvent = e

          @cy
            .get("input:text:first")
            .type("{meta}{alt}", { release: false })
            .get("button:first").click().then ->
              expect(mouseDownEvent.metaKey).to.be.true
              expect(mouseDownEvent.altKey).to.be.true

              expect(mouseUpEvent.metaKey).to.be.true
              expect(mouseUpEvent.altKey).to.be.true

              expect(clickEvent.metaKey).to.be.true
              expect(clickEvent.altKey).to.be.true

              $button.off "mousedown"
              $button.off "mouseup"
              $button.off "click"
              done()

        it "resets modifiers before next test", ->
          $input = @cy.$$("input:text:first")
          events = []
          $input.on "keyup", (e) ->
            events.push(e)

          @cy
          .get("input:text:first")
          .type("{alt}{ctrl}", { release: false })
          .then ->
            @Cypress.trigger "test:before:hooks", ->
              expect(events[0].which).to.equal(18)
              expect(events[1].which).to.equal(17)

              $input.off("keyup")
              done()

      describe "changing modifiers", ->
        beforeEach ->
          @$input = @cy.$$("input:text:first")
          @cy.get("input:text:first").type("{command}{option}", { release: false })

        afterEach ->
          @$input.off("keydown")

        it "sends keydown event for new modifiers", (done) ->
          event = null
          @$input.on "keydown", (e)->
            event = e

          @cy.get("input:text:first").type("{shift}").then ->
            expect(event.shiftKey).to.be.true
            expect(event.which).to.equal(16)
            done()

        it "does not send keydown event for already activated modifiers", (done) ->
          triggered = false
          @$input.on "keydown", (e)->
            triggered = true if e.which is 18 or e.which is 17

          @cy.get("input:text:first").type("{cmd}{alt}").then ->
            expect(triggered).to.be.false
            done()

<<<<<<< HEAD
=======
    describe "case-insensitivity", ->

      it "special chars are case-insensitive", ->
        @cy.get(":text:first").invoke("val", "bar").type("{leftarrow}{DeL}").then ($input) ->
          expect($input).to.have.value("ba")

      it "modifiers are case-insensitive", (done) ->
        $input = @cy.$$("input:text:first")
        alt = false
        $input.on "keydown", (e) ->
          alt = true if e.altKey

        @cy.get("input:text:first").type("{aLt}").then ->
          expect(alt).to.be.true

          $input.off("keydown")
          done()

      it "letters are case-sensitive", ->
        @cy.get("input:text:first").type("FoO").then ($input) ->
          expect($input).to.have.value("FoO")

>>>>>>> 5c57ef11
    describe "click events", ->
      it "passes timeout and interval down to click", (done) ->
        input  = $("<input />").attr("id", "input-covered-in-span").prependTo(@cy.$$("body"))
        span = $("<span>span on input</span>").css(position: "absolute", left: input.offset().left, top: input.offset().top, padding: 5, display: "inline-block", backgroundColor: "yellow").prependTo(@cy.$$("body"))

        @cy.on "retry", (options) ->
          expect(options.timeout).to.eq 1000
          expect(options.interval).to.eq 60
          done()

        @cy.get("#input-covered-in-span").type("foobar", {timeout: 1000, interval: 60})

      it "can forcibly click even when element is invisible", (done) ->
        input = @cy.$$("input:first").hide()

        input.click -> done()

        @cy.get("input:first").click({force: true})

      it "can forcibly click even when being covered by another element", (done) ->
        input  = $("<input />").attr("id", "input-covered-in-span").prependTo(@cy.$$("body"))
        span = $("<span>span on input</span>").css(position: "absolute", left: input.offset().left, top: input.offset().top, padding: 5, display: "inline-block", backgroundColor: "yellow").prependTo(@cy.$$("body"))

        input.on "click", -> done()

        @cy.get("#input-covered-in-span").type("foo", {force: true})

      it "does not issue another click event between type/type", ->
        clicked = 0

        @cy.$$(":text:first").click ->
          clicked += 1

        @cy.get(":text:first").type("f").type("o").then ->
          expect(clicked).to.eq 1

      it "does not issue another click event if element is already in focus from click", ->
        clicked = 0

        @cy.$$(":text:first").click ->
          clicked += 1

        @cy.get(":text:first").click().type("o").then ->
          expect(clicked).to.eq 1

    describe "change events", ->
      it "fires when enter is pressed and value has changed", ->
        changed = 0

        @cy.$$(":text:first").change ->
          changed += 1

        @cy.get(":text:first").invoke("val", "foo").type("bar{enter}").then ->
          expect(changed).to.eq 1

      it "fires twice when enter is pressed and then again after losing focus", ->
        changed = 0

        @cy.$$(":text:first").change ->
          changed += 1

        @cy.get(":text:first").invoke("val", "foo").type("bar{enter}baz").blur().then ->
          expect(changed).to.eq 2

      it "fires when element loses focus due to another action (click)", ->
        changed = 0

        @cy.$$(":text:first").change ->
          changed += 1

        @cy
          .get(":text:first").type("foo").then ->
            expect(changed).to.eq 0
          .get("button:first").click().then ->
            expect(changed).to.eq 1

      it "fires when element loses focus due to another action (type)", ->
        changed = 0

        @cy.$$(":text:first").change ->
          changed += 1

        @cy
          .get(":text:first").type("foo").then ->
            expect(changed).to.eq 0
          .get("textarea:first").type("bar").then ->
            expect(changed).to.eq 1

      it "fires when element is directly blurred", ->
        changed = 0

        @cy.$$(":text:first").change ->
          changed += 1

        @cy
          .get(":text:first").type("foo").blur().then ->
            expect(changed).to.eq 1

      it "fires when element is tabbed away from"#, ->
      #   changed = 0

      #   @cy.$$(":text:first").change ->
      #     changed += 1

      #   @cy.get(":text:first").invoke("val", "foo").type("b{tab}").then ->
      #     expect(changed).to.eq 1

      it "does not fire twice if element is already in focus between type/type", ->
        changed = 0

        @cy.$$(":text:first").change ->
          changed += 1

        @cy.get(":text:first").invoke("val", "foo").type("f").type("o{enter}").then ->
          expect(changed).to.eq 1

      it "does not fire twice if element is already in focus between clear/type", ->
        changed = 0

        @cy.$$(":text:first").change ->
          changed += 1

        @cy.get(":text:first").invoke("val", "foo").clear().type("o{enter}").then ->
          expect(changed).to.eq 1

      it "does not fire twice if element is already in focus between click/type", ->
        changed = 0

        @cy.$$(":text:first").change ->
          changed += 1

        @cy.get(":text:first").invoke("val", "foo").click().type("o{enter}").then ->
          expect(changed).to.eq 1

      it "does not fire twice if element is already in focus between type/click", ->
        changed = 0

        @cy.$$(":text:first").change ->
          changed += 1

        @cy.get(":text:first").invoke("val", "foo").type("d{enter}").click().then ->
          expect(changed).to.eq 1

      it "does not fire at all between clear/type/click", ->
        changed = 0

        @cy.$$(":text:first").change ->
          changed += 1

        @cy.get(":text:first").invoke("val", "foo").clear().type("o").click().then ->
          expect(changed).to.eq 0

      it "does not fire if {enter} is preventedDefault", ->
        changed = 0

        @cy.$$(":text:first").keypress (e) ->
          e.preventDefault() if e.which is 13

        @cy.$$(":text:first").change ->
          changed += 1

        @cy.get(":text:first").invoke("val", "foo").type("b{enter}").then ->
          expect(changed).to.eq 0

      it "does not fire when enter is pressed and value hasnt changed", ->
        changed = 0

        @cy.$$(":text:first").change ->
          changed += 1

        @cy.get(":text:first").invoke("val", "foo").type("b{backspace}{enter}").then ->
          expect(changed).to.eq 0

      it "does not fire at the end of the type", ->
        changed = 0

        @cy.$$(":text:first").change ->
          changed += 1

        @cy
          .get(":text:first").type("foo").then ->
            expect(changed).to.eq 0

      it "does not fire change event if value hasnt actually changed", ->
        changed = 0

        @cy.$$(":text:first").change ->
          changed += 1

        @cy
          .get(":text:first").invoke("val", "foo").type("{backspace}{backspace}oo{enter}").blur().then ->
            expect(changed).to.eq 0

      it "does not fire if mousedown is preventedDefault which prevents element from losing focus", ->
        changed = 0

        @cy.$$(":text:first").change ->
          changed += 1

        @cy.$$("textarea:first").mousedown -> return false

        @cy
          .get(":text:first").invoke("val", "foo").type("bar")
          .get("textarea:first").click().then ->
            expect(changed).to.eq 0

      it "does not fire hitting {enter} inside of a textarea", ->
        changed = 0

        @cy.$$("textarea:first").change ->
          changed += 1

        @cy
          .get("textarea:first").type("foo{enter}bar").then ->
            expect(changed).to.eq 0

      it "does not fire hitting {enter} inside of [contenteditable]", ->
        changed = 0

        @cy.$$("[contenteditable]:first").change ->
          changed += 1

        @cy
          .get("[contenteditable]:first").type("foo{enter}bar").then ->
            expect(changed).to.eq 0

      ## [contenteditable] does not fire ANY change events ever.
      it "does not fire at ALL for [contenteditable]", ->
        changed = 0

        @cy.$$("[contenteditable]:first").change ->
          changed += 1

        @cy
          .get("[contenteditable]:first").type("foo")
          .get("button:first").click().then ->
            expect(changed).to.eq 0

    describe "caret position", ->
      it "leaves caret at the end of the input"

      it "always types at the end of the input"

    describe "{enter}", ->
      beforeEach ->
        @forms = @cy.$$("#form-submits")

      context "1 input, no 'submit' elements", ->
        it "triggers form submit", (done) ->
          @forms.find("#single-input").submit (e) ->
            e.preventDefault()
            done()

          @cy.get("#single-input input").type("foo{enter}")

        it "triggers form submit synchronously before type logs or resolves", ->
          events = []

          @cy.on "invoke:start", (log) ->
            events.push "#{log.get('name')}:start"

          @forms.find("#single-input").submit (e) ->
            e.preventDefault()
            events.push "submit"

          @Cypress.on "log", (attrs, log) ->
            state = log.get("state")

            if state is "pending"
              log.on "state:changed", (state) ->
                events.push "#{log.get('name')}:log:#{state}"

              events.push "#{log.get('name')}:log:#{state}"

          @cy.on "invoke:end", (log) ->
            events.push "#{log.get('name')}:end"

          @cy.get("#single-input input").type("f{enter}").then ->
            expect(events).to.deep.eq [
              "get:start", "get:log:pending", "get:end", "type:start", "type:log:pending", "submit", "type:end", "then:start"
            ]

        it "triggers 2 form submit event", ->
          submits = 0

          @forms.find("#single-input").submit (e) ->
            e.preventDefault()
            submits += 1

          @cy.get("#single-input input").type("f{enter}{enter}").then ->
            expect(submits).to.eq 2

        it "does not submit when keydown is defaultPrevented on input", (done) ->
          form = @forms.find("#single-input").submit -> done("err: should not have submitted")
          form.find("input").keydown (e) -> e.preventDefault()

          @cy.get("#single-input input").type("f").type("f{enter}").then -> done()

        it "does not submit when keydown is defaultPrevented on wrapper", (done) ->
          form = @forms.find("#single-input").submit -> done("err: should not have submitted")
          form.find("div").keydown (e) -> e.preventDefault()

          @cy.get("#single-input input").type("f").type("f{enter}").then -> done()

        it "does not submit when keydown is defaultPrevented on form", (done) ->
          form = @forms.find("#single-input").submit -> done("err: should not have submitted")
          form.keydown (e) -> e.preventDefault()

          @cy.get("#single-input input").type("f").type("f{enter}").then -> done()

        it "does not submit when keypress is defaultPrevented on input", (done) ->
          form = @forms.find("#single-input").submit -> done("err: should not have submitted")
          form.find("input").keypress (e) -> e.preventDefault()

          @cy.get("#single-input input").type("f").type("f{enter}").then -> done()

        it "does not submit when keypress is defaultPrevented on wrapper", (done) ->
          form = @forms.find("#single-input").submit -> done("err: should not have submitted")
          form.find("div").keypress (e) -> e.preventDefault()

          @cy.get("#single-input input").type("f").type("f{enter}").then -> done()

        it "does not submit when keypress is defaultPrevented on form", (done) ->
          form = @forms.find("#single-input").submit -> done("err: should not have submitted")
          form.keypress (e) -> e.preventDefault()

          @cy.get("#single-input input").type("f").type("f{enter}").then -> done()

      context "2 inputs, no 'submit' elements", ->
        it "does not trigger submit event", (done) ->
          form = @forms.find("#no-buttons").submit -> done("err: should not have submitted")

          @cy.get("#no-buttons input:first").type("f").type("{enter}").then -> done()

      context "2 inputs, no 'submit' elements but 1 button[type=button]", ->
        it "does not trigger submit event", (done) ->
          form = @forms.find("#one-button-type-button").submit -> done("err: should not have submitted")

          @cy.get("#one-button-type-button input:first").type("f").type("{enter}").then -> done()

      context "2 inputs, 1 'submit' element input[type=submit]", ->
        it "triggers form submit", (done) ->
          @forms.find("#multiple-inputs-and-input-submit").submit (e) ->
            e.preventDefault()
            done()

          @cy.get("#multiple-inputs-and-input-submit input:first").type("foo{enter}")

        it "causes click event on the input[type=submit]", (done) ->
          @forms.find("#multiple-inputs-and-input-submit input[type=submit]").click (e) ->
            e.preventDefault()
            done()

          @cy.get("#multiple-inputs-and-input-submit input:first").type("foo{enter}")

        it "does not cause click event on the input[type=submit] if keydown is defaultPrevented on input", (done) ->
          form = @forms.find("#multiple-inputs-and-input-submit").submit -> done("err: should not have submitted")
          form.find("input").keypress (e) -> e.preventDefault()

          @cy.get("#multiple-inputs-and-input-submit input:first").type("f{enter}").then -> done()

      context "2 inputs, 1 'submit' element button[type=submit]", ->
        it "triggers form submit", (done) ->
          @forms.find("#multiple-inputs-and-button-submit").submit (e) ->
            e.preventDefault()
            done()

          @cy.get("#multiple-inputs-and-button-submit input:first").type("foo{enter}")

        it "causes click event on the button[type=submit]", (done) ->
          @forms.find("#multiple-inputs-and-button-submit button[type=submit]").click (e) ->
            e.preventDefault()
            done()

          @cy.get("#multiple-inputs-and-button-submit input:first").type("foo{enter}")

        it "does not cause click event on the button[type=submit] if keydown is defaultPrevented on input", (done) ->
          form = @forms.find("#multiple-inputs-and-button-submit").submit ->
            done("err: should not have submitted")
          form.find("input").keypress (e) -> e.preventDefault()

          @cy.get("#multiple-inputs-and-button-submit input:first").type("f{enter}").then -> done()

      context "2 inputs, 1 'submit' element button", ->
        it "triggers form submit", (done) ->
          @forms.find("#multiple-inputs-and-button-with-no-type").submit (e) ->
            e.preventDefault()
            done()

          @cy.get("#multiple-inputs-and-button-with-no-type input:first").type("foo{enter}")

        it "causes click event on the button", (done) ->
          @forms.find("#multiple-inputs-and-button-with-no-type button").click (e) ->
            e.preventDefault()
            done()

          @cy.get("#multiple-inputs-and-button-with-no-type input:first").type("foo{enter}")

        it "does not cause click event on the button if keydown is defaultPrevented on input", (done) ->
          form = @forms.find("#multiple-inputs-and-button-with-no-type").submit -> done("err: should not have submitted")
          form.find("input").keypress (e) -> e.preventDefault()

          @cy.get("#multiple-inputs-and-button-with-no-type input:first").type("f{enter}").then -> done()

      context "2 inputs, 2 'submit' elements", ->
        it "triggers form submit", (done) ->
          @forms.find("#multiple-inputs-and-multiple-submits").submit (e) ->
            e.preventDefault()
            done()

          @cy.get("#multiple-inputs-and-multiple-submits input:first").type("foo{enter}")

        it "causes click event on the button", (done) ->
          @forms.find("#multiple-inputs-and-multiple-submits button").click (e) ->
            e.preventDefault()
            done()

          @cy.get("#multiple-inputs-and-multiple-submits input:first").type("foo{enter}")

        it "does not cause click event on the button if keydown is defaultPrevented on input", (done) ->
          form = @forms.find("#multiple-inputs-and-multiple-submits").submit -> done("err: should not have submitted")
          form.find("input").keypress (e) -> e.preventDefault()

          @cy.get("#multiple-inputs-and-multiple-submits input:first").type("f{enter}").then -> done()

      context "disabled default button", ->
        beforeEach ->
          @forms.find("#multiple-inputs-and-multiple-submits").find("button").prop("disabled", true)

        it "will not receive click event", (done) ->
          @forms.find("#multiple-inputs-and-multiple-submits button").click -> done("err: should not receive click event")

          @cy.get("#multiple-inputs-and-multiple-submits input:first").type("foo{enter}").then -> done()

        it "will not submit the form", (done) ->
          @forms.find("#multiple-inputs-and-multiple-submits").submit -> done("err: should not receive submit event")

          @cy.get("#multiple-inputs-and-multiple-submits input:first").type("foo{enter}").then -> done()

    describe "assertion verification", ->
      beforeEach ->
        @allowErrors()
        @currentTest.timeout(100)

        @chai = $Cypress.Chai.create(@Cypress, {})
        @Cypress.on "log", (attrs, log) =>
          if log.get("name") is "assert"
            @log = log

      afterEach ->
        @chai.restore()

      it "eventually passes the assertion", ->
        @cy.$$("input:first").keyup ->
          _.delay =>
            $(@).addClass("typed")
          , 100

        @cy.get("input:first").type("f").should("have.class", "typed").then ->
          @chai.restore()

          expect(@log.get("name")).to.eq("assert")
          expect(@log.get("state")).to.eq("passed")
          expect(@log.get("end")).to.be.true

      it "eventually fails the assertion", (done) ->
        @cy.on "fail", (err) =>
          @chai.restore()

          expect(err.message).to.include(@log.get("error").message)
          expect(err.message).not.to.include("undefined")
          expect(@log.get("name")).to.eq("assert")
          expect(@log.get("state")).to.eq("failed")
          expect(@log.get("error")).to.be.an.instanceof(Error)

          done()

        @cy.get("input:first").type("f").should("have.class", "typed")

      it "does not log an additional log on failure", (done) ->
        logs = []

        @Cypress.on "log", (attrs, log) ->
          logs.push(log)

        @cy.on "fail", ->
          expect(logs.length).to.eq(3)
          done()

        @cy.get("input:first").type("f").should("have.class", "typed")

    describe ".log", ->
      beforeEach ->
        @Cypress.on "log", (attrs, @log) =>

      it "passes in $el", ->
        @cy.get("input:first").type("foobar").then ($input) ->
          expect(@log.get("$el")).to.eq $input

      it "logs message", ->
        @cy.get(":text:first").type("foobar").then ->
          expect(@log.get("message")).to.eq "foobar"

      it "logs delay arguments", ->
        @cy.get(":text:first").type("foo", {delay: 20}).then ->
          expect(@log.get("message")).to.eq "foo, {delay: 20}"

      it "clones textarea value after the type happens", ->
        expectToHaveValueAndCoords = =>
          cmd = @cy.commands.findWhere({name: "type"})
          log = cmd.get("logs")[0]
          txt = log.get("snapshots")[1].state.find("#comments")
          expect(txt).to.have.value("foobarbaz")
          expect(log.get("coords")).to.be.ok

        @cy
          .get("#comments").type("foobarbaz").then ($txt) ->
            expectToHaveValueAndCoords()
          .get("#comments").clear().type("onetwothree").then ->
            expectToHaveValueAndCoords()

      it "clones textarea value when textarea is focused first", ->
        expectToHaveValueAndNoCoords = =>
          cmd = @cy.commands.findWhere({name: "type"})
          log = cmd.get("logs")[0]
          txt = log.get("snapshots")[1].state.find("#comments")
          expect(txt).to.have.value("foobarbaz")
          expect(log.get("coords")).not.to.be.ok

        @cy
          .get("#comments").focus().type("foobarbaz").then ($txt) ->
            expectToHaveValueAndNoCoords()
          .get("#comments").clear().type("onetwothree").then ->
            expectToHaveValueAndNoCoords()

      it "logs only one type event", ->
        logs = []
        types = []

        @Cypress.on "log", (attrs, log) ->
          logs.push(log)
          types.push(log) if log.get("name") is "type"

        @cy.get(":text:first").type("foo").then ->
          expect(logs).to.have.length(2)
          expect(types).to.have.length(1)

      it "logs immediately before resolving", (done) ->
        input = @cy.$$(":text:first")

        @Cypress.on "log", (attrs, log) ->
          if log.get("name") is "type"
            expect(log.get("state")).to.eq("pending")
            expect(log.get("$el").get(0)).to.eq input.get(0)
            done()

        @cy.get(":text:first").type("foo")

      it "snapshots before typing", (done) ->
        @cy.$$(":text:first").keydown =>
          expect(@log.get("snapshots").length).to.eq(1)
          expect(@log.get("snapshots")[0].name).to.eq("before")
          expect(@log.get("snapshots")[0].state).to.be.an("object")
          done()

        @cy.get(":text:first").type("foo")

      it "snapshots after typing", ->
        @cy.get(":text:first").type("foo").then ->
          expect(@log.get("snapshots").length).to.eq(2)
          expect(@log.get("snapshots")[1].name).to.eq("after")
          expect(@log.get("snapshots")[1].state).to.be.an("object")

      it "logs deltaOptions", ->
        @cy.get(":text:first").type("foo", {force: true, timeout: 1000}).then ->
          expect(@log.get("message")).to.eq "foo, {force: true, timeout: 1000}"
          expect(@log.attributes.consoleProps().Options).to.deep.eq {force: true, timeout: 1000}

      context "#consoleProps", ->
        it "has all of the regular options", ->
          @cy.get("input:first").type("foobar").then ($input) ->
            coords = @cy.getCoordinates($input)
            console = @log.attributes.consoleProps()
            expect(console.Command).to.eq("type")
            expect(console.Typed).to.eq("foobar")
            expect(console["Applied To"]).to.eq $input.get(0)
            expect(console.Coords.x).to.be.closeTo coords.x, 1
            expect(console.Coords.y).to.be.closeTo coords.y, 1

        it "has a table of keys", ->
          @cy.get(":text:first").type("{cmd}{option}foo{enter}b{leftarrow}{del}{enter}").then ->
            table = @log.attributes.consoleProps().table()
            console.table(table.data, table.columns)
            expect(table.columns).to.deep.eq [
              "typed", "which", "keydown", "keypress", "textInput", "input", "keyup", "change", "modifiers"
            ]
            expect(table.name).to.eq "Key Events Table"
            expect(table.data).to.deep.eq {
              1: {typed: "<meta>", which: 91, keydown: true, modifiers: "meta"}
              2: {typed: "<alt>", which: 18, keydown: true, modifiers: "alt, meta"}
              3: {typed: "f", which: 70, keydown: true, keypress: true, textInput: true, input: true, keyup: true, modifiers: "alt, meta"}
              4: {typed: "o", which: 79, keydown: true, keypress: true, textInput: true, input: true, keyup: true, modifiers: "alt, meta"}
              5: {typed: "o", which: 79, keydown: true, keypress: true, textInput: true, input: true, keyup: true, modifiers: "alt, meta"}
              6: {typed: "{enter}", which: 13, keydown: true, keypress: true, keyup: true, change: true, modifiers: "alt, meta"}
              7: {typed: "b", which: 66, keydown: true, keypress: true, textInput: true, input: true, keyup: true, modifiers: "alt, meta"}
              8: {typed: "{leftarrow}", which: 37, keydown: true, keyup: true, modifiers: "alt, meta"}
              9: {typed: "{del}", which: 46, keydown: true, input: true, keyup: true, modifiers: "alt, meta"}
              10: {typed: "{enter}", which: 13, keydown: true, keypress: true, keyup: true, change: true, modifiers: "alt, meta"}
            }

        it "has no modifiers when there are none activated", ->
          @cy.get(":text:first").type("f").then ->
            table = @log.attributes.consoleProps().table()
            expect(table.data).to.deep.eq {
              1: {typed: "f", which: 70, keydown: true, keypress: true, textInput: true, input: true, keyup: true}
            }

        it "has a table of keys with preventedDefault", ->
          @cy.$$(":text:first").keydown -> return false

          @cy.get(":text:first").type("f").then ->
            table = @log.attributes.consoleProps().table()
            console.table(table.data, table.columns)
            expect(table.data).to.deep.eq {
              1: {typed: "f", which: 70, keydown: "preventedDefault", keyup: true}
            }

    describe "errors", ->
      beforeEach ->
        @currentTest.timeout(200)
        @allowErrors()

      it "throws when not a dom subject", (done) ->
        @cy.noop({}).type("foo")

        @cy.on "fail", -> done()

      it "throws when subject is not in the document", (done) ->
        typed = 0

        input = @cy.$$("input:first").keypress (e) ->
          typed += 1
          input.remove()

        @cy.on "fail", (err) ->
          expect(typed).to.eq 1
          expect(err.message).to.include "cy.type() failed because this element"
          done()

        @cy.get("input:first").type("a").type("b")

      it "throws when not textarea or :text", (done) ->
        @cy.get("form").type("foo")

        @cy.on "fail", (err) ->
          expect(err.message).to.include "cy.type() can only be called on textarea or :text. Your subject is a: <form id=\"by-id\">...</form>"
          done()

      it "throws when subject is a collection of elements", (done) ->
        @cy
          .get("textarea,:text").then ($inputs) ->
            @num = $inputs.length
            return $inputs
          .type("foo")

        @cy.on "fail", (err) =>
          expect(err.message).to.include "cy.type() can only be called on a single textarea or :text. Your subject contained #{@num} elements."
          done()

      it "throws when the subject isnt visible", (done) ->
        input = @cy.$$("input:text:first").show().hide()

        node = $Cypress.Utils.stringifyElement(input)

        logs = []

        @Cypress.on "log", (attrs, @log) =>
          logs.push @log

        @cy.on "fail", (err) =>
          expect(logs).to.have.length(2)
          expect(@log.get("error")).to.eq(err)
          expect(err.message).to.include "cy.type() failed because this element is not visible"
          done()

        @cy.get("input:text:first").type("foo")

      it "throws when subject is disabled", (done) ->
        @cy.$$("input:text:first").prop("disabled", true)

        logs = []

        @Cypress.on "log", (attrs, @log) =>
          logs.push log

        @cy.on "fail", (err) =>
          ## get + type logs
          expect(logs.length).eq(2)
          expect(err.message).to.include("cy.type() failed because this element is disabled:\n")
          done()

        @cy.get("input:text:first").type("foo")

      it "throws when submitting within nested forms"

      it "logs once when not dom subject", (done) ->
        logs = []

        @Cypress.on "log", (attrs, @log) =>
          logs.push @log

        @cy.on "fail", (err) =>
          expect(logs).to.have.length(1)
          expect(@log.get("error")).to.eq(err)
          done()

        @cy.type("foobar")

      it "throws when input cannot be clicked", (done) ->
        @cy._timeout(200)

        input  = $("<input />").attr("id", "input-covered-in-span").prependTo(@cy.$$("body"))
        span = $("<span>span on button</span>").css(position: "absolute", left: input.offset().left, top: input.offset().top, padding: 5, display: "inline-block", backgroundColor: "yellow").prependTo(@cy.$$("body"))

        logs = []

        @Cypress.on "log", (attrs, log) ->
          logs.push(log)

        @cy.on "fail", (err) =>
          expect(logs.length).to.eq(2)
          expect(err.message).to.include "cy.type() failed because this element is being covered by another element"
          done()

        @cy.get("#input-covered-in-span").type("foo")

      it "throws when special characters dont exist", (done) ->
        logs = []

        @Cypress.on "log", (attrs, log) ->
          logs.push(log)

        @cy.on "fail", (err) =>
          expect(logs.length).to.eq 2
          allChars = _.keys(@Cypress.Keyboard.specialChars).concat(_.keys(@Cypress.Keyboard.modifierChars)).join(", ")
          expect(err.message).to.eq "Special character sequence: '{bar}' is not recognized. Available sequences are: #{allChars}"
          done()

        @cy.get(":text:first").type("foo{bar}")

      it "throws when attemping to type tab", (done) ->
        logs = []

        @Cypress.on "log", (attrs, log) ->
          logs.push(log)

        @cy.on "fail", (err) =>
          expect(logs.length).to.eq 2
          expect(err.message).to.eq "{tab} isn't a supported character sequence. You'll want to use the command cy.tab(), which is not ready yet, but when it is done that's what you'll use."
          done()

        @cy.get(":text:first").type("foo{tab}")

      it "throws on an empty string", (done) ->
        logs = []

        @Cypress.on "log", (attrs, log) ->
          logs.push(log)

        @cy.on "fail", (err) =>
          expect(logs.length).to.eq 2
          expect(err.message).to.eq "cy.type() cannot accept an empty String. You need to actually type something."
          done()

        @cy.get(":text:first").type("")

      _.each [NaN, Infinity, [], {}, null, undefined], (val) =>
        it "throws when trying to type: #{val}", (done) ->
          logs = []

          @Cypress.on "log", (attrs, log) ->
            logs.push(log)

          @cy.on "fail", (err) =>
            expect(logs.length).to.eq 2
            expect(err.message).to.eq "cy.type() can only accept a String or Number. You passed in: '#{val}'"
            done()

          @cy.get(":text:first").type(val)

      it "throws when type is cancelled by preventingDefault mousedown"

      it "throws when element animation exceeds timeout", (done) ->
        @cy._timeout(100)

        input = $("<input class='slidein' />")
        input.css("animation-duration", ".5s")

        @cy.$$("#animation-container").append(input)

        @cy.on "fail", (err) ->
          expect(input).to.have.value("")
          expect(err.message).to.include("cy.type() could not be issued because this element is currently animating:\n")
          done()

        input.on "animationstart", =>
          @cy.get(".slidein").type("foo")

  context "#clear", ->
    it "does not change the subject", ->
      textarea = @cy.$$("textarea")

      @cy.get("textarea").clear().then ($textarea) ->
        expect($textarea).to.match textarea

    it "removes the current value", ->
      textarea = @cy.$$("#comments")
      textarea.val("foo bar")

      ## make sure it really has that value first
      expect(textarea).to.have.value("foo bar")

      @cy.get("#comments").clear().then ($textarea) ->
        expect($textarea).to.have.value("")

    it "waits until element is no longer disabled", ->
      textarea = @cy.$$("#comments").val("foo bar").prop("disabled", true)

      retried = false
      clicks = 0

      textarea.on "click", ->
        clicks += 1

      @cy.on "retry", _.after 3, ->
        textarea.prop("disabled", false)
        retried = true

      @cy.get("#comments").clear().then ->
        expect(clicks).to.eq(1)
        expect(retried).to.be.true

    it "can forcibly click even when being covered by another element", (done) ->
      input  = $("<input />").attr("id", "input-covered-in-span").prependTo(@cy.$$("body"))
      span = $("<span>span on input</span>").css(position: "absolute", left: input.offset().left, top: input.offset().top, padding: 5, display: "inline-block", backgroundColor: "yellow").prependTo(@cy.$$("body"))

      input.on "click", -> done()

      @cy.get("#input-covered-in-span").clear({force: true})

    it "passes timeout and interval down to click", (done) ->
      input  = $("<input />").attr("id", "input-covered-in-span").prependTo(@cy.$$("body"))
      span = $("<span>span on input</span>").css(position: "absolute", left: input.offset().left, top: input.offset().top, padding: 5, display: "inline-block", backgroundColor: "yellow").prependTo(@cy.$$("body"))

      @cy.on "retry", (options) ->
        expect(options.timeout).to.eq 1000
        expect(options.interval).to.eq 60
        done()

      @cy.get("#input-covered-in-span").clear({timeout: 1000, interval: 60})

    describe "assertion verification", ->
      beforeEach ->
        @allowErrors()
        @currentTest.timeout(100)

        @chai = $Cypress.Chai.create(@Cypress, {})
        @Cypress.on "log", (attrs, log) =>
          if log.get("name") is "assert"
            @log = log

      afterEach ->
        @chai.restore()

      it "eventually passes the assertion", ->
        @cy.$$("input:first").keyup ->
          _.delay =>
            $(@).addClass("cleared")
          , 100

        @cy.get("input:first").clear().should("have.class", "cleared").then ->
          @chai.restore()

          expect(@log.get("name")).to.eq("assert")
          expect(@log.get("state")).to.eq("passed")
          expect(@log.get("end")).to.be.true

      it "eventually passes the assertion on multiple inputs", ->
        @cy.$$("input").keyup ->
          _.delay =>
            $(@).addClass("cleared")
          , 100

        @cy.get("input").invoke("slice", 0, 2).clear().should("have.class", "cleared")

      it "eventually fails the assertion", (done) ->
        @cy.on "fail", (err) =>
          @chai.restore()

          expect(err.message).to.include(@log.get("error").message)
          expect(err.message).not.to.include("undefined")
          expect(@log.get("name")).to.eq("assert")
          expect(@log.get("state")).to.eq("failed")
          expect(@log.get("error")).to.be.an.instanceof(Error)

          done()

        @cy.get("input:first").clear().should("have.class", "cleared")

      it "does not log an additional log on failure", (done) ->
        logs = []

        @Cypress.on "log", (attrs, log) ->
          logs.push(log)

        @cy.on "fail", ->
          expect(logs.length).to.eq(3)
          done()

        @cy.get("input:first").clear().should("have.class", "cleared")

    describe "errors", ->
      beforeEach ->
        @currentTest.timeout(200)
        @allowErrors()

      it "throws when not a dom subject", (done) ->
        @cy.on "fail", (err) -> done()

        @cy.noop({}).clear()

      it "throws when subject is not in the document", (done) ->
        cleared = 0

        input = @cy.$$("input:first").val("123").keydown (e) ->
          cleared += 1
          input.remove()

        @cy.on "fail", (err) ->
          expect(cleared).to.eq 1
          expect(err.message).to.include "cy.clear() failed because this element"
          done()

        @cy.get("input:first").clear().clear()

      it "throws if any subject isnt a textarea", (done) ->
        logs = []

        @Cypress.on "log", (attrs, @log) =>
          logs.push @log

        @cy.on "fail", (err) =>
          expect(logs.length).to.eq(3)
          expect(@log.get("error")).to.eq(err)
          expect(err.message).to.include "cy.clear() can only be called on textarea or :text. Your subject contains a: <form id=\"checkboxes\">...</form>"
          done()

        @cy.get("textarea:first,form#checkboxes").clear()

      it "throws if any subject isnt a :text", (done) ->
        @cy.on "fail", (err) ->
          expect(err.message).to.include "cy.clear() can only be called on textarea or :text. Your subject contains a: <div id=\"dom\">...</div>"
          done()

        @cy.get("div").clear()

      it "throws on an input radio", (done) ->
        @cy.on "fail", (err) ->
          expect(err.message).to.include "cy.clear() can only be called on textarea or :text. Your subject contains a: <input type=\"radio\" name=\"gender\" value=\"male\">"
          done()

        @cy.get(":radio").clear()

      it "throws on an input checkbox", (done) ->
        @cy.on "fail", (err) ->
          expect(err.message).to.include "cy.clear() can only be called on textarea or :text. Your subject contains a: <input type=\"checkbox\" name=\"colors\" value=\"blue\">"
          done()

        @cy.get(":checkbox").clear()

      it "throws when the subject isnt visible", (done) ->
        input = @cy.$$("input:text:first").show().hide()

        node = $Cypress.Utils.stringifyElement(input)

        @cy.on "fail", (err) ->
          expect(err.message).to.include "cy.clear() failed because this element is not visible"
          done()

        @cy.get("input:text:first").clear()

      it "throws when subject is disabled", (done) ->
        @cy.$$("input:text:first").prop("disabled", true)

        logs = []

        @Cypress.on "log", (attrs, @log) =>
          logs.push log

        @cy.on "fail", (err) =>
          ## get + type logs
          expect(logs.length).eq(2)
          expect(err.message).to.include("cy.clear() failed because this element is disabled:\n")
          done()

        @cy.get("input:text:first").clear()

      it "logs once when not dom subject", (done) ->
        logs = []

        @Cypress.on "log", (attrs, @log) =>
          logs.push @log

        @cy.on "fail", (err) =>
          expect(logs).to.have.length(1)
          expect(@log.get("error")).to.eq(err)
          done()

        @cy.clear()

      it "throws when input cannot be cleared", (done) ->
        @cy._timeout(200)

        input  = $("<input />").attr("id", "input-covered-in-span").prependTo(@cy.$$("body"))
        span = $("<span>span on button</span>").css(position: "absolute", left: input.offset().left, top: input.offset().top, padding: 5, display: "inline-block", backgroundColor: "yellow").prependTo(@cy.$$("body"))

        logs = []

        @Cypress.on "log", (attrs, log) ->
          logs.push(log)

        @cy.on "fail", (err) =>
          expect(logs.length).to.eq(2)
          expect(err.message).to.include "cy.clear() failed because this element is being covered by another element"
          done()

        @cy.get("#input-covered-in-span").clear()

    describe ".log", ->
      beforeEach ->
        @Cypress.on "log", (attrs, @log) =>

      it "logs immediately before resolving", (done) ->
        input = @cy.$$("input:first")

        @Cypress.on "log", (attrs, log) ->
          if log.get("name") is "clear"
            expect(log.get("state")).to.eq("pending")
            expect(log.get("$el").get(0)).to.eq input.get(0)
            done()

        @cy.get("input:first").clear()

      it "ends", ->
        logs = []

        @Cypress.on "log", (attrs, log) ->
          logs.push(log) if log.get("name") is "clear"

        @cy.get("input").invoke("slice", 0, 2).clear().then ->
          _.each logs, (log) ->
            expect(log.get("state")).to.eq("passed")
            expect(log.get("end")).to.be.true

      it "snapshots after clicking", ->
        @cy.get("input:first").clear().then ($input) ->
          expect(@log.get("snapshots").length).to.eq(1)
          expect(@log.get("snapshots")[0]).to.be.an("object")

      it "logs deltaOptions", ->
        @cy.get("input:first").clear({force: true, timeout: 1000}).then ->
          expect(@log.get("message")).to.eq "{force: true, timeout: 1000}"

          expect(@log.attributes.consoleProps().Options).to.deep.eq {force: true, timeout: 1000}

  context "#check", ->
    it "does not change the subject", ->
      inputs = @cy.$$("[name=colors]")

      @cy.get("[name=colors]").check().then ($inputs) ->
        expect($inputs.length).to.eq(3)
        expect($inputs.toArray()).to.deep.eq(inputs.toArray())

    it "changes the subject if specific value passed to check", ->
      checkboxes = @cy.$$("[name=colors]")

      @cy.get("[name=colors]").check(["blue", "red"]).then ($chk) ->
        expect($chk.length).to.eq(2)

        blue = checkboxes.filter("[value=blue]")
        red  = checkboxes.filter("[value=red]")

        expect($chk.get(0)).to.eq(blue.get(0))
        expect($chk.get(1)).to.eq(red.get(0))

    it "filters out values which were not found", ->
      checkboxes = @cy.$$("[name=colors]")

      @cy.get("[name=colors]").check(["blue", "purple"]).then ($chk) ->
        expect($chk.length).to.eq(1)

        blue = checkboxes.filter("[value=blue]")

        expect($chk.get(0)).to.eq(blue.get(0))

    it "changes the subject when matching values even if noop", ->
      checked = $("<input type='checkbox' name='colors' value='blue' checked>")
      @cy.$$("[name=colors]").parent().append(checked)

      checkboxes = @cy.$$("[name=colors]")

      @cy.get("[name=colors]").check("blue").then ($chk) ->
        expect($chk.length).to.eq(2)

        blue = checkboxes.filter("[value=blue]")

        expect($chk.get(0)).to.eq(blue.get(0))
        expect($chk.get(1)).to.eq(blue.get(1))

    it "checks a checkbox", ->
      @cy.get(":checkbox[name='colors'][value='blue']").check().then ($checkbox) ->
        expect($checkbox).to.be.checked

    it "checks a radio", ->
      @cy.get(":radio[name='gender'][value='male']").check().then ($radio) ->
        expect($radio).to.be.checked

    it "is a noop if already checked", (done) ->
      checkbox = ":checkbox[name='colors'][value='blue']"
      @cy.$$(checkbox).prop("checked", true)
      @cy.$$(checkbox).change ->
        done("should not fire change event")
      @cy.get(checkbox).check()
      @cy.on "end", -> done()

    it "can check a collection", ->
      @cy.get("[name=colors]").check().then ($inputs) ->
        $inputs.each (i, el) ->
          expect($(el)).to.be.checked

    it "can check a specific value from a collection", ->
      @cy.get("[name=colors]").check("blue").then ($inputs) ->
        expect($inputs.filter(":checked").length).to.eq 1
        expect($inputs.filter("[value=blue]")).to.be.checked

    it "can check multiple values from a collection", ->
      @cy.get("[name=colors]").check(["blue", "green"]).then ($inputs) ->
        expect($inputs.filter(":checked").length).to.eq 2
        expect($inputs.filter("[value=blue],[value=green]")).to.be.checked

    it "can forcibly click even when being covered by another element", (done) ->
      checkbox  = $("<input type='checkbox' />").attr("id", "checkbox-covered-in-span").prependTo(@cy.$$("body"))
      span = $("<span>span on checkbox</span>").css(position: "absolute", left: checkbox.offset().left, top: checkbox.offset().top, padding: 5, display: "inline-block", backgroundColor: "yellow").prependTo(@cy.$$("body"))

      checkbox.on "click", -> done()

      @cy.get("#checkbox-covered-in-span").check({force: true})

    it "passes timeout and interval down to click", (done) ->
      checkbox  = $("<input type='checkbox' />").attr("id", "checkbox-covered-in-span").prependTo(@cy.$$("body"))
      span = $("<span>span on checkbox</span>").css(position: "absolute", left: checkbox.offset().left, top: checkbox.offset().top, padding: 5, display: "inline-block", backgroundColor: "yellow").prependTo(@cy.$$("body"))

      @cy.on "retry", (options) ->
        expect(options.timeout).to.eq 1000
        expect(options.interval).to.eq 60
        done()

      @cy.get("#checkbox-covered-in-span").check({timeout: 1000, interval: 60})

    it "waits until element is no longer disabled", ->
      chk = cy.$$(":checkbox:first").prop("disabled", true)

      retried = false
      clicks = 0

      chk.on "click", ->
        clicks += 1

      @cy.on "retry", _.after 3, ->
        chk.prop("disabled", false)
        retried = true

      @cy.get(":checkbox:first").check().then ->
        expect(clicks).to.eq(1)
        expect(retried).to.be.true

    it "delays 50ms before resolving", (done) ->
      waited = false

      @cy.$$(":checkbox:first").on "change", (e) =>
        _.delay ->
          waited = true
        , 50

        @cy.on "invoke:end", ->
          expect(waited).to.be.true
          done()

      @cy.get(":checkbox:first").check()

    describe "assertion verification", ->
      beforeEach ->
        @allowErrors()
        @currentTest.timeout(100)

        @chai = $Cypress.Chai.create(@Cypress, {})
        @Cypress.on "log", (attrs, log) =>
          if log.get("name") is "assert"
            @log = log

      afterEach ->
        @chai.restore()

      it "eventually passes the assertion", ->
        @cy.$$(":checkbox:first").click ->
          _.delay =>
            $(@).addClass("checked")
          , 100

        @cy.get(":checkbox:first").check().should("have.class", "checked").then ->
          @chai.restore()

          expect(@log.get("name")).to.eq("assert")
          expect(@log.get("state")).to.eq("passed")
          expect(@log.get("end")).to.be.true

      it "eventually passes the assertion on multiple :checkboxs", ->
        @cy.$$(":checkbox").click ->
          _.delay =>
            $(@).addClass("checked")
          , 100

        @cy.get(":checkbox").invoke("slice", 0, 2).check().should("have.class", "checked")

      it "eventually fails the assertion", (done) ->
        @cy.on "fail", (err) =>
          @chai.restore()

          expect(err.message).to.include(@log.get("error").message)
          expect(err.message).not.to.include("undefined")
          expect(@log.get("name")).to.eq("assert")
          expect(@log.get("state")).to.eq("failed")
          expect(@log.get("error")).to.be.an.instanceof(Error)

          done()

        @cy.get(":checkbox:first").check().should("have.class", "checked")

      it "does not log an additional log on failure", (done) ->
        logs = []

        @Cypress.on "log", (attrs, log) ->
          logs.push(log)

        @cy.on "fail", ->
          expect(logs.length).to.eq(3)
          done()

        @cy.get(":checkbox:first").check().should("have.class", "checked")

    describe "events", ->
      it "emits click event", (done) ->
        @cy.$$("[name=colors][value=blue]").click -> done()
        @cy.get("[name=colors]").check("blue")

      it "emits change event", (done) ->
        @cy.$$("[name=colors][value=blue]").change -> done()
        @cy.get("[name=colors]").check("blue")

      it "emits focus event", (done) ->
        @cy.$$("[name=colors][value=blue]").focus -> done()
        @cy.get("[name=colors]").check("blue")

    describe "errors", ->
      beforeEach ->
        @currentTest.timeout(200)
        @allowErrors()

      it "throws when subject isnt dom", (done) ->
        @cy.noop({}).check()

        @cy.on "fail", (err) -> done()

      it "throws when subject is not in the document", (done) ->
        checked = 0

        checkbox = @cy.$$(":checkbox:first").click (e) ->
          checked += 1
          checkbox.remove()
          return false

        @cy.on "fail", (err) ->
          expect(checked).to.eq 1
          expect(err.message).to.include "cy.check() failed because this element"
          done()

        @cy.get(":checkbox:first").check().check()

      it "throws when subject isnt a checkbox or radio", (done) ->
        ## this will find multiple forms
        @cy.get("form").check()

        @cy.on "fail", (err) ->
          expect(err.message).to.include "cy.check() can only be called on :checkbox and :radio. Your subject contains a: <form id=\"by-id\">...</form>"
          done()

      it "throws when any member of the subject isnt a checkbox or radio", (done) ->
        @cy.on "fail", (err) ->
          expect(err.message).to.include "cy.check() can only be called on :checkbox and :radio. Your subject contains a: <textarea id=\"comments\"></textarea>"
          done()

        ## find a textare which should blow up
        ## the textarea is the last member of the subject
        @cy.get(":checkbox,:radio,#comments").check()

      it "throws when any member of the subject isnt visible", (done) ->
        chk = @cy.$$(":checkbox").first().hide()

        node = $Cypress.Utils.stringifyElement(chk.last())

        logs = []

        @Cypress.on "log", (attrs, @log) =>
          logs.push @log

        @cy.on "fail", (err) =>
          expect(logs).to.have.length(chk.length + 1)
          expect(@log.get("error")).to.eq(err)
          expect(err.message).to.include "cy.check() failed because this element is not visible"
          done()

        @cy.get(":checkbox:first").check()

      it "throws when subject is disabled", (done) ->
        @cy.$$(":checkbox:first").prop("disabled", true)

        logs = []

        @Cypress.on "log", (attrs, @log) =>
          logs.push log

        @cy.on "fail", (err) =>
          ## get + type logs
          expect(logs.length).eq(2)
          expect(err.message).to.include("cy.check() failed because this element is disabled:\n")
          done()

        @cy.get(":checkbox:first").check()

      it "still ensures visibility even during a noop", (done) ->
        chk = @cy.$$(":checkbox")
        chk.show().last().hide()

        node = $Cypress.Utils.stringifyElement(chk.last())

        logs = []

        @Cypress.on "log", (attrs, @log) =>
          logs.push @log

        @cy.on "fail", (err) =>
          expect(logs).to.have.length(chk.length + 1)
          expect(@log.get("error")).to.eq(err)
          expect(err.message).to.include "cy.check() failed because this element is not visible"
          done()

        @cy.get(":checkbox").check()

      it "logs once when not dom subject", (done) ->
        logs = []

        @Cypress.on "log", (attrs, @log) =>
          logs.push @log

        @cy.on "fail", (err) =>
          expect(logs).to.have.length(1)
          expect(@log.get("error")).to.eq(err)
          done()

        @cy.check()

      it "throws when input cannot be clicked", (done) ->
        @cy._timeout(200)

        checkbox  = $("<input type='checkbox' />").attr("id", "checkbox-covered-in-span").prependTo(@cy.$$("body"))
        span = $("<span>span on button</span>").css(position: "absolute", left: checkbox.offset().left, top: checkbox.offset().top, padding: 5, display: "inline-block", backgroundColor: "yellow").prependTo(@cy.$$("body"))

        logs = []

        @Cypress.on "log", (attrs, log) ->
          logs.push(log)

        @cy.on "fail", (err) =>
          expect(logs.length).to.eq(2)
          expect(err.message).to.include "cy.check() failed because this element is being covered by another element"
          done()

        @cy.get("#checkbox-covered-in-span").check()

    describe ".log", ->
      beforeEach ->
        @Cypress.on "log", (attrs, @log) =>

      it "logs immediately before resolving", (done) ->
        chk = @cy.$$(":checkbox:first")

        @Cypress.on "log", (attrs, log) ->
          if log.get("name") is "check"
            expect(log.get("state")).to.eq("pending")
            expect(log.get("$el").get(0)).to.eq chk.get(0)
            done()

        @cy.get(":checkbox:first").check()

      it "snapshots before clicking", (done) ->
        @cy.$$(":checkbox:first").change =>
          expect(@log.get("snapshots").length).to.eq(1)
          expect(@log.get("snapshots")[0].name).to.eq("before")
          expect(@log.get("snapshots")[0].state).to.be.an("object")
          done()

        @cy.get(":checkbox:first").check()

      it "snapshots after clicking", ->
        @cy.get(":checkbox:first").check().then ->
          expect(@log.get("snapshots").length).to.eq(2)
          expect(@log.get("snapshots")[1].name).to.eq("after")
          expect(@log.get("snapshots")[1].state).to.be.an("object")

      it "logs only 1 check event on click of 1 checkbox", ->
        logs = []
        checks = []

        @Cypress.on "log", (attrs, log) ->
          logs.push(log)
          checks.push(log) if log.get("name") is "check"

        @cy.get("[name=colors][value=blue]").check().then ->
          expect(logs).to.have.length(2)
          expect(checks).to.have.length(1)

      it "logs only 1 check event on click of 1 radio", ->
        logs = []
        radios = []

        @Cypress.on "log", (attrs, log) ->
          logs.push(log)
          radios.push(log) if log.get("name") is "check"

        @cy.get("[name=gender][value=female]").check().then ->
          expect(logs).to.have.length(2)
          expect(radios).to.have.length(1)

      it "logs only 1 check event on checkbox with 1 matching value arg", ->
        logs = []
        checks = []

        @Cypress.on "log", (attrs, log) ->
          logs.push(log)
          checks.push(log) if log.get("name") is "check"

        @cy.get("[name=colors]").check("blue").then ->
          expect(logs).to.have.length(2)
          expect(checks).to.have.length(1)

      it "logs only 1 check event on radio with 1 matching value arg", ->
        logs = []
        radios = []

        @Cypress.on "log", (attrs, log) ->
          logs.push(log)
          radios.push(log) if log.get("name") is "check"

        @cy.get("[name=gender]").check("female").then ->
          expect(logs).to.have.length(2)
          expect(radios).to.have.length(1)

      it "passes in $el", ->
        @cy.get("[name=colors][value=blue]").check().then ($input) ->
          expect(@log.get("$el").get(0)).to.eq $input.get(0)

      it "passes in coords", ->
        @cy.get("[name=colors][value=blue]").check().then ($input) ->
          coords = @cy.getCoordinates($input)
          expect(@log.get("coords")).to.deep.eq coords

      it "ends command when checkbox is already checked", ->
        @cy.get("[name=colors][value=blue]").check().check().then ->
          expect(@log.get("state")).eq("passed")

      it "#consoleProps", ->
        @cy.get("[name=colors][value=blue]").check().then ($input) ->
          coords = @cy.getCoordinates($input)
          console = @log.attributes.consoleProps()
          expect(console.Command).to.eq "check"
          expect(console["Applied To"]).to.eq @log.get("$el").get(0)
          expect(console.Elements).to.eq 1
          expect(console.Coords).to.deep.eq coords

      it "#consoleProps when checkbox is already checked", ->
        @cy.get("[name=colors][value=blue]").invoke("prop", "checked", true).check().then ($input) ->
          expect(@log.get("coords")).to.be.undefined
          expect(@log.attributes.consoleProps()).to.deep.eq {
            Command: "check"
            "Applied To": @log.get("$el").get(0)
            Elements: 1
            Note: "This checkbox was already checked. No operation took place."
            Options: undefined
          }

      it "#consoleProps when radio is already checked", ->
        @cy.get("[name=gender][value=male]").check().check().then ($input) ->
          expect(@log.get("coords")).to.be.undefined
          expect(@log.attributes.consoleProps()).to.deep.eq {
            Command: "check"
            "Applied To": @log.get("$el").get(0)
            Elements: 1
            Note: "This radio was already checked. No operation took place."
            Options: undefined
          }

      it "#consoleProps when checkbox with value is already checked", ->
        @cy.$$("[name=colors][value=blue]").prop("checked", true)

        @cy.get("[name=colors]").check("blue").then ($input) ->
          expect(@log.get("coords")).to.be.undefined
          expect(@log.attributes.consoleProps()).to.deep.eq {
            Command: "check"
            "Applied To": @log.get("$el").get(0)
            Elements: 1
            Note: "This checkbox was already checked. No operation took place."
            Options: undefined
          }

      it "logs deltaOptions", ->
        @cy.get("[name=colors][value=blue]").check({force: true, timeout: 1000}).then ->
          expect(@log.get("message")).to.eq "{force: true, timeout: 1000}"
          expect(@log.attributes.consoleProps().Options).to.deep.eq {force: true, timeout: 1000}

  context "#uncheck", ->
    it "does not change the subject", ->
      inputs = @cy.$$("[name=birds]")

      @cy.get("[name=birds]").uncheck().then ($inputs) ->
        expect($inputs.length).to.eq(2)
        expect($inputs.toArray()).to.deep.eq(inputs.toArray())

    it "changes the subject if specific value passed to check", ->
      checkboxes = @cy.$$("[name=birds]")

      @cy.get("[name=birds]").check(["cockatoo", "amazon"]).then ($chk) ->
        expect($chk.length).to.eq(2)

        cockatoo = checkboxes.filter("[value=cockatoo]")
        amazon   = checkboxes.filter("[value=amazon]")

        expect($chk.get(0)).to.eq(cockatoo.get(0))
        expect($chk.get(1)).to.eq(amazon.get(0))

    it "filters out values which were not found", ->
      checkboxes = @cy.$$("[name=birds]")

      @cy.get("[name=birds]").check(["cockatoo", "parrot"]).then ($chk) ->
        expect($chk.length).to.eq(1)

        cockatoo = checkboxes.filter("[value=cockatoo]")

        expect($chk.get(0)).to.eq(cockatoo.get(0))

    it "changes the subject when matching values even if noop", ->
      checked = $("<input type='checkbox' name='birds' value='cockatoo'>")
      @cy.$$("[name=birds]").parent().append(checked)

      checkboxes = @cy.$$("[name=birds]")

      @cy.get("[name=birds]").check("cockatoo").then ($chk) ->
        expect($chk.length).to.eq(2)

        cockatoo = checkboxes.filter("[value=cockatoo]")

        expect($chk.get(0)).to.eq(cockatoo.get(0))
        expect($chk.get(1)).to.eq(cockatoo.get(1))

    it "unchecks a checkbox", ->
      @cy.get("[name=birds][value=cockatoo]").uncheck().then ($checkbox) ->
        expect($checkbox).not.to.be.checked

    it "unchecks a checkbox by value", ->
      @cy.get("[name=birds]").uncheck("cockatoo").then ($checkbox) ->
        expect($checkbox.filter(":checked").length).to.eq 0
        expect($checkbox.filter("[value=cockatoo]")).not.to.be.checked

    it "unchecks multiple checkboxes by values", ->
      @cy.get("[name=birds]").uncheck(["cockatoo", "amazon"]).then ($checkboxes) ->
        expect($checkboxes.filter(":checked").length).to.eq 0
        expect($checkboxes.filter("[value=cockatoo],[value=amazon]")).not.to.be.checked

    it "is a noop if already unchecked", (done) ->
      checkbox = "[name=birds][value=cockatoo]"
      @cy.$$(checkbox).prop("checked", false).change ->
        done("should not fire change event")
      @cy.get(checkbox).uncheck()
      @cy.on "end", -> done()

    it "can forcibly click even when being covered by another element", (done) ->
      checkbox  = $("<input type='checkbox' />").attr("id", "checkbox-covered-in-span").prop("checked", true).prependTo(@cy.$$("body"))
      span = $("<span>span on checkbox</span>").css(position: "absolute", left: checkbox.offset().left, top: checkbox.offset().top, padding: 5, display: "inline-block", backgroundColor: "yellow").prependTo(@cy.$$("body"))

      checkbox.on "click", -> done()

      @cy.get("#checkbox-covered-in-span").uncheck({force: true})

    it "passes timeout and interval down to click", (done) ->
      checkbox  = $("<input type='checkbox' />").attr("id", "checkbox-covered-in-span").prop("checked", true).prependTo(@cy.$$("body"))
      span = $("<span>span on checkbox</span>").css(position: "absolute", left: checkbox.offset().left, top: checkbox.offset().top, padding: 5, display: "inline-block", backgroundColor: "yellow").prependTo(@cy.$$("body"))

      @cy.on "retry", (options) ->
        expect(options.timeout).to.eq 1000
        expect(options.interval).to.eq 60
        done()

      @cy.get("#checkbox-covered-in-span").uncheck({timeout: 1000, interval: 60})

    it "waits until element is no longer disabled", ->
      chk = cy.$$(":checkbox:first").prop("checked", true).prop("disabled", true)

      retried = false
      clicks = 0

      chk.on "click", ->
        clicks += 1

      @cy.on "retry", _.after 3, ->
        chk.prop("disabled", false)
        retried = true

      @cy.get(":checkbox:first").uncheck().then ->
        expect(clicks).to.eq(1)
        expect(retried).to.be.true

    describe "assertion verification", ->
      beforeEach ->
        @allowErrors()
        @currentTest.timeout(100)

        @chai = $Cypress.Chai.create(@Cypress, {})
        @Cypress.on "log", (attrs, log) =>
          if log.get("name") is "assert"
            @log = log

      afterEach ->
        @chai.restore()

      it "eventually passes the assertion", ->
        @cy.$$(":checkbox:first").prop("checked", true).click ->
          _.delay =>
            $(@).addClass("unchecked")
          , 100

        @cy.get(":checkbox:first").uncheck().should("have.class", "unchecked").then ->
          @chai.restore()

          expect(@log.get("name")).to.eq("assert")
          expect(@log.get("state")).to.eq("passed")
          expect(@log.get("end")).to.be.true

      it "eventually passes the assertion on multiple :checkboxs", ->
        @cy.$$(":checkbox").prop("checked", true).click ->
          _.delay =>
            $(@).addClass("unchecked")
          , 100

        @cy.get(":checkbox").invoke("slice", 0, 2).uncheck().should("have.class", "unchecked")

      it "eventually fails the assertion", (done) ->
        @cy.$$(":checkbox:first").prop("checked", true)

        @cy.on "fail", (err) =>
          @chai.restore()

          expect(err.message).to.include(@log.get("error").message)
          expect(err.message).not.to.include("undefined")
          expect(@log.get("name")).to.eq("assert")
          expect(@log.get("state")).to.eq("failed")
          expect(@log.get("error")).to.be.an.instanceof(Error)

          done()

        @cy.get(":checkbox:first").uncheck().should("have.class", "unchecked")

      it "does not log an additional log on failure", (done) ->
        logs = []

        @Cypress.on "log", (attrs, log) ->
          logs.push(log)

        @cy.on "fail", ->
          expect(logs.length).to.eq(3)
          done()

        @cy.get(":checkbox:first").uncheck().should("have.class", "unchecked")

    describe "events", ->
      it "emits click event", (done) ->
        @cy.$$("[name=colors][value=blue]").prop("checked", true).click -> done()
        @cy.get("[name=colors]").uncheck("blue")

      it "emits change event", (done) ->
        @cy.$$("[name=colors][value=blue]").prop("checked", true).change -> done()
        @cy.get("[name=colors]").uncheck("blue")

    describe "errors", ->
      beforeEach ->
        @currentTest.timeout(200)
        @allowErrors()

      it "throws specifically on a radio", (done) ->
        @cy.get(":radio").uncheck()

        @cy.on "fail", (err) ->
          expect(err.message).to.include "cy.uncheck() can only be called on :checkbox."
          done()

      it "throws if not a checkbox", (done) ->
        @cy.noop({}).uncheck()

        @cy.on "fail", -> done()

      it "throws when any member of the subject isnt visible", (done) ->
        ## grab the first 3 checkboxes.
        chk = @cy.$$(":checkbox").slice(0, 3).show()

        logs = []

        @Cypress.on "log", (attrs, @log) =>
          logs.push @log

        @cy.on "fail", (err) =>
          node = $Cypress.Utils.stringifyElement(chk.last())
          len  = (chk.length * 2) + 6
          expect(logs).to.have.length(len)
          expect(@log.get("error")).to.eq(err)
          expect(err.message).to.include "cy.uncheck() failed because this element is not visible"
          done()

        @cy
          .get(":checkbox").invoke("slice", 0, 3).check().last().invoke("hide")
          .get(":checkbox").invoke("slice", 0, 3).uncheck()

      it "logs once when not dom subject", (done) ->
        logs = []

        @Cypress.on "log", (attrs, @log) =>
          logs.push @log

        @cy.on "fail", (err) =>
          expect(logs).to.have.length(1)
          expect(@log.get("error")).to.eq(err)
          done()

        @cy.uncheck()

      it "throws when subject is not in the document", (done) ->
        unchecked = 0

        checkbox = @cy.$$(":checkbox:first").prop("checked", true).click (e) ->
          unchecked += 1
          checkbox.prop("checked", true)
          checkbox.remove()
          return false

        @cy.on "fail", (err) ->
          expect(unchecked).to.eq 1
          expect(err.message).to.include "cy.uncheck() failed because this element"
          done()

        @cy.get(":checkbox:first").uncheck().uncheck()

      it "throws when input cannot be clicked", (done) ->
        @cy._timeout(200)

        checkbox  = $("<input type='checkbox' />").attr("id", "checkbox-covered-in-span").prop("checked", true).prependTo(@cy.$$("body"))
        span = $("<span>span on button</span>").css(position: "absolute", left: checkbox.offset().left, top: checkbox.offset().top, padding: 5, display: "inline-block", backgroundColor: "yellow").prependTo(@cy.$$("body"))

        logs = []

        @Cypress.on "log", (attrs, log) ->
          logs.push(log)

        @cy.on "fail", (err) =>
          expect(logs.length).to.eq(2)
          expect(err.message).to.include "cy.uncheck() failed because this element is being covered by another element"
          done()

        @cy.get("#checkbox-covered-in-span").uncheck()

      it "throws when subject is disabled", (done) ->
        @cy.$$(":checkbox:first").prop("checked", true).prop("disabled", true)

        logs = []

        @Cypress.on "log", (attrs, @log) =>
          logs.push log

        @cy.on "fail", (err) =>
          ## get + type logs
          expect(logs.length).eq(2)
          expect(err.message).to.include("cy.uncheck() failed because this element is disabled:\n")
          done()

        @cy.get(":checkbox:first").uncheck()

    describe ".log", ->
      beforeEach ->
        @cy.$$("[name=colors][value=blue]").prop("checked", true)

        @Cypress.on "log", (attrs, @log) =>

      it "logs immediately before resolving", (done) ->
        chk = @cy.$$(":checkbox:first")

        @Cypress.on "log", (attrs, log) ->
          if log.get("name") is "uncheck"
            expect(log.get("state")).to.eq("pending")
            expect(log.get("$el").get(0)).to.eq chk.get(0)
            done()

        @cy.get(":checkbox:first").check().uncheck()

      it "snapshots before unchecking", (done) ->
        @cy.$$(":checkbox:first").change =>
          expect(@log.get("snapshots").length).to.eq(1)
          expect(@log.get("snapshots")[0].name).to.eq("before")
          expect(@log.get("snapshots")[0].state).to.be.an("object")
          done()

        @cy.get(":checkbox:first").invoke("prop", "checked", true).uncheck()

      it "snapshots after unchecking", ->
        @cy.get(":checkbox:first").invoke("prop", "checked", true).uncheck().then ->
          expect(@log.get("snapshots").length).to.eq(2)
          expect(@log.get("snapshots")[1].name).to.eq("after")
          expect(@log.get("snapshots")[1].state).to.be.an("object")

      it "logs only 1 uncheck event", ->
        logs = []
        unchecks = []

        @Cypress.on "log", (attrs, log) ->
          logs.push(log)
          unchecks.push(log) if log.get("name") is "uncheck"

        @cy.get("[name=colors][value=blue]").uncheck().then ->
          expect(logs).to.have.length(2)
          expect(unchecks).to.have.length(1)

      it "logs only 1 uncheck event on uncheck with 1 matching value arg", ->
        logs = []
        unchecks = []

        @Cypress.on "log", (attrs, log) ->
          logs.push(log)
          unchecks.push(log) if log.get("name") is "uncheck"

        @cy.get("[name=colors]").uncheck("blue").then ->
          expect(logs).to.have.length(2)
          expect(unchecks).to.have.length(1)

      it "passes in $el", ->
        @cy.get("[name=colors][value=blue]").uncheck().then ($input) ->
          expect(@log.get("$el").get(0)).to.eq $input.get(0)

      it "ends command when checkbox is already unchecked", ->
        @cy.get("[name=colors][value=blue]").invoke("prop", "checked", false).uncheck().then ->
          expect(@log.get("state")).eq("passed")

      it "#consoleProps", ->
        @cy.get("[name=colors][value=blue]").uncheck().then ($input) ->
          coords = @cy.getCoordinates($input)
          console = @log.attributes.consoleProps()
          expect(console.Command).to.eq "uncheck"
          expect(console["Applied To"]).to.eq @log.get("$el").get(0)
          expect(console.Elements).to.eq 1
          expect(console.Coords).to.deep.eq coords

      it "#consoleProps when checkbox is already unchecked", ->
        @cy.get("[name=colors][value=blue]").invoke("prop", "checked", false).uncheck().then ($input) ->
          expect(@log.get("coords")).to.be.undefined
          expect(@log.attributes.consoleProps()).to.deep.eq {
            Command: "uncheck"
            "Applied To": @log.get("$el").get(0)
            Elements: 1
            Note: "This checkbox was already unchecked. No operation took place."
            Options: undefined
          }

      it "#consoleProps when checkbox with value is already unchecked", ->
        @cy.get("[name=colors][value=blue]").invoke("prop", "checked", false)
        @cy.get("[name=colors]").uncheck("blue").then ($input) ->
          expect(@log.get("coords")).to.be.undefined
          expect(@log.attributes.consoleProps()).to.deep.eq {
            Command: "uncheck"
            "Applied To": @log.get("$el").get(0)
            Elements: 1
            Note: "This checkbox was already unchecked. No operation took place."
            Options: undefined
          }

      it "logs deltaOptions", ->
        @cy.get("[name=colors][value=blue]").check().uncheck({force: true, timeout: 1000}).then ->
          expect(@log.get("message")).to.eq "{force: true, timeout: 1000}"
          expect(@log.attributes.consoleProps().Options).to.deep.eq {force: true, timeout: 1000}

  context "#submit", ->
    it "does not change the subject when default actions is prevented", ->
      form = @cy.$$("form:first").on "submit", -> return false

      @cy.get("form:first").submit().then ($form) ->
        expect($form.get(0)).to.eq form.get(0)

    it "works with native event listeners", ->
      submitted = false

      @cy.$$("form:first").get(0).addEventListener "submit", ->
        submitted = true

      @cy.get("form:first").submit().then ->
        expect(submitted).to.be.true

    it "bubbles up to the window", ->
      onsubmitCalled = false

      @cy
        .window().then (win) ->
          win.onsubmit = -> onsubmitCalled = true
          # $(win).on "submit", -> done()
        .get("form:first").submit().then ->
          expect(onsubmitCalled).to.be.true

    it "does not submit the form action is prevented default", (done) ->
      @cy.$$("form:first").parent().on "submit", (e) ->
        e.preventDefault()

      @cy
        .window().then (win) =>
          ## if we reach beforeunload we know the form
          ## has been submitted
          $(win).on "beforeunload", ->
            done("submit event should not submit the form.")

            return undefined
        .get("form:first").submit().then -> done()

    it "does not submit the form action returned false", (done) ->
      @cy.$$("form:first").parent().on "submit", (e) ->
        return false

      @cy
        .window().then (win) =>
          ## if we reach beforeunload we know the form
          ## has been submitted
          $(win).on "beforeunload", ->
            done("submit event should not submit the form.")

            return undefined
        .get("form:first").submit().then -> done()

    it "actually submits the form.", ->
      beforeunload = false

      @cy
        .window().then (win) =>
          ## if we reach beforeunload we know the form
          ## has been submitted
          $(win).on "beforeunload", ->
            beforeunload = true

            return undefined
        .get("form:first").submit().then ->
          expect(beforeunload).to.be.true

    ## if we removed our submit handler this would fail.
    it "does not resolve the submit command because submit event is captured setting isReady to false", ->
      ## we must rely on isReady already being pending here
      ## because the submit method does not trigger beforeunload
      ## synchronously.

      @cy.on "command:returned:value", (cmd, ret) =>
        if cmd.get("name") is "submit"
          ## expect our isReady to be pending
          expect(@cy.prop("ready").promise.isPending()).to.be.true

      @cy.get("form:first").submit()

    it "delays 50ms before resolving", (done) ->
      waited = false

      @cy.$$("form:first").on "submit", (e) =>
        _.delay ->
          waited = true
        , 50

        @cy.on "invoke:end", ->
          expect(waited).to.be.true
          done()

      @cy.get("form:first").submit()

    it "increases the timeout delta", (done) ->
      prevTimeout = @test.timeout()

      @cy.on "invoke:end", (cmd) =>
        if cmd.get("name") is "submit"
          expect(@test.timeout()).to.eq 50 + prevTimeout
          done()

      @cy.get("form:first").submit()

    describe "assertion verification", ->
      beforeEach ->
        @allowErrors()
        @currentTest.timeout(100)

        @chai = $Cypress.Chai.create(@Cypress, {})
        @Cypress.on "log", (attrs, log) =>
          if log.get("name") is "assert"
            @log = log

      afterEach ->
        @chai.restore()

      it "eventually passes the assertion", ->
        @cy.on "fail", (err) -> debugger

        @cy.$$("form:first").submit ->
          _.delay =>
            $(@).addClass("submitted")
          , 100

          return false

        @cy.get("form:first").submit().should("have.class", "submitted").then ->
          @chai.restore()

          expect(@log.get("name")).to.eq("assert")
          expect(@log.get("state")).to.eq("passed")
          expect(@log.get("end")).to.be.true

      it "eventually fails the assertion", (done) ->
        @cy.$$("form:first").submit -> return false

        @cy.on "fail", (err) =>
          @chai.restore()

          expect(err.message).to.include(@log.get("error").message)
          expect(err.message).not.to.include("undefined")
          expect(@log.get("name")).to.eq("assert")
          expect(@log.get("state")).to.eq("failed")
          expect(@log.get("error")).to.be.an.instanceof(Error)

          done()

        @cy.get("form:first").submit().should("have.class", "submitted")

      it "does not log an additional log on failure", (done) ->
        @cy.$$("form:first").submit -> return false

        logs = []

        @Cypress.on "log", (attrs, log) ->
          logs.push(log)

        @cy.on "fail", ->
          expect(logs.length).to.eq(3)
          done()

        @cy.get("form:first").submit().should("have.class", "submitted")

    describe "errors", ->
      beforeEach ->
        @currentTest.timeout(200)
        @allowErrors()

      it "is a child command", (done) ->
        @cy.on "fail", -> done()

        @cy.submit()

      it "throws when non dom subject", (done) ->
        @cy.on "fail", -> done()

        @cy.noop({}).submit()

      it "throws when subject isnt a form", (done) ->
        logs = []

        @Cypress.on "log", (attrs, @log) =>
          logs.push @log

        @cy.on "fail", (err) =>
          expect(logs.length).to.eq(2)
          expect(@log.get("error")).to.eq(err)
          expect(err.message).to.include "cy.submit() can only be called on a <form>. Your subject contains a: <input id=\"input\">"
          done()

        @cy.get("input").submit()

      it "throws when subject is not in the document", (done) ->
        submitted = 0

        form = @cy.$$("form:first").submit (e) ->
          submitted += 1
          form.remove()
          return false

        @cy.on "fail", (err) ->
          expect(submitted).to.eq 1
          expect(err.message).to.include "cy.submit() failed because this element"
          done()

        @cy.get("form:first").submit().submit()

      it "throws when subject is a collection of elements", (done) ->
        forms = @cy.$$("form")

        ## make sure we have more than 1 form.
        expect(forms.length).to.be.gt(1)

        @cy.on "fail", (err) =>
          expect(err.message).to.include "cy.submit() can only be called on a single form. Your subject contained #{forms.length} form elements."
          done()

        @cy.get("form").submit()

      it "logs once when not dom subject", (done) ->
        logs = []

        @Cypress.on "log", (attrs, @log) =>
          logs.push @log

        @cy.on "fail", (err) =>
          expect(logs).to.have.length(1)
          expect(@log.get("error")).to.eq(err)
          done()

        @cy.submit()

    describe ".log", ->
      beforeEach ->
        @Cypress.on "log", (attrs, log) =>
          if log.get("name") is "submit"
            @log = log

      it "logs immediately before resolving", ->
        form = @cy.$$("form:first")

        @Cypress.on "log", (attrs, log) ->
          if log.get("name") is "submit"
            expect(log.get("state")).to.eq("pending")
            expect(log.get("$el").get(0)).to.eq form.get(0)

        @cy.get("form:first").submit()

      it "provides $el", ->
        @cy.$$("form:first").submit -> return false

        @cy.get("form").first().submit().then ($form) ->
          expect(@log.get("name")).to.eq "submit"
          expect(@log.get("$el")).to.match $form

      it "snapshots before submitted", (done) ->
        @cy.$$("form:first").submit -> return false

        @cy.$$("form").first().submit =>
          expect(@log.get("snapshots").length).to.eq(1)
          expect(@log.get("snapshots")[0].name).to.eq("before")
          expect(@log.get("snapshots")[0].state).to.be.an("object")
          done()

        @cy.get("form").first().submit()

      it "snapshots after submitting", ->
        @cy.$$("form:first").submit -> return false

        @cy.get("form").first().submit().then ($form) ->
          expect(@log.get("snapshots").length).to.eq(2)
          expect(@log.get("snapshots")[1].name).to.eq("after")
          expect(@log.get("snapshots")[1].state).to.be.an("object")

      it "#consoleProps", ->
        @cy.$$("form:first").submit -> return false

        @cy.get("form").first().submit().then ($form) ->
          expect(@log.attributes.consoleProps()).to.deep.eq {
            Command: "submit"
            "Applied To": @log.get("$el").get(0)
            Elements: 1
          }

  context "#focused", ->
    it "returns the activeElement", ->
      button = @cy.$$("#button")
      button.get(0).focus()

      @cy.focused().then ($focused) ->
        expect($focused.get(0)).to.eq(button.get(0))

    it "returns null if no activeElement", ->
      button = @cy.$$("#button")
      button.get(0).focus()
      button.get(0).blur()

      @cy.focused().then ($focused) ->
        expect($focused).to.be.null

    it "uses forceFocusedEl if set", ->
      input = @cy.$$("input:first")
      @cy.prop("forceFocusedEl", input.get(0))

      @cy.focused().then ($focused) ->
        expect($focused.get(0)).to.eq input.get(0)

    it "does not use forceFocusedEl if that el is not in the document", ->
      input = @cy.$$("input:first")

      @cy
        .get("input:first").focus().focused().then ->
          input.remove()
        .focused().then ($el) ->
          expect($el).to.be.null

    it "nulls forceFocusedEl if that el is not in the document", ->
      input = @cy.$$("input:first")

      @cy
        .get("input:first").focus().focused().then ->
          input.remove()
        .focused().then ($el) ->
          expect(cy.prop("forceFocusedEl")).to.be.null

    it "refuses to use blacklistFocusedEl", ->
      input = @cy.$$("input:first")
      @cy.prop("blacklistFocusedEl", input.get(0))

      @cy
        .get("input:first").focus()
        .focused().then ($focused) ->
          expect($focused).to.be.null

    describe "assertion verification", ->
      beforeEach ->
        @allowErrors()
        @currentTest.timeout(300)

        @chai = $Cypress.Chai.create(@Cypress, {})
        @Cypress.on "log", (attrs, log) =>
          if log.get("name") is "assert"
            @log = log

      afterEach ->
        @chai.restore()

      it "eventually passes the assertion", ->
        @cy.on "retry", _.after 2, =>
          @cy.$$(":text:first").addClass("focused").focus()

        @cy.focused().should("have.class", "focused").then ->
          @chai.restore()

          expect(@log.get("name")).to.eq("assert")
          expect(@log.get("state")).to.eq("passed")
          expect(@log.get("end")).to.be.true

      it "eventually fails the assertion", (done) ->
        @cy.on "fail", (err) =>
          @chai.restore()

          expect(err.message).to.include(@log.get("error").message)
          expect(err.message).not.to.include("undefined")
          expect(@log.get("name")).to.eq("assert")
          expect(@log.get("state")).to.eq("failed")
          expect(@log.get("error")).to.be.an.instanceof(Error)

          done()

        @cy.focused().should("have.class", "focused")

      it "does not log an additional log on failure", (done) ->
        logs = []

        @Cypress.on "log", (attrs, log) ->
          logs.push(log)

        @cy.on "fail", ->
          expect(logs.length).to.eq(2)
          done()

        @cy.focused().should("have.class", "focused")

    describe ".log", ->
      beforeEach ->
        @cy.$$("input:first").get(0).focus()
        @Cypress.on "log", (attrs, @log) =>

      it "is a parent command", ->
        @cy.get("body").focused().then ->
          expect(@log.get("type")).to.eq "parent"

      it "ends immediately", ->
        @cy.focused().then ->
          expect(@log.get("end")).to.be.true
          expect(@log.get("state")).to.eq("passed")

      it "snapshots immediately", ->
        @cy.focused().then ->
          expect(@log.get("snapshots").length).to.eq(1)
          expect(@log.get("snapshots")[0]).to.be.an("object")

      it "passes in $el", ->
        @cy.get("input:first").focused().then ($input) ->
          expect(@log.get("$el")).to.eq $input

      it "#consoleProps", ->
        @cy.get("input:first").focused().then ($input) ->
          expect(@log.attributes.consoleProps()).to.deep.eq {
            Command: "focused"
            Returned: $input.get(0)
            Elements: 1
          }

      it "#consoleProps with null element", ->
        @cy.focused().blur().focused().then ->
          expect(@log.attributes.consoleProps()).to.deep.eq {
            Command: "focused"
            Returned: "--nothing--"
            Elements: 0
          }

  context "#focus", ->
    it "sends a focus event", (done) ->
      @cy.$$("#focus input").focus -> done()

      @cy.get("#focus input").focus()

    it "bubbles focusin event", (done) ->
      @cy.$$("#focus").focusin -> done()

      @cy.get("#focus input").focus()

    it "manually blurs focused subject as a fallback", (done) ->
      @cy.$$("input:first").blur -> done()

      @cy
        .get("input:first").focus()
        .get("#focus input").focus()

    it "sets forceFocusedEl", ->
      input = @cy.$$("#focus input")

      @cy
        .get("#focus input").focus()
        .focused().then ($focused) ->
          expect($focused.get(0)).to.eq(input.get(0))

          ## make sure we have either set the property
          ## or havent
          if document.hasFocus()
            expect(@cy.prop("forceFocusedEl")).not.to.be.ok
          else
            expect(@cy.prop("forceFocusedEl")).to.eq(input.get(0))

    it "matches @cy.focused()", ->
      button = @cy.$$("#button")

      @cy.get("#button").focus().focused().then ($focused) ->
        expect($focused.get(0)).to.eq button.get(0)

    it "returns the original subject", ->
      button = @cy.$$("#button")

      @cy.get("#button").focus().then ($button) ->
        expect($button).to.match button

    it "causes first focused element to receive blur", (done) ->
      @cy.$$("input:first").blur ->
        console.log "first blurred"
        done()

      @cy
        .get("input:first").focus()
        .get("input:last").focus()

    it "can focus [contenteditable]", ->
      ce = @cy.$$("[contenteditable]:first")

      @cy
        .get("[contenteditable]:first").focus()
        .focused().then ($ce) ->
          expect($ce.get(0)).to.eq ce.get(0)

    it "delays 50ms before resolving", (done) ->
      waited = false

      @cy.$$("#focus input").on "focus", (e) =>
        _.delay ->
          waited = true
        , 50

        @cy.on "invoke:end", ->
          expect(waited).to.be.true
          done()

      @cy.get("#focus input").focus()

    it "increases the timeout delta", (done) ->
      prevTimeout = @test.timeout()

      @cy.on "invoke:end", (cmd) =>
        if cmd.get("name") is "focus"
          expect(@test.timeout()).to.eq 50 + prevTimeout
          done()

      @cy.get("#focus input").focus()

    describe "assertion verification", ->
      beforeEach ->
        @allowErrors()
        @currentTest.timeout(300)

        @chai = $Cypress.Chai.create(@Cypress, {})
        @Cypress.on "log", (attrs, log) =>
          if log.get("name") is "assert"
            @log = log

      afterEach ->
        @chai.restore()

      it "eventually passes the assertion", ->
        @cy.$$(":text:first").focus ->
          _.delay =>
            $(@).addClass("focused")
          , 100

        @cy.get(":text:first").focus().should("have.class", "focused").then ->
          @chai.restore()

          expect(@log.get("name")).to.eq("assert")
          expect(@log.get("state")).to.eq("passed")
          expect(@log.get("end")).to.be.true

      it "eventually fails the assertion", (done) ->
        @cy.on "fail", (err) =>
          @chai.restore()

          expect(err.message).to.include(@log.get("error").message)
          expect(err.message).not.to.include("undefined")
          expect(@log.get("name")).to.eq("assert")
          expect(@log.get("state")).to.eq("failed")
          expect(@log.get("error")).to.be.an.instanceof(Error)

          done()

        @cy.get(":text:first").focus().should("have.class", "focused")

      it "does not log an additional log on failure", (done) ->
        logs = []

        @Cypress.on "log", (attrs, log) ->
          logs.push(log)

        @cy.on "fail", ->
          expect(logs.length).to.eq(3)
          done()

        @cy.get(":text:first").focus().should("have.class", "focused")

    describe ".log", ->
      beforeEach ->
        @Cypress.on "log", (attrs, @log) =>

      it "logs immediately before resolving", (done) ->
        input = @cy.$$(":text:first")

        @Cypress.on "log", (attrs, log) ->
          if log.get("name") is "focus"
            expect(log.get("state")).to.eq("pending")
            expect(log.get("$el").get(0)).to.eq input.get(0)
            done()

        @cy.get(":text:first").focus()

      it "snapshots after clicking", ->
        @Cypress.on "log", (attrs, @log) =>

        @cy.get(":text:first").focus().then ->
          expect(@log.get("snapshots").length).to.eq(1)
          expect(@log.get("snapshots")[0]).to.be.an("object")

      it "passes in $el", ->
        @cy.get("input:first").focus().then ($input) ->
          expect(@log.get("$el")).to.eq $input

      it "logs 2 focus event", ->
        logs = []

        @Cypress.on "log", (attrs, log) ->
          logs.push(log)

        @cy
          .get("input:first").focus()
          .get("button:first").focus().then ->
            names = _(logs).map (log) -> log.get("name")
            expect(logs).to.have.length(4)
            expect(names).to.deep.eq ["get", "focus", "get", "focus"]

      it "#consoleProps", ->
        @cy.get("input:first").focus().then ($input) ->
          expect(@log.attributes.consoleProps()).to.deep.eq {
            Command: "focus"
            "Applied To": $input.get(0)
          }

    describe "errors", ->
      beforeEach ->
        @currentTest.timeout(200)
        @allowErrors()

      it "throws when not a dom subject", (done) ->
        @cy.noop({}).focus()

        @cy.on "fail", -> done()

      it "throws when subject is not in the document", (done) ->
        focused = 0

        input = @cy.$$("input:first").focus (e) ->
          focused += 1
          input.remove()
          return false

        @cy.on "fail", (err) ->
          expect(focused).to.eq 1
          expect(err.message).to.include "cy.focus() failed because this element"
          done()

        @cy.get("input:first").focus().focus()

      it "throws when not a[href],link[href],button,input,select,textarea,[tabindex]", (done) ->
        @cy.get("form").focus()

        @cy.on "fail", (err) ->
          expect(err.message).to.include "cy.focus() can only be called on a valid focusable element. Your subject is a: <form id=\"by-id\">...</form>"
          done()

      it "throws when subject is a collection of elements", (done) ->
        @cy
          .get("textarea,:text").then ($inputs) ->
            @num = $inputs.length
            return $inputs
          .focus()

        @cy.on "fail", (err) =>
          expect(err.message).to.include "cy.focus() can only be called on a single element. Your subject contained #{@num} elements."
          done()

      it "logs once when not dom subject", (done) ->
        logs = []

        @Cypress.on "log", (attrs, @log) =>
          logs.push @log

        @cy.on "fail", (err) =>
          expect(logs).to.have.length(1)
          expect(@log.get("error")).to.eq(err)
          done()

        @cy.focus()

      it "slurps up failed promises", (done) ->
        ctx = @

        ## we only want to test when the document
        ## isnt in focus
        return done() if document.hasFocus()

        @cy.command = _.wrap @cy.command, (orig, args...) ->
          if args[0] is "blur"
            ## force contains to return false here to
            ## simulate the element we're trying to blur
            ## isnt in the DOM
            ctx.sandbox.stub(ctx.cy, "_contains").returns(false)

          orig.apply(@, args)


        @cy.on "fail", (err) ->
          expect(err.message).to.include "cy.blur() failed because this element"
          done()

        ## we remove the first element and then
        ## focus on the 2nd.  the 2nd focus causes
        ## a blur on the 1st element, which should
        ## cause an error because its no longer in the DOM
        @cy
          .get("input:first").focus()
          .get("input:last").focus()
          .then ->
            ## sometimes hasFocus() returns false
            ## even though its really in focus
            ## in those cases, just pass
            ## i cant come up with another way
            ## to test this accurately
            done()

  context "#blur", ->
    it "should blur the originally focused element", (done) ->
      @cy.$$("#focus input").blur -> done()

      @cy.get("#focus").within ->
        @cy
          .get("input").focus()
          .get("button").focus()

    it "black lists the focused element", ->
      input = @cy.$$("#focus input")

      @cy
        .get("#focus input").focus().blur()
        .focused().then ($focused) ->
          expect($focused).to.be.null

          ## make sure we have either set the property
          ## or havent
          if document.hasFocus()
            expect(@cy.prop("blacklistFocusedEl")).not.to.be.ok
          else
            expect(@cy.prop("blacklistFocusedEl")).to.eq(input.get(0))

    it "sends a focusout event", (done) ->
      @cy.$$("#focus").focusout -> done()

      @cy.get("#focus input").focus().blur()

    it "sends a blur event", (done) ->
      # @cy.$$("input:text:first").get(0).addEventListener "blur", -> done()
      @cy.$$("input:first").blur -> done()

      @cy.get("input:first").focus().blur()

    it "returns the original subject", ->
      input = @cy.$$("input:first")

      @cy.get("input:first").focus().blur().then ($input) ->
        expect($input).to.match input

    it "can blur [contenteditable]", ->
      ce = @cy.$$("[contenteditable]:first")

      @cy
        .get("[contenteditable]:first").focus().blur().then ($ce) ->
          expect($ce.get(0)).to.eq ce.get(0)

    it "can blur input[type=time]", (done) ->
      @cy.$$("#input-types [type=time]").blur -> done()

      @cy.get("#input-types [type=time]").focus().invoke("val", "03:15:00").blur()

    it "delays 50ms before resolving", (done) ->
      waited = false

      @cy.$$("input:first").on "blur", (e) =>
        _.delay ->
          waited = true
        , 50

        @cy.on "invoke:end", ->
          expect(waited).to.be.true
          done()

      @cy.get("input:first").focus().blur()

    it "increases the timeout delta", (done) ->
      prevTimeout = @test.timeout()

      @cy.on "invoke:end", (cmd) =>
        if cmd.get("name") is "blur"
          expect(@test.timeout()).to.eq 50 + prevTimeout
          done()

      @cy.get("input:first").focus().blur()

    it "can force blurring on a non-focused element", (done) ->
      @cy.$$("input:first").blur -> done()

      @cy
        .get("input:last").focus()
        .get("input:first").blur({force: true})

    it "can force blurring when there is no focused element", (done) ->
      @cy.$$("input:first").blur -> done()

      @cy
        .focused().should("not.exist")
        .get("input:first").blur({force: true})

    describe "assertion verification", ->
      beforeEach ->
        @allowErrors()
        @currentTest.timeout(300)

        @chai = $Cypress.Chai.create(@Cypress, {})
        @Cypress.on "log", (attrs, log) =>
          if log.get("name") is "assert"
            @log = log

      afterEach ->
        @chai.restore()

      it "eventually passes the assertion", ->
        @cy.on "fail", (err) -> debugger

        @cy.$$(":text:first").blur ->
          _.delay =>
            $(@).addClass("blured")
          , 100

        @cy.get(":text:first").focus().blur().should("have.class", "blured").then ->
          @chai.restore()

          expect(@log.get("name")).to.eq("assert")
          expect(@log.get("state")).to.eq("passed")
          expect(@log.get("end")).to.be.true

      it "eventually fails the assertion", (done) ->
        @cy.on "fail", (err) =>
          @chai.restore()

          expect(err.message).to.include(@log.get("error").message)
          expect(err.message).not.to.include("undefined")
          expect(@log.get("name")).to.eq("assert")
          expect(@log.get("state")).to.eq("failed")
          expect(@log.get("error")).to.be.an.instanceof(Error)

          done()

        @cy.get(":text:first").focus().blur().should("have.class", "blured")

      it "does not log an additional log on failure", (done) ->
        logs = []

        @Cypress.on "log", (attrs, log) ->
          logs.push(log)

        @cy.on "fail", ->
          expect(logs.length).to.eq(4)
          done()

        @cy.get(":text:first").focus().blur().should("have.class", "blured")

    describe ".log", ->
      beforeEach ->
        @Cypress.on "log", (attrs, @log) =>

      it "logs immediately before resolving", (done) ->
        input = @cy.$$(":text:first")

        @Cypress.on "log", (attrs, log) ->
          if log.get("name") is "blur"
            expect(log.get("state")).to.eq("pending")
            expect(log.get("$el").get(0)).to.eq input.get(0)
            done()

        @cy.get(":text:first").focus().blur()

      it "snapshots after clicking", ->
        @Cypress.on "log", (attrs, @log) =>

        @cy.get(":text:first").focus().blur().then ->
          expect(@log.get("snapshots").length).to.eq(1)
          expect(@log.get("snapshots")[0]).to.be.an("object")

      it "passes in $el", ->
        @cy.get("input:first").focus().blur().then ($input) ->
          expect(@log.get("$el")).to.eq $input

      it "logs 1 blur event", ->
        logs = []

        @Cypress.on "log", (attrs, log) ->
          logs.push(log)

        @cy
          .get("input:first").focus().blur().then ->
            names = _(logs).map (log) -> log.get("name")
            expect(logs).to.have.length(3)
            expect(names).to.deep.eq ["get", "focus", "blur"]

      it "logs delta options for {force: true}", ->
        @cy
          .get("input:first").blur({force: true}).then ->
            expect(@log.get("message")).to.eq("{force: true}")

      it "#consoleProps", ->
        @cy.get("input:first").focus().blur().then ($input) ->
          expect(@log.attributes.consoleProps()).to.deep.eq {
            Command: "blur"
            "Applied To": $input.get(0)
          }

    describe "errors", ->
      beforeEach ->
        @currentTest.timeout(200)
        @allowErrors()

      it "throws when not a dom subject", (done) ->
        @cy.on "fail", -> done()

        @cy.noop({}).blur()

      it "throws when subject is not in the document", (done) ->
        blurred = 0

        input = @cy.$$("input:first").blur (e) ->
          blurred += 1
          input.focus ->
            input.remove()
            return false
          return false

        @cy.on "fail", (err) ->
          expect(blurred).to.eq 1
          expect(err.message).to.include "cy.blur() failed because this element"
          done()

        @cy.get("input:first").focus().blur().focus().blur()

      it "throws when subject is a collection of elements", (done) ->
        @cy
          .get("textarea,:text").then ($inputs) ->
            @num = $inputs.length
            return $inputs
          .blur()

        @cy.on "fail", (err) =>
          expect(err.message).to.include "cy.blur() can only be called on a single element. Your subject contained #{@num} elements."
          done()

      it "throws when there isnt an activeElement", (done) ->
        @cy.get("form:first").blur()

        @cy.on "fail", (err) ->
          expect(err.message).to.include "cy.blur() can only be called when there is a currently focused element."
          done()

      it "throws when blur is called on a non-active element", (done) ->
        @cy
          .get("input:first").focus()
          .get("#button").blur()

        @cy.on "fail", (err) ->
          expect(err.message).to.include "cy.blur() can only be called on the focused element. Currently the focused element is a: <input id=\"input\">"
          done()

      it "logs delta options on error", (done) ->
        @cy.$$("button:first").click ->
          $(@).remove()

        @Cypress.on "log", (attrs, @log) =>

        @cy.on "fail", (err) =>
          expect(@log.get("message")).to.eq("{force: true}")
          done()

        @cy
          .get("button:first").click().blur({force: true})

      it "logs once when not dom subject", (done) ->
        logs = []

        @Cypress.on "log", (attrs, @log) =>
          logs.push @log

        @cy.on "fail", (err) =>
          expect(logs).to.have.length(1)
          expect(@log.get("error")).to.eq(err)
          done()

        @cy.blur()

  context "#dblclick", ->
    it "sends a dblclick event", (done) ->
      @cy.$$("#button").dblclick (e) -> done()

      @cy.get("#button").dblclick()

    it "returns the original subject", ->
      button = @cy.$$("#button")

      @cy.get("#button").dblclick().then ($button) ->
        expect($button).to.match button

    it "causes focusable elements to receive focus", (done) ->
      text = @cy.$$(":text:first")

      text.focus -> done()

      @cy.get(":text:first").dblclick()

    it "silences errors on unfocusable elements", ->
      div = @cy.$$("div:first")

      @cy.get("div:first").dblclick()

    it "causes first focused element to receive blur", (done) ->
      @cy.$$("input:first").blur ->
        console.log "input:first blurred"
        done()

      @cy
        .get("input:first").focus()
        .get("input:text:last").dblclick()

    it "inserts artificial delay of 50ms", ->
      @cy.on "invoke:start", (cmd) =>
        if cmd.get("name") is "dblclick"
          @delay = @sandbox.spy Promise.prototype, "delay"

      @cy.get("#button").dblclick().then ->
        expect(@delay).to.be.calledWith 50

    it "can operate on a jquery collection", ->
      dblclicks = 0
      buttons = @cy.$$("button").slice(0, 2)
      buttons.dblclick ->
        dblclicks += 1
        return false

      ## make sure we have more than 1 button
      expect(buttons.length).to.be.gt 1

      ## make sure each button received its dblclick event
      @cy.get("button").invoke("slice", 0, 2).dblclick().then ($buttons) ->
        expect($buttons.length).to.eq dblclicks

    it "can cancel multiple dblclicks", (done) ->
      dblclicks = 0

      spy = @sandbox.spy =>
        @Cypress.abort()

      ## abort after the 3rd dblclick
      dblclicked = _.after 3, spy

      anchors = @cy.$$("#sequential-clicks a")
      anchors.dblclick ->
        dblclicks += 1
        dblclicked()

      ## make sure we have at least 5 anchor links
      expect(anchors.length).to.be.gte 5

      @cy.on "cancel", =>
        ## timeout will get called synchronously
        ## again during a click if the click function
        ## is called
        timeout = @sandbox.spy @cy, "_timeout"

        _.delay ->
          ## abort should only have been called once
          expect(spy.callCount).to.eq 1

          ## and we should have stopped dblclicking after 3
          expect(dblclicks).to.eq 3

          expect(timeout.callCount).to.eq 0

          done()
        , 200

      @cy.get("#sequential-clicks a").dblclick()

    it "serially dblclicks a collection", ->
      dblclicks = 0

      ## create a throttled dblclick function
      ## which proves we are dblclicking serially
      throttled = _.throttle ->
        dblclicks += 1
      , 5, {leading: false}

      anchors = @cy.$$("#sequential-clicks a")
      anchors.dblclick throttled

      ## make sure we're dblclicking multiple anchors
      expect(anchors.length).to.be.gt 1
      @cy.get("#sequential-clicks a").dblclick().then ($anchors) ->
        expect($anchors.length).to.eq dblclicks

    it "increases the timeout delta after each dblclick", (done) ->
      prevTimeout = @test.timeout()

      count = @cy.$$("button").slice(0, 3).length

      @cy.on "invoke:end", (cmd) =>
        if cmd.get("name") is "dblclick"
          ## 100 here because dbclick + focus each are 50ms
          num = (count * 100) + prevTimeout
          expect(@test.timeout()).to.be.within(num, num + 100)
          done()

      @cy.get("button").invoke("slice", 0, 3).dblclick()

    describe "errors", ->
      beforeEach ->
        @currentTest.timeout(200)
        @allowErrors()

      it "throws when not a dom subject", (done) ->
        @cy.on "fail", -> done()

        @cy.dblclick()

      it "throws when subject is not in the document", (done) ->
        dblclicked = 0

        button = @cy.$$("button:first").dblclick (e) ->
          dblclicked += 1
          button.remove()
          return false

        @cy.on "fail", (err) ->
          expect(dblclicked).to.eq 1
          expect(err.message).to.include "cy.dblclick() failed because this element"
          done()

        @cy.get("button:first").dblclick().dblclick()

      it "throws when any member of the subject isnt visible", (done) ->
        btn = @cy.$$("button").show().last().hide()

        node = $Cypress.Utils.stringifyElement(btn)

        @cy.on "fail", (err) ->
          expect(err.message).to.include "cy.dblclick() failed because this element is not visible"
          done()

        @cy.get("button").dblclick()

      it "logs once when not dom subject", (done) ->
        logs = []

        @Cypress.on "log", (attrs, @log) =>
          logs.push @log

        @cy.on "fail", (err) =>
          expect(logs).to.have.length(1)
          expect(@log.get("error")).to.eq(err)
          done()

        @cy.dblclick()

      it "throws when any member of the subject isnt visible", (done) ->
        btn = @cy.$$("#three-buttons button").show().last().hide()

        node = $Cypress.Utils.stringifyElement(btn)

        logs = []

        @Cypress.on "log", (attrs, @log) =>
          logs.push @log

        @cy.on "fail", (err) =>
          expect(logs).to.have.length(4)
          expect(@log.get("error")).to.eq(err)
          expect(err.message).to.include "cy.dblclick() failed because this element is not visible"
          done()

        @cy.get("#three-buttons button").dblclick()

    describe ".log", ->
      it "logs immediately before resolving", (done) ->
        button = @cy.$$("button:first")

        @Cypress.on "log", (attrs, log) ->
          if log.get("name") is "dblclick"
            expect(log.get("state")).to.eq("pending")
            expect(log.get("$el").get(0)).to.eq button.get(0)
            done()

        @cy.get("button:first").dblclick()

      it "snapshots after clicking", ->
        @Cypress.on "log", (attrs, @log) =>

        @cy.get("button:first").dblclick().then ($button) ->
          expect(@log.get("snapshots").length).to.eq(1)
          expect(@log.get("snapshots")[0]).to.be.an("object")

      it "returns only the $el for the element of the subject that was dblclicked", ->
        dblclicks = []

        ## append two buttons
        button = -> $("<button class='dblclicks'>dblclick</button")
        @cy.$$("body").append(button()).append(button())

        @Cypress.on "log", (attrs, log) ->
          dblclicks.push(log) if log.get("name") is "dblclick"

        @cy.get("button.dblclicks").dblclick().then ($buttons) ->
          expect($buttons.length).to.eq(2)
          expect(dblclicks.length).to.eq(2)
          expect(dblclicks[1].get("$el").get(0)).to.eq $buttons.last().get(0)

      it "logs only 1 dblclick event", ->
        logs = []

        @Cypress.on "log", (attrs, log) ->
          logs.push(log) if log.get("name") is "dblclick"

        @cy.get("button:first").dblclick().then ->
          expect(logs).to.have.length(1)

      it "#consoleProps", ->
        @Cypress.on "log", (attrs, @log) =>

        @cy.get("button").first().dblclick().then ($button) ->
          expect(@log.attributes.consoleProps()).to.deep.eq {
            Command: "dblclick"
            "Applied To": @log.get("$el").get(0)
            Elements: 1
          }

  context "#hover", ->
    beforeEach ->
      @allowErrors()

    it "throws when invoking", (done) ->
      @cy.on "fail", (err) ->
        expect(err.message).to.include "cy.hover() is not currently implemented."
        expect(err.message).to.include "https://on.cypress.io/api/hover"
        done()

      @cy.get("button").hover()

  context "#click", ->
    it "receives native click event", (done) ->
      btn = @cy.$$("#button")

      coords = @cy.getCoordinates(btn)

      btn.get(0).addEventListener "click", (e) =>
        obj = _(e).pick("bubbles", "cancelable", "view", "clientX", "clientY", "button", "buttons", "which", "relatedTarget", "altKey", "ctrlKey", "shiftKey", "metaKey", "detail", "type")
        expect(obj).to.deep.eq {
          bubbles: true
          cancelable: true
          view: @cy.private("window")
          clientX: coords.x - @cy.private("window").pageXOffset
          clientY: coords.y - @cy.private("window").pageYOffset
          button: 0
          buttons: 0
          which: 1
          relatedTarget: null
          altKey: false
          ctrlKey: false
          shiftKey: false
          metaKey: false
          detail: 1
          type: "click"
        }
        done()

      @cy.get("#button").click()

    it "bubbles up native click event", (done) ->
      click = (e) =>
        @cy.private("window").removeEventListener "click", click
        done()

      @cy.private("window").addEventListener "click", click

      @cy.get("#button").click()

    it "sends native mousedown event", (done) ->
      btn = @cy.$$("#button")

      coords = @cy.getCoordinates(btn)

      win = @cy.private("window")

      btn.get(0).addEventListener "mousedown", (e) =>
        obj = _(e).pick("bubbles", "cancelable", "view", "clientX", "clientY", "button", "buttons", "which", "relatedTarget", "altKey", "ctrlKey", "shiftKey", "metaKey", "detail", "type")
        expect(obj).to.deep.eq {
          bubbles: true
          cancelable: true
          view: win
          clientX: coords.x - win.pageXOffset
          clientY: coords.y - win.pageYOffset
          button: 0
          buttons: 1
          which: 1
          relatedTarget: null
          altKey: false
          ctrlKey: false
          shiftKey: false
          metaKey: false
          detail: 1
          type: "mousedown"
        }
        done()

      @cy.get("#button").click()

    it "sends native mouseup event", (done) ->
      btn = @cy.$$("#button")

      coords = @cy.getCoordinates(btn)

      win = @cy.private("window")

      btn.get(0).addEventListener "mouseup", (e) =>
        obj = _(e).pick("bubbles", "cancelable", "view", "clientX", "clientY", "button", "buttons", "which", "relatedTarget", "altKey", "ctrlKey", "shiftKey", "metaKey", "detail", "type")
        expect(obj).to.deep.eq {
          bubbles: true
          cancelable: true
          view: win
          clientX: coords.x - win.pageXOffset
          clientY: coords.y - win.pageYOffset
          button: 0
          buttons: 0
          which: 1
          relatedTarget: null
          altKey: false
          ctrlKey: false
          shiftKey: false
          metaKey: false
          detail: 1
          type: "mouseup"
        }
        done()

      @cy.get("#button").click()

    it "sends mousedown, mouseup, click events in order", ->
      events = []

      btn = @cy.$$("#button")

      _.each "mousedown mouseup click".split(" "), (event) ->
        btn.get(0).addEventListener event, ->
          events.push(event)

      @cy.get("#button").click().then ->
        expect(events).to.deep.eq ["mousedown", "mouseup", "click"]

    it "records correct clientX when el scrolled", (done) ->
      btn = $("<button id='scrolledBtn' style='position: absolute; top: 1600px; left: 1200px; width: 100px;'>foo</button>").appendTo @cy.$$("body")

      coords = @cy.getCoordinates(btn)

      win = @cy.private("window")

      btn.get(0).addEventListener "click", (e) =>
        expect(win.pageXOffset).to.be.gt(0)
        expect(e.clientX).to.eq coords.x - win.pageXOffset
        done()

      @cy.get("#scrolledBtn").click()

    it "records correct clientY when el scrolled", (done) ->
      btn = $("<button id='scrolledBtn' style='position: absolute; top: 1600px; left: 1200px; width: 100px;'>foo</button>").appendTo @cy.$$("body")

      coords = @cy.getCoordinates(btn)

      win = @cy.private("window")

      btn.get(0).addEventListener "click", (e) =>
        expect(win.pageYOffset).to.be.gt(0)
        expect(e.clientY).to.eq coords.y - win.pageYOffset
        done()

      @cy.get("#scrolledBtn").click()

    it "will send all events even mousedown is defaultPrevented", ->
      events = []

      btn = @cy.$$("#button")

      btn.get(0).addEventListener "mousedown", (e) ->
        e.preventDefault()
        expect(e.defaultPrevented).to.be.true

      _.each "mouseup click".split(" "), (event) ->
        btn.get(0).addEventListener event, ->
          events.push(event)

      @cy.get("#button").click().then ->
        expect(events).to.deep.eq ["mouseup", "click"]

    it "sends a click event", (done) ->
      @cy.$$("#button").click -> done()

      @cy.get("#button").click()

    it "returns the original subject", ->
      button = @cy.$$("#button")

      @cy.get("#button").click().then ($button) ->
        expect($button).to.match button

    it "causes focusable elements to receive focus", (done) ->
      text = @cy.$$(":text:first")

      text.focus -> done()

      @cy.get(":text:first").click()

    it "does not fire a focus, mouseup, or click event when element has been removed on mousedown", (done) ->
      btn = @cy.$$("button:first")

      btn.on "mousedown", ->
        ## synchronously remove this button
        $(@).remove()

      btn.get(0).addEventListener "focus", -> done("should not have gotten focus")
      btn.get(0).addEventListener "focusin", -> done("should not have gotten focusin")
      btn.get(0).addEventListener "mouseup", -> done("should not have gotten mouseup")
      btn.get(0).addEventListener "click", -> done("should not have gotten click")

      @cy.contains("button").click().then -> done()

    it "does not fire a click when element has been removed on mouseup", (done) ->
      btn = @cy.$$("button:first")

      btn.on "mouseup", ->
        ## synchronously remove this button
        $(@).remove()

      btn.get(0).addEventListener "click", -> done("should not have gotten click")

      @cy.contains("button").click().then -> done()

    it "silences errors on unfocusable elements", ->
      div = @cy.$$("div:first")

      @cy.get("div:first").click({force: true})

    it "causes first focused element to receive blur", (done) ->
      @cy.$$("input:first").blur ->
        console.log "input:first blurred"
        done()

      @cy
        .get("input:first").focus()
        .get("input:text:last").click()

    it "inserts artificial delay of 50ms", ->
      @cy.on "invoke:start", (cmd) =>
        if cmd.get("name") is "click"
          @delay = @sandbox.spy Promise, "delay"

      @cy.get("#button").click().then ->
        expect(@delay).to.be.calledWith 50

    it "delays 50ms before resolving", (done) ->
      waited = false

      @cy.$$("button:first").on "click", (e) =>
        _.delay ->
          waited = true
        , 50

        @cy.on "invoke:end", ->
          expect(waited).to.be.true
          done()

      @cy.get("button:first").click({multiple: true})

    it "can operate on a jquery collection", ->
      clicks = 0
      buttons = @cy.$$("button").slice(0, 3)
      buttons.click ->
        clicks += 1
        return false

      ## make sure we have more than 1 button
      expect(buttons.length).to.be.gt 1

      ## make sure each button received its click event
      @cy.get("button").invoke("slice", 0, 3).click({multiple: true}).then ($buttons) ->
        expect($buttons.length).to.eq clicks

    it "can cancel multiple clicks", (done) ->
      clicks = 0

      spy = @sandbox.spy =>
        @Cypress.abort()

      ## abort after the 3rd click
      clicked = _.after 3, spy

      anchors = @cy.$$("#sequential-clicks a")
      anchors.click ->
        clicks += 1
        clicked()

      ## make sure we have at least 5 anchor links
      expect(anchors.length).to.be.gte 5

      @cy.on "cancel", =>
        ## timeout will get called synchronously
        ## again during a click if the click function
        ## is called
        timeout = @sandbox.spy @cy, "_timeout"

        _.delay ->
          ## abort should only have been called once
          expect(spy.callCount).to.eq 1

          ## and we should have stopped clicking after 3
          expect(clicks).to.eq 3

          expect(timeout.callCount).to.eq 0

          done()
        , 200

      @cy.get("#sequential-clicks a").click({multiple: true})

    it "serially clicks a collection", ->
      clicks = 0

      ## create a throttled click function
      ## which proves we are clicking serially
      throttled = _.throttle ->
        clicks += 1
      , 5, {leading: false}

      anchors = @cy.$$("#sequential-clicks a")
      anchors.click throttled

      ## make sure we're clicking multiple anchors
      expect(anchors.length).to.be.gt 1
      @cy.get("#sequential-clicks a").click({multiple: true}).then ($anchors) ->
        expect($anchors.length).to.eq clicks

    it "increases the timeout delta after each click", (done) ->
      prevTimeout = @test.timeout()

      count = @cy.$$("#three-buttons button").length

      @cy.on "invoke:end", (cmd) =>
        if cmd.get("name") is "click"
          ## 100ms here because click + focus are each
          num = (count * 100) + prevTimeout
          expect(@test.timeout()).to.be.within(num, num + 100)
          done()

      @cy.get("#three-buttons button").click({multiple: true})

    it "can click elements which are hidden until scrolled within parent container", ->
      @cy.get("#overflow-auto-container").contains("quux").click()

    ## this test needs to increase the height + width of the div
    ## when we implement scrollBy the delta of the left/top
    it "can click elements which are huge and the center is naturally below the fold", ->
      @cy.get("#massively-long-div").click()

    it "can forcibly click even when being covered by another element", (done) ->
      btn  = $("<button>button covered</button>").attr("id", "button-covered-in-span").prependTo(@cy.$$("body"))
      span = $("<span>span on button</span>").css(position: "absolute", left: btn.offset().left, top: btn.offset().top, padding: 5, display: "inline-block", backgroundColor: "yellow").prependTo(@cy.$$("body"))

      btn.on "click", -> done()

      @cy.get("#button-covered-in-span").click({force: true})

    it "eventually clicks when covered up", ->
      btn  = $("<button>button covered</button>").attr("id", "button-covered-in-span").prependTo(@cy.$$("body"))
      span = $("<span>span on button</span>").css(position: "absolute", left: btn.offset().left, top: btn.offset().top, padding: 5, display: "inline-block", backgroundColor: "yellow").prependTo(@cy.$$("body"))

      retried = false

      @cy.on "retry", _.after 3, ->
        span.hide()
        retried = true

      @cy.get("#button-covered-in-span").click().then ->
        expect(retried).to.be.true

    it "waits until element becomes visible", ->
      btn = cy.$$("#button").hide()

      retried = false

      @cy.on "retry", _.after 3, ->
        btn.show()
        retried = true

      @cy.get("#button").click().then ->
        expect(retried).to.be.true

    it "waits until element is no longer disabled", ->
      btn = cy.$$("#button").prop("disabled", true)

      retried = false
      clicks = 0

      btn.on "click", ->
        clicks += 1

      @cy.on "retry", _.after 3, ->
        btn.prop("disabled", false)
        retried = true

      @cy.get("#button").click().then ->
        expect(clicks).to.eq(1)
        expect(retried).to.be.true

    it "waits until element stops animating", (done) ->
      retries = []
      clicks  = 0

      p = $("<p class='slidein'>sliding in</p>")
      p.on "click", -> clicks += 1
      p.css("animation-duration", ".5s")

      @cy.on "retry", (obj) ->
        expect(clicks).to.eq(0)
        retries.push(obj)

      p.on "animationstart", =>
        t = Date.now()
        _.delay =>
          console.log Date.now() - t

          @cy.get(".slidein").click({interval: 30}).then ->
            expect(retries.length).to.be.gt(5)
            done()
        , 100

      @cy.$$("#animation-container").append(p)

    it "does not throw when waiting for animations is disabled", ->
      @sandbox.stub(@Cypress, "config").withArgs("waitForAnimations").returns(false)

      @cy._timeout(100)

      p = $("<p class='slidein'>sliding in</p>")
      p.css("animation-duration", ".5s")

      @cy.$$("#animation-container").append(p)

      @cy.get(".slidein").click()

    it "does not throw when turning off waitForAnimations in options", ->
      @cy._timeout(100)

      p = $("<p class='slidein'>sliding in</p>")
      p.css("animation-duration", ".5s")

      @cy.$$("#animation-container").append(p)

      @cy.get(".slidein").click({waitForAnimations: false})

    it "does not throw when setting animationDistanceThreshold extremely high in options", ->
      @cy._timeout(100)

      p = $("<p class='slidein'>sliding in</p>")
      p.css("animation-duration", ".5s")

      @cy.$$("#animation-container").append(p)

      @cy.get(".slidein").click({animationDistanceThreshold: 1000})

    describe "assertion verification", ->
      beforeEach ->
        @allowErrors()
        @cy._timeout(200)

        @chai = $Cypress.Chai.create(@Cypress, {})
        @Cypress.on "log", (attrs, log) =>
          if log.get("name") is "assert"
            @log = log

      afterEach ->
        @chai.restore()

      it "eventually passes the assertion", ->
        @cy.$$("button:first").click ->
          _.delay =>
            $(@).addClass("clicked")
          , 50
          return false

        @cy.get("button:first").click().should("have.class", "clicked").then ->
          @chai.restore()

          expect(@log.get("name")).to.eq("assert")
          expect(@log.get("state")).to.eq("passed")
          expect(@log.get("end")).to.be.true

      it "eventually passes the assertion on multiple buttons", ->
        @cy.$$("button").click ->
          _.delay =>
            $(@).addClass("clicked")
          , 50
          return false

        @cy.get("button").invoke("slice", 0, 2).click({multiple: true}).should("have.class", "clicked")

      it "eventually fails the assertion", (done) ->
        @cy.on "fail", (err) =>
          @chai.restore()

          expect(err.message).to.include(@log.get("error").message)
          expect(err.message).not.to.include("undefined")
          expect(@log.get("name")).to.eq("assert")
          expect(@log.get("state")).to.eq("failed")
          expect(@log.get("error")).to.be.an.instanceof(Error)

          done()

        @cy.get("button:first").click().should("have.class", "clicked")

      it "does not log an additional log on failure", (done) ->
        logs = []

        @Cypress.on "log", (attrs, log) ->
          logs.push(log)

        @cy.on "fail", ->
          expect(logs.length).to.eq(3)
          done()

        @cy.get("button:first").click().should("have.class", "clicked")

    describe "position argument", ->
      it "can click center by default", (done) ->
        btn  = $("<button>button covered</button>").attr("id", "button-covered-in-span").css({height: 100, width: 100}).prependTo(@cy.$$("body"))
        span = $("<span>span</span>").css(position: "absolute", left: btn.offset().left + 30, top: btn.offset().top + 40, padding: 5, display: "inline-block", backgroundColor: "yellow").appendTo(btn)

        clicked = _.after 2, -> done()

        span.on "click", clicked
        btn.on "click", clicked

        @cy.get("#button-covered-in-span").click()

      it "can click center", (done) ->
        btn  = $("<button>button covered</button>").attr("id", "button-covered-in-span").css({height: 100, width: 100}).prependTo(@cy.$$("body"))
        span = $("<span>span</span>").css(position: "absolute", left: btn.offset().left + 30, top: btn.offset().top + 40, padding: 5, display: "inline-block", backgroundColor: "yellow").appendTo(btn)

        clicked = _.after 2, -> done()

        span.on "click", clicked
        btn.on "click", clicked

        @cy.get("#button-covered-in-span").click("center")

      it "can click topLeft", (done) ->
        btn  = $("<button>button covered</button>").attr("id", "button-covered-in-span").css({height: 100, width: 100}).prependTo(@cy.$$("body"))
        span = $("<span>span</span>").css(position: "absolute", left: btn.offset().left, top: btn.offset().top, padding: 5, display: "inline-block", backgroundColor: "yellow").appendTo(btn)

        clicked = _.after 2, -> done()

        span.on "click", clicked
        btn.on "click", clicked

        @cy.get("#button-covered-in-span").click("topLeft")

      it "can click topRight", (done) ->
        btn  = $("<button>button covered</button>").attr("id", "button-covered-in-span").css({height: 100, width: 100}).prependTo(@cy.$$("body"))
        span = $("<span>span</span>").css(position: "absolute", left: btn.offset().left + 80, top: btn.offset().top, padding: 5, display: "inline-block", backgroundColor: "yellow").appendTo(btn)

        clicked = _.after 2, -> done()

        span.on "click", clicked
        btn.on "click", clicked

        @cy.get("#button-covered-in-span").click("topRight")

      it "can click bottomLeft", (done) ->
        btn  = $("<button>button covered</button>").attr("id", "button-covered-in-span").css({height: 100, width: 100}).prependTo(@cy.$$("body"))
        span = $("<span>span</span>").css(position: "absolute", left: btn.offset().left, top: btn.offset().top + 80, padding: 5, display: "inline-block", backgroundColor: "yellow").appendTo(btn)

        clicked = _.after 2, -> done()

        span.on "click", clicked
        btn.on "click", clicked

        @cy.get("#button-covered-in-span").click("bottomLeft")

      it "can click bottomRight", (done) ->
        btn  = $("<button>button covered</button>").attr("id", "button-covered-in-span").css({height: 100, width: 100}).prependTo(@cy.$$("body"))
        span = $("<span>span</span>").css(position: "absolute", left: btn.offset().left + 80, top: btn.offset().top + 80, padding: 5, display: "inline-block", backgroundColor: "yellow").appendTo(btn)

        clicked = _.after 2, -> done()

        span.on "click", clicked
        btn.on "click", clicked

        @cy.get("#button-covered-in-span").click("bottomRight")

      it "can pass options along with position", (done) ->
        btn  = $("<button>button covered</button>").attr("id", "button-covered-in-span").css({height: 100, width: 100}).prependTo(@cy.$$("body"))
        span = $("<span>span</span>").css(position: "absolute", left: btn.offset().left + 80, top: btn.offset().top + 80, padding: 5, display: "inline-block", backgroundColor: "yellow").appendTo(@cy.$$("body"))

        btn.on "click", -> done()

        @cy.get("#button-covered-in-span").click("bottomRight", {force: true})

    describe "relative coordinate arguments", ->
      it "can specify x and y", (done) ->
        btn  = $("<button>button covered</button>").attr("id", "button-covered-in-span").css({height: 100, width: 100}).prependTo(@cy.$$("body"))
        span = $("<span>span</span>").css(position: "absolute", left: btn.offset().left + 50, top: btn.offset().top + 65, padding: 5, display: "inline-block", backgroundColor: "yellow").appendTo(btn)

        clicked = _.after 2, -> done()

        span.on "click", clicked
        btn.on "click", clicked

        @cy.get("#button-covered-in-span").click(75, 78)

      it "can pass options along with x, y", (done) ->
        btn  = $("<button>button covered</button>").attr("id", "button-covered-in-span").css({height: 100, width: 100}).prependTo(@cy.$$("body"))
        span = $("<span>span</span>").css(position: "absolute", left: btn.offset().left + 50, top: btn.offset().top + 65, padding: 5, display: "inline-block", backgroundColor: "yellow").appendTo(@cy.$$("body"))

        btn.on "click", -> done()

        @cy.get("#button-covered-in-span").click(75, 78, {force: true})

    describe "mousedown", ->
      it "gives focus after mousedown", (done) ->
        input = @cy.$$("input:first")

        input.get(0).addEventListener "focus", (e) =>
          obj = _(e).pick("bubbles", "cancelable", "view", "which", "relatedTarget", "detail", "type")
          expect(obj).to.deep.eq {
            bubbles: false
            cancelable: false
            view: @cy.private("window")
            ## chrome no longer fires pageX and pageY
            # pageX: 0
            # pageY: 0
            which: 0
            relatedTarget: null
            detail: 0
            type: "focus"
          }
          done()

        @cy.get("input:first").click()

      it "gives focusin after mousedown", (done) ->
        input = @cy.$$("input:first")

        input.get(0).addEventListener "focusin", (e) =>
          obj = _(e).pick("bubbles", "cancelable", "view", "which", "relatedTarget", "detail", "type")
          expect(obj).to.deep.eq {
            bubbles: true
            cancelable: false
            view: @cy.private("window")
            # pageX: 0
            # pageY: 0
            which: 0
            relatedTarget: null
            detail: 0
            type: "focusin"
          }
          done()

        @cy.get("input:first").click()

      it "gives all events in order", ->
        events = []

        input = @cy.$$("input:first")

        _.each "focus focusin mousedown mouseup click".split(" "), (event) ->
          input.get(0).addEventListener event, ->
            events.push(event)

        @cy.get("input:first").click().then ->
          expect(events).to.deep.eq ["mousedown", "focus", "focusin", "mouseup", "click"]

      it "does not give focus if mousedown is defaultPrevented", (done) ->
        input = @cy.$$("input:first")

        input.get(0).addEventListener "focus", (e) ->
          done("should not have recieved focused event")

        input.get(0).addEventListener "mousedown", (e) ->
          e.preventDefault()
          expect(e.defaultPrevented).to.be.true

        @cy.get("input:first").click().then -> done()

      it "still gives focus to the focusable element even when click is issued to child element", ->
        btn  = $("<button>", id: "button-covered-in-span").prependTo(@cy.$$("body"))
        span = $("<span>span in button</span>").css(padding: 5, display: "inline-block", backgroundColor: "yellow").appendTo(btn)

        @cy
          .get("#button-covered-in-span").click()
          .focused().should("have.id", "button-covered-in-span")

      it "will give focus to the window if no element is focusable", (done) ->
        $(@cy.private("window")).on "focus", -> done()

        @cy.get("#nested-find").click()

      # it "events", ->
      #   btn = @cy.$$("button")
      #   win = $(@cy.private("window"))

      #   _.each {"btn": btn, "win": win}, (type, key) ->
      #     _.each "focus mousedown mouseup click".split(" "), (event) ->
      #     # _.each "focus focusin focusout mousedown mouseup click".split(" "), (event) ->
      #       type.get(0).addEventListener event, (e) ->
      #         if key is "btn"
      #           # e.preventDefault()
      #           e.stopPropagation()

      #         console.log "#{key} #{event}", e

        # btn.on "mousedown", (e) ->
          # console.log("btn mousedown")
          # e.preventDefault()

        # win.on "mousedown", -> console.log("win mousedown")

    describe "errors", ->
      beforeEach ->
        @currentTest.timeout(200)
        @allowErrors()

      it "throws when not a dom subject", (done) ->
        @cy.on "fail", -> done()

        @cy.click()

      it "throws when attempting to click multiple elements", (done) ->
        num = @cy.$$("button").length

        @cy.on "fail", (err) ->
          expect(err.message).to.eq "cy.click() can only be called on a single element. Your subject contained 14 elements. Pass {multiple: true} if you want to serially click each element."
          done()

        @cy.get("button").click()

      it "throws when subject is not in the document", (done) ->
        clicked = 0

        checkbox = @cy.$$(":checkbox:first").click (e) ->
          clicked += 1
          checkbox.remove()
          return false

        @cy.on "fail", (err) ->
          expect(clicked).to.eq 1
          expect(err.message).to.include "cy.click() failed because this element"
          done()

        @cy.get(":checkbox:first").click().click()

      it "logs once when not dom subject", (done) ->
        logs = []

        @Cypress.on "log", (attrs, @log) =>
          logs.push @log

        @cy.on "fail", (err) =>
          expect(logs).to.have.length(1)
          expect(@log.get("error")).to.eq(err)
          done()

        @cy.click()

      it "throws when any member of the subject isnt visible", (done) ->
        btn = @cy.$$("#three-buttons button").show().last().hide()

        node = $Cypress.Utils.stringifyElement(btn)

        logs = []

        @Cypress.on "log", (attrs, @log) =>
          logs.push @log

        @cy.on "fail", (err) =>
          expect(logs.length).to.eq(4)
          expect(@log.get("error")).to.eq(err)
          expect(err.message).to.include "cy.click() failed because this element is not visible"
          done()

        @cy.get("#three-buttons button").click({multiple: true})

      it "throws when subject is disabled", (done) ->
        btn = @cy.$$("#button").prop("disabled", true)

        logs = []

        @Cypress.on "log", (attrs, @log) =>
          logs.push log

        @cy.on "fail", (err) =>
          ## get + click logs
          expect(logs.length).eq(2)
          expect(err.message).to.include("cy.click() failed because this element is disabled:\n")
          done()

        @cy.get("#button").click()

      it "throws when a non-descendent element is covering subject", (done) ->
        @cy._timeout(200)

        btn  = $("<button>button covered</button>").attr("id", "button-covered-in-span").prependTo(@cy.$$("body"))
        span = $("<span>span on button</span>").css(position: "absolute", left: btn.offset().left, top: btn.offset().top, padding: 5, display: "inline-block", backgroundColor: "yellow").prependTo(@cy.$$("body"))

        logs = []

        node = @Cypress.Utils.stringifyElement(span)

        @Cypress.on "log", (attrs, @log) =>
          logs.push log

        @cy.on "fail", (err) =>
          ## get + click logs
          expect(logs.length).eq(2)
          expect(@log.get("error")).to.eq(err)

          ## there should still be 2 snapshots on error (before + after)
          expect(@log.get("snapshots").length).to.eq(2)
          expect(@log.get("snapshots")[0]).to.be.an("object")
          expect(@log.get("snapshots")[0].name).to.eq("before")
          expect(@log.get("snapshots")[1]).to.be.an("object")
          expect(@log.get("snapshots")[1].name).to.eq("after")
          expect(err.message).to.include "cy.click() failed because this element is being covered by another element"

          console = @log.attributes.consoleProps()
          expect(console["Tried to Click"]).to.eq btn.get(0)
          expect(console["But its Covered By"]).to.eq span.get(0)

          done()

        @cy.get("#button-covered-in-span").click()

      it "throws when non-descendent element is covering with fixed position", (done) ->
        @cy._timeout(200)

        btn  = $("<button>button covered</button>").attr("id", "button-covered-in-span").prependTo(@cy.$$("body"))
        span = $("<span>span on button</span>").css(position: "fixed", left: 0, top: 0, padding: 20, display: "inline-block", backgroundColor: "yellow").prependTo(@cy.$$("body"))

        logs = []

        node = @Cypress.Utils.stringifyElement(span)

        @Cypress.on "log", (attrs, @log) =>
          logs.push log

        @cy.on "fail", (err) =>
          ## get + click logs
          expect(logs.length).eq(2)
          expect(@log.get("error")).to.eq(err)

          ## there should still be 2 snapshots on error (before + after)
          expect(@log.get("snapshots").length).to.eq(2)
          expect(@log.get("snapshots")[0]).to.be.an("object")
          expect(@log.get("snapshots")[0].name).to.eq("before")
          expect(@log.get("snapshots")[1]).to.be.an("object")
          expect(@log.get("snapshots")[1].name).to.eq("after")
          expect(err.message).to.include "cy.click() failed because this element is being covered by another element"

          console = @log.attributes.consoleProps()
          expect(console["Tried to Click"]).to.eq btn.get(0)
          expect(console["But its Covered By"]).to.eq span.get(0)

          done()

        @cy.get("#button-covered-in-span").click()

      it "throws when element is hidden and theres no element specifically covering it", (done) ->
        ## i cant come up with a way to easily make getElementAtCoordinates
        ## return null so we are just forcing it to return null to simulate
        ## the element being "hidden" so to speak but still displacing space
        @cy._timeout(200)

        @sandbox.stub(@cy, "getElementAtCoordinates").returns(null)

        @cy.on "fail", (err) ->
          expect(err.message).to.include "cy.click() failed because the center of this element is hidden from view:"
          expect(err.message).to.include "<li>quux</li>"
          done()

        @cy.get("#overflow-auto-container").contains("quux").click()

      it "throws when attempting to click a <select> element", (done) ->
        logs = []

        @Cypress.on "log", (attrs, @log) =>
          logs.push log

        @cy.on "fail", (err) ->
          expect(logs.length).to.eq(2)
          expect(err.message).to.eq "cy.click() cannot be called on a <select> element. Use cy.select() command instead to change the value."
          done()

        @cy.get("select:first").click()

      it "throws when provided invalid position", (done) ->
        logs = []

        @Cypress.on "log", (attrs, @log) =>
          logs.push log

        @cy.on "fail", (err) ->
          expect(logs.length).to.eq(2)
          expect(err.message).to.eq "Invalid position argument: 'foo'. Position may only be center, topLeft, topRight, bottomLeft, or bottomRight."
          done()

        @cy.get("button:first").click("foo")

      it "throws when element animation exceeds timeout", (done) ->
        @cy._timeout(100)

        clicks = 0

        p = $("<p class='slidein'>sliding in</p>")
        p.css("animation-duration", ".5s")
        p.on "click", -> clicks += 1

        @cy.on "fail", (err) ->
          expect(clicks).to.eq(0)
          expect(err.message).to.include("cy.click() could not be issued because this element is currently animating:\n")
          done()

        p.on "animationstart", =>
          @cy.get(".slidein").click({interval: 50, animationDistanceThreshold: 0})

        @cy.$$("#animation-container").append(p)

    describe ".log", ->
      beforeEach ->
        @Cypress.on "log", (attrs, @log) =>

      it "logs immediately before resolving", (done) ->
        button = @cy.$$("button:first")

        @Cypress.on "log", (attrs, log) ->
          if log.get("name") is "click"
            expect(log.get("state")).to.eq("pending")
            expect(log.get("$el").get(0)).to.eq button.get(0)
            done()

        @cy.get("button:first").click()

      it "snapshots before clicking", (done) ->
        @cy.$$("button:first").click =>
          expect(@log.get("snapshots").length).to.eq(1)
          expect(@log.get("snapshots")[0].name).to.eq("before")
          expect(@log.get("snapshots")[0].state).to.be.an("object")
          done()

        @cy.get("button:first").click()

      it "snapshots after clicking", ->
        @cy.get("button:first").click().then ($button) ->
          expect(@log.get("snapshots").length).to.eq(2)
          expect(@log.get("snapshots")[1].name).to.eq("after")
          expect(@log.get("snapshots")[1].state).to.be.an("object")

      it "returns only the $el for the element of the subject that was clicked", ->
        clicks = []

        ## append two buttons
        button = -> $("<button class='clicks'>click</button>")
        @cy.$$("body").append(button()).append(button())

        @Cypress.on "log", (attrs, log) ->
          clicks.push(log) if log.get("name") is "click"

        @cy.get("button.clicks").click({multiple: true}).then ($buttons) ->
          expect($buttons.length).to.eq(2)
          expect(clicks.length).to.eq(2)
          expect(clicks[1].get("$el").get(0)).to.eq $buttons.last().get(0)

      it "logs only 1 click event", ->
        logs = []

        @Cypress.on "log", (attrs, log) ->
          logs.push(log) if log.get("name") is "click"

        @cy.get("button:first").click().then ->
          expect(logs).to.have.length(1)

      it "passes in coords", ->
        @cy.get("button").first().click().then ($btn) ->
          $btn.blur() ## blur which removes focus styles which would change coords
          coords = @cy.getCoordinates($btn)
          expect(@log.get("coords")).to.deep.eq coords

      it "ends", ->
        logs = []

        @Cypress.on "log", (attrs, log) ->
          logs.push(log) if log.get("name") is "click"

        @cy.get("button").invoke("slice", 0, 2).click({multiple: true}).then ->
          _.each logs, (log) ->
            expect(log.get("state")).to.eq("passed")
            expect(log.get("end")).to.be.true

      it "logs {multiple: true} options", ->
        @cy.get("span").invoke("slice", 0, 2).click({multiple: true, timeout: 1000}).then ->
          expect(@log.get("message")).to.eq "{multiple: true, timeout: 1000}"
          expect(@log.attributes.consoleProps().Options).to.deep.eq {multiple: true, timeout: 1000}

      it "#consoleProps", ->
        @cy.get("button").first().click().then ($button) ->
          console   = @log.attributes.consoleProps()
          coords    = @cy.getCoordinates($button)
          logCoords = @log.get("coords")
          expect(logCoords.x).to.be.closeTo(coords.x, 1) ## ensure we are within 1
          expect(logCoords.y).to.be.closeTo(coords.y, 1) ## ensure we are within 1
          expect(console.Command).to.eq "click"
          expect(console["Applied To"]).to.eq @log.get("$el").get(0)
          expect(console.Elements).to.eq 1
          expect(console.Coords.x).to.be.closeTo(coords.x, 1) ## ensure we are within 1
          expect(console.Coords.y).to.be.closeTo(coords.y, 1) ## ensure we are within 1

      it "#consoleProps actual element clicked", ->
        btn  = $("<button>", id: "button-covered-in-span").prependTo(@cy.$$("body"))
        span = $("<span>span in button</span>").css(padding: 5, display: "inline-block", backgroundColor: "yellow").appendTo(btn)

        @cy.get("#button-covered-in-span").click().then ->
          expect(@log.attributes.consoleProps()["Actual Element Clicked"]).to.eq span.get(0)

      it "#consoleProps groups MouseDown", ->
        @cy.$$("input:first").mousedown -> return false

        @cy.get("input:first").click().then ->
          expect(@log.attributes.consoleProps().groups()).to.deep.eq [
            {
              name: "MouseDown"
              items: {
                preventedDefault: true
                stoppedPropagation: true
              }
            },
            {
              name: "MouseUp"
              items: {
                preventedDefault: false
                stoppedPropagation: false
              }
            },
            {
              name: "Click"
              items: {
                preventedDefault: false
                stoppedPropagation: false
              }
            }
          ]

      it "#consoleProps groups MouseUp", ->
        @cy.$$("input:first").mouseup -> return false

        @cy.get("input:first").click().then ->
          expect(@log.attributes.consoleProps().groups()).to.deep.eq [
            {
              name: "MouseDown"
              items: {
                preventedDefault: false
                stoppedPropagation: false
              }
            },
            {
              name: "MouseUp"
              items: {
                preventedDefault: true
                stoppedPropagation: true
              }
            },
            {
              name: "Click"
              items: {
                preventedDefault: false
                stoppedPropagation: false
              }
            }
          ]

      it "#consoleProps groups Click", ->
        @cy.$$("input:first").click -> return false

        @cy.get("input:first").click().then ->
          expect(@log.attributes.consoleProps().groups()).to.deep.eq [
            {
              name: "MouseDown"
              items: {
                preventedDefault: false
                stoppedPropagation: false
              }
            },
            {
              name: "MouseUp"
              items: {
                preventedDefault: false
                stoppedPropagation: false
              }
            },
            {
              name: "Click"
              items: {
                preventedDefault: true
                stoppedPropagation: true
              }
            }
          ]

      it "#consoleProps groups have activated modifiers", ->
        @cy.$$("input:first").click -> return false

        @cy.get("input:first").type("{ctrl}{shift}", {release: false}).click().then ->
          expect(@log.attributes.consoleProps().groups()).to.deep.eq [
            {
              name: "MouseDown"
              items: {
                preventedDefault: false
                stoppedPropagation: false
                modifiers: "ctrl, shift"
              }
            },
            {
              name: "MouseUp"
              items: {
                preventedDefault: false
                stoppedPropagation: false
                modifiers: "ctrl, shift"
              }
            },
            {
              name: "Click"
              items: {
                preventedDefault: true
                stoppedPropagation: true
                modifiers: "ctrl, shift"
              }
            }
          ]
          @cy.get("body").type("{ctrl}") ## clear modifiers

      it "#consoleProps when no mouseup or click", ->
        btn = @cy.$$("button:first")

        btn.on "mousedown", ->
          ## synchronously remove this button
          $(@).remove()

        @cy.contains("button").click().then ->
          expect(@log.attributes.consoleProps().groups()).to.deep.eq [
            {
              name: "MouseDown"
              items: {
                preventedDefault: false
                stoppedPropagation: false
              }
            }
          ]

      it "#consoleProps when no click", ->
        btn = @cy.$$("button:first")

        btn.on "mouseup", ->
          ## synchronously remove this button
          $(@).remove()

        @cy.contains("button").click().then ->
          expect(@log.attributes.consoleProps().groups()).to.deep.eq [
            {
              name: "MouseDown"
              items: {
                preventedDefault: false
                stoppedPropagation: false
              }
            },
            {
              name: "MouseUp"
              items: {
                preventedDefault: false
                stoppedPropagation: false
              }
            }
          ]

      it "does not fire a click when element has been removed on mouseup", (done) ->
        btn = @cy.$$("button:first")

        btn.on "mouseup", ->
          ## synchronously remove this button
          $(@).remove()

        btn.get(0).addEventListener "click", -> done("should not have gotten click")

        @cy.contains("button").click().then -> done()

      it "logs deltaOptions", ->
        @cy.get("button:first").click({force: true, timeout: 1000}).then ->
          expect(@log.get("message")).to.eq "{force: true, timeout: 1000}"
          expect(@log.attributes.consoleProps().Options).to.deep.eq {force: true, timeout: 1000}<|MERGE_RESOLUTION|>--- conflicted
+++ resolved
@@ -1539,8 +1539,6 @@
             expect(triggered).to.be.false
             done()
 
-<<<<<<< HEAD
-=======
     describe "case-insensitivity", ->
 
       it "special chars are case-insensitive", ->
@@ -1563,7 +1561,6 @@
         @cy.get("input:text:first").type("FoO").then ($input) ->
           expect($input).to.have.value("FoO")
 
->>>>>>> 5c57ef11
     describe "click events", ->
       it "passes timeout and interval down to click", (done) ->
         input  = $("<input />").attr("id", "input-covered-in-span").prependTo(@cy.$$("body"))
