$Cypress.register "Communications", (Cypress, _, $, Promise) ->

  Cypress.addParentCommand
    msg: ->
      @sync.message.apply(@, arguments)

    message: (msg, data, options = {}) ->
<<<<<<< HEAD
=======
      ## accept {retry: true} here which will verify
      ## upcoming assertions and replay the msg?
      ## or make this the default and force users
      ## to only turn OFF this behavior

      _.defaults options, {log: true}

>>>>>>> 467dc5ed
      ## should we increase the command timeout here to 10s?

      _.defaults options,
        log: true

      new Promise (resolve, reject) =>

<<<<<<< HEAD
        if options.log
          command = Cypress.Log.command
=======
        if options.log isnt false
          options._log = Cypress.Log.command
>>>>>>> 467dc5ed
            name: "message"
            message: Cypress.Utils.stringify([msg, data])

        Cypress.trigger "message", msg, data, (resp) =>
          if err = resp.__error
            try
              @throwErr(err, options._log)
            catch e
              e.__isMessage = true
              e.name = resp.__name if resp.__name
              e.stack = resp.__stack if resp.__stack
              reject(e)
          else
<<<<<<< HEAD
            if command
              command.set
=======
            if options._log
              options._log.set
>>>>>>> 467dc5ed
                onConsole: -> {
                  Message: msg
                  "Data Sent": data
                  "Data Returned": resp.response
                  "Logs": resp.__logs
                }

<<<<<<< HEAD
              command.snapshot().end()
=======
              options._log.snapshot()
>>>>>>> 467dc5ed

            resolve(resp.response)<|MERGE_RESOLUTION|>--- conflicted
+++ resolved
@@ -5,8 +5,6 @@
       @sync.message.apply(@, arguments)
 
     message: (msg, data, options = {}) ->
-<<<<<<< HEAD
-=======
       ## accept {retry: true} here which will verify
       ## upcoming assertions and replay the msg?
       ## or make this the default and force users
@@ -14,7 +12,6 @@
 
       _.defaults options, {log: true}
 
->>>>>>> 467dc5ed
       ## should we increase the command timeout here to 10s?
 
       _.defaults options,
@@ -22,13 +19,8 @@
 
       new Promise (resolve, reject) =>
 
-<<<<<<< HEAD
-        if options.log
-          command = Cypress.Log.command
-=======
         if options.log isnt false
           options._log = Cypress.Log.command
->>>>>>> 467dc5ed
             name: "message"
             message: Cypress.Utils.stringify([msg, data])
 
@@ -42,13 +34,8 @@
               e.stack = resp.__stack if resp.__stack
               reject(e)
           else
-<<<<<<< HEAD
-            if command
-              command.set
-=======
             if options._log
               options._log.set
->>>>>>> 467dc5ed
                 onConsole: -> {
                   Message: msg
                   "Data Sent": data
@@ -56,10 +43,6 @@
                   "Logs": resp.__logs
                 }
 
-<<<<<<< HEAD
-              command.snapshot().end()
-=======
               options._log.snapshot()
->>>>>>> 467dc5ed
 
             resolve(resp.response)