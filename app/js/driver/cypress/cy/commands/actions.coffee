$Cypress.register "Actions", (Cypress, _, $, Promise) ->

  textLike = "textarea,:text,[contenteditable],[type=password],[type=email],[type=number],[type=date],[type=week],[type=month],[type=time],[type=datetime],[type=datetime-local],[type=search],[type=url],[type=tel]"

  focusable = "a[href],link[href],button,input,select,textarea,[tabindex],[contenteditable]"

  inputEvents = "textInput input".split(" ")

  delay = 50

<<<<<<< HEAD
  Cypress.on "test:before:hooks", ->
=======
  Cypress.on "test:before:run", ->
>>>>>>> 5c57ef11
    Cypress.Keyboard.resetModifiers(@private("document"), @private("window"))

  dispatchPrimedChangeEvents = ->
    ## if we have a changeEvent, dispatch it
    if changeEvent = @prop("changeEvent")
      changeEvent.call(@)

  getFirstCommandOrNull = (commands) =>
    ## return null unless we have exactly 1 command
    return null if commands.length isnt 1

    ## if we have exactly 1 command return that
    commands[0]

  Cypress.addChildCommand

    submit: (subject, options = {}) ->
      _.defaults options,
        log: true
        $el: subject

      @ensureDom(options.$el)

      ## changing this to a promise .map() causes submit events
      ## to break when they need to be triggered synchronously
      ## like with type {enter}.  either convert type to a promise
      ## to just create a synchronous submit function
      form = options.$el.get(0)

      if options.log
        options._log = Cypress.Log.command
          $el: options.$el
          consoleProps: ->
            "Applied To": $Cypress.Utils.getDomElements(options.$el)
            Elements: options.$el.length

        options._log.snapshot("before", {next: "after"})

      if not options.$el.is("form")
        node = Cypress.Utils.stringifyElement(options.$el)
        word = Cypress.Utils.plural(options.$el, "contains", "is")
        $Cypress.Utils.throwErrByPath("submit.not_on_form", {
          onFail: options._log
          args: { node, word }
        })

      if (num = options.$el.length) and num > 1
        $Cypress.Utils.throwErrByPath("submit.multiple_forms", {
          onFail: options._log
          args: { num }
        })

      ## calling the native submit method will not actually trigger
      ## a submit event, so we need to dispatch this manually so
      ## native event listeners and jquery can bind to it
      submit = new Event("submit", {bubbles: true, cancelable: true})
      !!dispatched = form.dispatchEvent(submit)

      ## now we need to check to see if we should actually submit
      ## the form!
      ## dont submit the form if our dispatched event was cancelled (false)
      form.submit() if dispatched

      @_timeout(delay, true)

      Promise
        .delay(delay)
        .then =>
          do verifyAssertions = =>
            @verifyUpcomingAssertions(options.$el, options, {
              onRetry: verifyAssertions
            })

    fill: (subject, obj, options = {}) ->
      $Cypress.Utils.throwErrByPath "fill.invalid_1st_arg" if not _.isObject(obj)

    check: (subject, values, options) ->
      @_check_or_uncheck("check", subject, values, options)

    uncheck: (subject, values, options) ->
      @_check_or_uncheck("uncheck", subject, values, options)

    focus: (subject, options = {}) ->
      ## we should throw errors by default!
      ## but allow them to be silenced
      _.defaults options,
        $el: subject
        error: true
        log: true
        verify: true

      @ensureDom(options.$el, "focus")

      if options.log
        options._log = Cypress.Log.command
          $el: options.$el
          consoleProps: ->
            "Applied To": $Cypress.Utils.getDomElements(options.$el)

      ## http://www.w3.org/TR/html5/editing.html#specially-focusable
      ## ensure there is only 1 dom element in the subject
      ## make sure its allowed to be focusable
      if not (options.$el.is(focusable) or $Cypress.Utils.hasWindow(options.$el))
        return if options.error is false

        node = Cypress.Utils.stringifyElement(options.$el)
        $Cypress.Utils.throwErrByPath("focus.invalid_element", {
          onFail: options._log
          args: { node }
        })

      if (num = options.$el.length) and num > 1
        return if options.error is false

        $Cypress.Utils.throwErrByPath("focus.multiple_elements", {
          onFail: options._log
          args: { num }
        })

      timeout = @_timeout() * .90

      cleanup = null
      hasFocused = false

      promise = new Promise (resolve, reject) =>
        ## we need to bind to the focus event here
        ## because some browsers will not ever fire
        ## the focus event if the window itself is not
        ## currently focused. so we have to tell our users
        ## to do just that!
        cleanup = ->
          options.$el.off("focus", focused)

        focused = =>
          hasFocused = true

          ## set this back to null unless we are
          ## force focused ourselves during this command
          forceFocusedEl = @prop("forceFocusedEl")
          @prop("forceFocusedEl", null) unless forceFocusedEl is options.$el.get(0)

          cleanup()

          @_timeout(delay, true)

          Promise
            .delay(delay)
            .then(resolve)

        options.$el.on("focus", focused)

        options.$el.get(0).focus()

        @defer =>
          ## fallback if our focus event never fires
          ## to simulate the focus + focusin
          return if hasFocused

          simulate = =>
            @prop("forceFocusedEl", options.$el.get(0))

            ## todo handle relatedTarget's per the spec
            focusinEvt = new FocusEvent "focusin", {
              bubbles: true
              view: @private("window")
              relatedTarget: null
            }

            focusEvt = new FocusEvent "focus", {
              view: @private("window")
              relatedTarget: null
            }

            ## not fired in the correct order per w3c spec
            ## because chrome chooses to fire focus before focusin
            ## and since we have a simulation fallback we end up
            ## doing it how chrome does it
            ## http://www.w3.org/TR/DOM-Level-3-Events/#h-events-focusevent-event-order
            options.$el.get(0).dispatchEvent(focusEvt)
            options.$el.get(0).dispatchEvent(focusinEvt)
            # options.$el.cySimulate("focus")
            # options.$el.cySimulate("focusin")

          @execute("focused", {log: false, verify: false}).then ($focused) =>
            ## only blur if we have a focused element AND its not
            ## currently ourselves!
            if $focused and $focused.get(0) isnt options.$el.get(0)

              @execute("blur", {$el: $focused, error: false, verify: false, log: false}).then =>
                simulate()
            else
              simulate()

          ## need to catch potential errors from blur
          ## here and reject the promise
          .catch (err) ->
            reject(err)

      promise
        .timeout(timeout)
        .catch Promise.TimeoutError, (err) =>
          cleanup()

          return if options.error is false

          $Cypress.Utils.throwErrByPath "focus.timed_out", { onFail: options._log }
        .then =>
          return options.$el if options.verify is false

          do verifyAssertions = =>
            @verifyUpcomingAssertions(options.$el, options, {
              onRetry: verifyAssertions
        })

    blur: (subject, options = {}) ->
      ## we should throw errors by default!
      ## but allow them to be silenced
      _.defaults options,
        $el: subject
        error: true
        log: true
        verify: true
        force: false

      if options.log
        ## figure out the options which actually change the behavior of clicks
        deltaOptions = Cypress.Utils.filterOutOptions(options)

        options._log = Cypress.Log.command
          $el: options.$el
          message: deltaOptions
          consoleProps: ->
            "Applied To": $Cypress.Utils.getDomElements(options.$el)

      @ensureDom(options.$el, "blur", options._log)

      if (num = options.$el.length) and num > 1
        return if options.error is false

        $Cypress.Utils.throwErrByPath("blur.multiple_elements", {
          onFail: options._log
          args: { num }
        })

      @execute("focused", {log: false, verify: false}).then ($focused) =>
        if options.force isnt true and not $focused
          return if options.error is false

          $Cypress.Utils.throwErrByPath("blur.no_focused_element", { onFail: options._log })

        if options.force isnt true and options.$el.get(0) isnt $focused.get(0)
          return if options.error is false

          node = Cypress.Utils.stringifyElement($focused)
          $Cypress.Utils.throwErrByPath("blur.wrong_focused_element", {
            onFail: options._log
            args: { node }
          })

        timeout = @_timeout() * .90

        cleanup = null
        hasBlurred = false

        promise = new Promise (resolve) =>
          ## we need to bind to the blur event here
          ## because some browsers will not ever fire
          ## the blur event if the window itself is not
          ## currently focused. so we have to tell our users
          ## to do just that!
          cleanup = ->
            options.$el.off("blur", blurred)

          blurred = =>
            hasBlurred = true

            ## set this back to null unless we are
            ## force blurring ourselves during this command
            blacklistFocusedEl = @prop("blacklistFocusedEl")
            @prop("blacklistFocusedEl", null) unless blacklistFocusedEl is options.$el.get(0)

            cleanup()

            @_timeout(delay, true)

            Promise
              .delay(delay)
              .then(resolve)

          options.$el.on("blur", blurred)

          ## for simplicity we allow change events
          ## to be triggered by a manual blur
          dispatchPrimedChangeEvents.call(@)

          options.$el.get(0).blur()

          @defer =>
            ## fallback if our blur event never fires
            ## to simulate the blur + focusout
            return if hasBlurred

            @prop("blacklistFocusedEl", options.$el.get(0))

            ## todo handle relatedTarget's per the spec
            focusoutEvt = new FocusEvent "focusout", {
              bubbles: true
              cancelable: false
              view: @private("window")
              relatedTarget: null
            }

            blurEvt = new FocusEvent "blur", {
              bubble: false
              cancelable: false
              view: @private("window")
              relatedTarget: null
            }

            options.$el.get(0).dispatchEvent(blurEvt)
            options.$el.get(0).dispatchEvent(focusoutEvt)

        promise
          .timeout(timeout)
          .catch Promise.TimeoutError, (err) =>
            cleanup()

            return if options.error is false

            $Cypress.Utils.throwErrByPath "blur.timed_out", { onFail: command }
          .then =>
            return options.$el if options.verify is false

            do verifyAssertions = =>
              @verifyUpcomingAssertions(options.$el, options, {
                onRetry: verifyAssertions
          })

    ## update dblclick to use the click
    ## logic and just swap out the event details?
    dblclick: (subject, options = {}) ->
      _.defaults options,
        log: true

      @ensureDom(subject)

      dblclicks = []

      dblclick = (el, index) =>
        $el = $(el)

        ## we want to add this delay delta to our
        ## runnables timeout so we prevent it from
        ## timing out from multiple clicks
        @_timeout(delay, true)

        if options.log
          log = Cypress.Log.command
            $el: $el
            consoleProps: ->
              "Applied To":   $Cypress.Utils.getDomElements($el)
              "Elements":     $el.length

        @ensureVisibility $el, log

        p = @execute("focus", {$el: $el, error: false, verify: false, log: false}).then =>
          event = new MouseEvent "dblclick", {
            bubbles: true
            cancelable: true
          }

          el.dispatchEvent(event)

          # $el.cySimulate("dblclick")

          # log.snapshot() if log

          ## need to return null here to prevent
          ## chaining thenable promises
          return null

        .delay(delay)
        .cancellable()

        dblclicks.push(p)

        return p

      ## create a new promise and chain off of it using reduce to insert
      ## the artificial delays.  we have to set this as cancellable for it
      ## to propogate since this is an "inner" promise

      ## return our original subject when our promise resolves
      Promise
        .resolve(subject.toArray())
        .each(dblclick)
        .cancellable()
        .return(subject)
        .catch Promise.CancellationError, (err) ->
          _(dblclicks).invoke("cancel")
          throw err

    hover: (args) ->
      $Cypress.Utils.throwErrByPath("hover.not_implemented")

    click: (subject, positionOrX, y, options = {}) ->
      ## TODO handle pointer-events: none
      ## http://caniuse.com/#feat=pointer-events

      switch
        when _.isObject(positionOrX)
            options = positionOrX
            position = null

        when _.isObject(y)
          options = y
          position = positionOrX
          y = null
          x = null

        when _.all [positionOrX, y], _.isFinite
          position = null
          x = positionOrX

        when _.isString(positionOrX)
          position = positionOrX

      _.defaults options,
        $el: subject
        log: true
        verify: true
        force: false
        multiple: false
        position: position
        x: x
        y: y
        errorOnSelect: true

      @ensureDom(options.$el)

      ## throw if we're trying to click multiple elements
      ## and we did not pass the multiple flag
      if options.multiple is false and options.$el.length > 1
        $Cypress.Utils.throwErrByPath("click.multiple_elements", {
          args: { num: options.$el.length }
        })

      win  = @private("window")

      clicks = []

      click = (el, index) =>
        $el = $(el)

        domEvents = {}
        $previouslyFocusedEl = null

        if options.log
          ## figure out the options which actually change the behavior of clicks
          deltaOptions = Cypress.Utils.filterOutOptions(options)

          options._log = Cypress.Log.command({
            message: deltaOptions
            $el: $el
          })

          options._log.snapshot("before", {next: "after"})

        if options.errorOnSelect and $el.is("select")
          $Cypress.Utils.throwErrByPath "click.on_select_element", { onFail: options._log }

        isAttached = ($elToClick) =>
          @_contains($elToClick)

        ## in order to simulate actual user behavior we need to do the following:
        ## 1. take our element and figure out its center coordinate
        ## 2. check to figure out the element listed at those coordinates
        ## 3. if this element is ourself or our descendents, click whatever was returned
        ## 4. else throw an error because something is covering us up
        getFirstFocusableEl = ($el) ->
          return $el if $el.is(focusable)

          parent = $el.parent()

          ## if we have no parent then just return
          ## the window since that can receive focus
          return $(win) if not parent.length

          getFirstFocusableEl($el.parent())

        afterMouseDown = ($elToClick, coords) =>
          ## handle mouse events removing DOM elements
          ## https://www.w3.org/TR/uievents/#event-type-click (scroll up slightly)

          if isAttached($elToClick)
            domEvents.mouseUp = @Cypress.Mouse.mouseUp($elToClick, coords, win)

          if isAttached($elToClick)
            domEvents.click   = @Cypress.Mouse.click($elToClick, coords, win)

          if options._log
            consoleObj = options._log.attributes.consoleProps()

          consoleProps = ->
            consoleObj = _.defaults consoleObj ? {}, {
              "Applied To":   $Cypress.Utils.getDomElements($el)
              "Elements":     $el.length
              "Coords":       coords
              "Options":      deltaOptions
            }

            if $el.get(0) isnt $elToClick.get(0)
              ## only do this if $elToClick isnt $el
              consoleObj["Actual Element Clicked"] = $Cypress.Utils.getDomElements($elToClick)

            consoleObj.groups = ->
              groups = [{
                name: "MouseDown"
                items: _(domEvents.mouseDown).pick("preventedDefault", "stoppedPropagation", "modifiers")
              }]

              if domEvents.mouseUp
                groups.push({
                  name: "MouseUp"
                  items: _(domEvents.mouseUp).pick("preventedDefault", "stoppedPropagation", "modifiers")
                })

              if domEvents.click
                groups.push({
                  name: "Click"
                  items: _(domEvents.click).pick("preventedDefault", "stoppedPropagation", "modifiers")
                })

              return groups

            consoleObj

          Promise
            .delay(delay)
            .then ->
              ## display the red dot at these coords
              if options._log
                ## because we snapshot and output a command per click
                ## we need to manually snapshot + end them
                options._log.set({coords: coords, consoleProps: consoleProps})

              ## we need to split this up because we want the coordinates
              ## to mutate our passed in options._log but we dont necessary
              ## want to snapshot and end our command if we're a different
              ## action like (cy.type) and we're borrowing the click action
              if options._log and options.log
                options._log.snapshot().end()
            ## need to return null here to prevent
            ## chaining thenable promises
            .return(null)

        findElByCoordinates = ($el) =>
          coordsObj = (coords, $el) ->
            {
              coords: coords
              $elToClick: $el
            }

          scrollWindowPastFixedElement = ($fixed) ->
            height = $fixed.outerHeight()
            width  = $fixed.outerWidth()
            win.scrollBy(-width, -height)
            if options._log
              ## store the scrollBy to be used later in the iframe view
              options._log.set "scrollBy", {x: -width, y: -height}

          getElementWithFixedPosition = ($el) ->
            ## return null if we're at body/html
            ## cuz that means nothing has fixed position
            return null if not $el or $el.is("body,html")

            ## if we have fixed position return ourselves
            if $el.css("position") is "fixed"
              return $el

            ## else recursively continue to walk up the parent node chain
            getElementWithFixedPosition($el.parent())

          verifyElementAtCoordinates = (coords) =>
            ## return the coordsObj immediately
            ## if force is true
            if options.force is true
              return coordsObj(coords, $el)

            ## accept options which disable actually ensuring the element
            ## is clickable / in the foreground
            ## this is helpful during css animations for instance where
            ## you're trying to click a moving target. in that case we'll
            ## just 'click' it for you and simulate everything related to
            ## the click without verifying it is clickable. focus events
            ## default actions, propagation, etc will still be respected
            $elToClick = @getElementAtCoordinates(coords.x, coords.y)

            try
              @ensureDescendents $el, $elToClick, options._log
            catch err
              if options._log
                options._log.set consoleProps: ->
                  obj = {}
                  obj["Tried to Click"]     = $Cypress.Utils.getDomElements($el)
                  obj["But its Covered By"] = $Cypress.Utils.getDomElements($elToClick)
                  obj

              ## snapshot only on click failure
              err.onFail = ->
                if options._log
                  options._log.snapshot()

              options.error = err

              ## if $elToClick isnt a descendent then attempt to nudge the
              ## window scrollBy based on the height of the covering element
              ## (if its fixed position) until our element comes into view
              if $fixed = getElementWithFixedPosition($elToClick)
                scrollWindowPastFixedElement($fixed)

                retry = ->
                  getCoords(false)

                ## try again now that we've nudged the window's scroll
                return @_retry(retry, options)

              return @_retry(getCoords, options)

            return coordsObj(coords, $elToClick)

          getCoords = (scrollIntoView = true, coordsHistory = []) =>
            retry = ->
              getCoords(scrollIntoView, coordsHistory)

            if options.force isnt true
              try
                @ensureVisibility($el, options._log)
                @ensureActionability($el, options._log)
              catch err
                options.error = err
                return @_retry(retry, options)

            ## use native scrollIntoView here so scrollable
            ## containers are automatically handled correctly

            ## its possible the center of the element actually isnt
            ## in view yet so we probably need to factor that in
            ## and scrollBy the amount of distance between the center
            ## and the left of the element so it positions the center
            ## in the viewport
            $el.get(0).scrollIntoView() if scrollIntoView

            @_waitForAnimations($el, options, coordsHistory)
            .then(verifyElementAtCoordinates)

          Promise.try(getCoords)

        shouldFireFocusEvent = ($focused, $elToFocus) ->
          ## if we dont have a focused element
          ## we know we want to fire a focus event
          return true if not $focused

          ## if we didnt have a previously focused el
          ## then always return true
          return true if not $previouslyFocusedEl

          ## if we are attemping to focus a differnet element
          ## than the one we currently have, we know we want
          ## to fire a focus event
          return true if $focused.get(0) isnt $elToFocus.get(0)

          ## if our focused element isnt the same as the previously
          ## focused el then what probably happened is our mouse
          ## down event caused our element to receive focuse
          ## without the browser sending the focus event
          ## which happens when the window isnt in focus
          return true if $previouslyFocusedEl.get(0) isnt $focused.get(0)

          return false

        ## we want to add this delay delta to our
        ## runnables timeout so we prevent it from
        ## timing out from multiple clicks
        @_timeout(delay, true)

        p = findElByCoordinates($el)
          .cancellable()
          .then (obj) =>
            {$elToClick, coords} = obj

            @execute("focused", {log: false, verify: false}).then ($focused) =>
              ## record the previously focused element before
              ## issuing the mousedown because browsers may
              ## automatically shift the focus to the element
              ## without firing the focus event
              $previouslyFocusedEl = $focused

              domEvents.mouseDown = @Cypress.Mouse.mouseDown($elToClick, coords, win)

              ## if mousedown was cancelled then or caused
              ## our element to be removed from the DOM
              ## just resolve after mouse down and dont
              ## send a focus event
              if domEvents.mouseDown.preventedDefault or not isAttached($elToClick)
                afterMouseDown($elToClick, coords)
              else
                ## retrieve the first focusable $el in our parent chain
                $elToFocus = getFirstFocusableEl($elToClick)

                @execute("focused", {log: false, verify: false}).then ($focused) =>
                  if shouldFireFocusEvent($focused, $elToFocus)
                    ## if our mousedown went through and
                    ## we are focusing a different element
                    ## dispatch any primed change events
                    ## we have to do this because our blur
                    ## method might not get triggered if
                    ## our window is in focus since the
                    ## browser may fire blur events naturally
                    dispatchPrimedChangeEvents.call(@)

                    ## send in a focus event!
                    @execute("focus", {$el: $elToFocus, error: false, verify: false, log: false})
                    .then ->
                      afterMouseDown($elToClick, coords)
                  else
                    afterMouseDown($elToClick, coords)

        clicks.push(p)

        return p

      Promise
        .each(options.$el.toArray(), click)
        .cancellable()
        .then =>
          return options.$el if options.verify is false

          do verifyAssertions = =>
            @verifyUpcomingAssertions(options.$el, options, {
              onRetry: verifyAssertions
            })
        .catch Promise.CancellationError, (err) ->
          _(clicks).invoke("cancel")
          throw err

    type: (subject, chars, options = {}) ->
      ## allow the el we're typing into to be
      ## changed by options -- used by cy.clear()
      _.defaults options,
        $el: subject
        log: true
        verify: true
        force: false
        delay: 10
        release: true

      @ensureDom(options.$el)

      if options.log
        ## figure out the options which actually change the behavior of clicks
        deltaOptions = Cypress.Utils.filterOutOptions(options)

        table = {}

        getRow = (id, key, which) ->
          table[id] or do ->
            table[id] = (obj = {})
            modifiers = Cypress.Keyboard.activeModifiers()
            obj.modifiers = modifiers.join(", ") if modifiers.length
            if key
              obj.typed = key
              obj.which = which if which
            obj

        updateTable = (id, key, column, which, value) ->
          row = getRow(id, key, which)
          row[column] = value or "preventedDefault"

        getTableData = ->
          ## transform table object into object with zero based index as keys
          _.reduce _(table).values(), (memo, value, index) ->
            memo[index + 1] = value
            memo
          , {}

        options._log = Cypress.Log.command
          message: [chars, deltaOptions]
          $el: options.$el
          consoleProps: ->
            "Typed":      chars
            "Applied To": $Cypress.Utils.getDomElements(options.$el)
            "Options":    deltaOptions
            "table": ->
              {
                name: "Key Events Table"
                data: getTableData()
                columns: ["typed", "which", "keydown", "keypress", "textInput", "input", "keyup", "change", "modifiers"]
              }

        options._log.snapshot("before", {next: "after"})

      isBody      = options.$el.is("body")
      isTextLike  = options.$el.is(textLike)
      hasTabIndex = options.$el.is("[tabindex]")

      ## TODO: tabindex can't be -1
      ## TODO: can't be readonly

      isTypeableButNotAnInput = isBody or (hasTabIndex and not isTextLike)

      if not isBody and not isTextLike and not hasTabIndex
        node = Cypress.Utils.stringifyElement(options.$el)
        $Cypress.Utils.throwErrByPath("type.not_on_text_field", {
          onFail: options._log
          args: { node }
        })

      if (num = options.$el.length) and num > 1
        $Cypress.Utils.throwErrByPath("type.multiple_elements", {
          onFail: options._log
          args: { num }
        })

      if not (_.isString(chars) or _.isFinite(chars))
        $Cypress.Utils.throwErrByPath("type.wrong_type", {
          onFail: options._log
          args: { chars }
        })

      if _.isBlank(chars)
        $Cypress.Utils.throwErrByPath("type.empty_string", { onFail: options._log })

      options.chars = "" + chars

      type = =>
        simulateSubmitHandler = =>
          form = options.$el.parents("form")

          return if not form.length

          multipleInputsAndNoSubmitElements = (form) ->
            inputs  = form.find("input")
            submits = form.find("input[type=submit], button[type!=button]")

            inputs.length > 1 and submits.length is 0

          ## throw an error here if there are multiple form parents

          ## bail if we have multiple inputs and no submit elements
          return if multipleInputsAndNoSubmitElements(form)

          clickedDefaultButton = (button) ->
            ## find the 'default button' as per HTML spec and click it natively
            ## do not issue mousedown / mouseup since this is supposed to be synthentic
            if button.length
              button.get(0).click()
              true
            else
              false

          getDefaultButton = (form) ->
            form.find("input[type=submit], button[type!=button]").first()

          defaultButtonisDisabled = (button) ->
            button.prop("disabled")

          defaultButton = getDefaultButton(form)

          ## bail if the default button is in a 'disabled' state
          return if defaultButtonisDisabled(defaultButton)

          ## issue the click event to the 'default button' of the form
          ## we need this to be synchronous so not going through our
          ## own click command
          ## as of now, at least in Chrome, causing the click event
          ## on the button will indeed trigger the form submit event
          ## so we dont need to fire it manually anymore!
          if not clickedDefaultButton(defaultButton)
            ## if we werent able to click the default button
            ## then synchronously fire the submit event
            ## currently this is sync but if we use a waterfall
            ## promise in the submit command it will break again
            ## consider changing type to a Promise and juggle logging
            @execute("submit", {log: false, $el: form})

        dispatchChangeEvent = (id) =>
          change = document.createEvent("HTMLEvents")
          change.initEvent("change", true, false)

          dispatched = options.$el.get(0).dispatchEvent(change)

          if id and updateTable
            updateTable.call(@, id, null, "change", null, dispatched)

          return dispatched

        @Cypress.Keyboard.type({
          $el:     options.$el
          chars:   options.chars
          delay:   options.delay
          release: options.release
          window:  @private("window")

          onBeforeType: (totalKeys) =>
            ## for the total number of keys we're about to
            ## type, ensure we raise the timeout to account
            ## for the delay being added to each keystroke
            @_timeout (totalKeys * options.delay), true

          onBeforeSpecialCharAction: (id, key) ->
            ## don't apply any special char actions such as
            ## inserting new lines on {enter} or moving the
            ## caret / range on left or right movements
            if isTypeableButNotAnInput
              return false

          onBeforeEvent: (id, key, column, which) =>
            ## if we are an element which isnt text like but we have
            ## a tabindex then it can receive keyboard events but
            ## should not fire input or textInput and should not fire
            ## change events
            if column in inputEvents and isTypeableButNotAnInput
              return false

          onEvent: (id, key, column, which, value) =>
            updateTable.apply(@, arguments) if updateTable

          ## fires only when the 'value'
          ## of input/text/contenteditable
          ## changes
          onTypeChange: =>
            ## never fire any change events for contenteditable
            return if options.$el.is("[contenteditable]")

            @prop "changeEvent", ->
              dispatchChangeEvent()
              @prop "changeEvent", null

          onEnterPressed: (changed, id) =>
            ## dont dispatch change events or handle
            ## submit event if we've pressed enter into
            ## a textarea or contenteditable
            return if options.$el.is("textarea,[contenteditable]")

            ## if our value has changed since our
            ## element was activated we need to
            ## fire a change event immediately
            if changed
              dispatchChangeEvent(id)

            ## handle submit event handler here
            simulateSubmitHandler()

          onNoMatchingSpecialChars: (chars, allChars) =>
            if chars is "{tab}"
              $Cypress.Utils.throwErrByPath("type.tab", { onFail: options._log })
            else
              $Cypress.Utils.throwErrByPath("type.invalid", {
                onFail: options._log
                args: { chars, allChars }
              })

        })

      handleFocused = =>
        ## if it's the body, don't need to worry about focus
        return type() if isBody

        @execute("focused", {log: false, verify: false}).then ($focused) =>
          ## if we dont have a focused element
          ## or if we do and its not ourselves
          ## then issue the click
          if not $focused or ($focused and $focused.get(0) isnt options.$el.get(0))
            ## click the element first to simulate focus
            ## and typical user behavior in case the window
            ## is out of focus
            @execute("click", {
              $el: options.$el
              log: false
              verify: false
              _log: options._log
              force: options.force
              timeout: options.timeout
              interval: options.interval
            }).then =>
              type()
          else
            @_waitForAnimations(options.$el, options).then(type)

      handleFocused()
      .then =>
        @_timeout(delay, true)

        Promise
          .delay(delay)
          .then =>
            ## command which consume cy.type may
            ## want to handle verification themselves
            if options.verify is false
              return options.$el

            do verifyAssertions = =>
              @verifyUpcomingAssertions(options.$el, options, {
                onRetry: verifyAssertions
              })

    clear: (subject, options = {}) ->
      ## what about other types of inputs besides just text?
      ## what about the new HTML5 ones?
      _.defaults options,
        log: true
        force: false

      @ensureDom(subject)

      ## blow up if any member of the subject
      ## isnt a textarea or :text
      clear = (el, index) =>
        $el = $(el)

        if options.log
          ## figure out the options which actually change the behavior of clicks
          deltaOptions = Cypress.Utils.filterOutOptions(options)

          options._log = Cypress.Log.command
            message: deltaOptions
            $el: $el
            consoleProps: ->
              "Applied To": $Cypress.Utils.getDomElements($el)
              "Elements":   $el.length
              "Options":    deltaOptions

        node = Cypress.Utils.stringifyElement($el)

        if not $el.is(textLike)
          word = Cypress.Utils.plural(subject, "contains", "is")
          $Cypress.Utils.throwErrByPath "clear.invalid_element", {
            onFail: options._log
            args: { word, node }
          }

        @execute("type", "{selectall}{del}", {
          $el: $el
          log: false
          verify: false ## handle verification ourselves
          _log: options._log
          force: options.force
          timeout: options.timeout
          interval: options.interval
        }).then ->
          options._log.snapshot().end() if options._log

          return null

      Promise
        .resolve(subject.toArray())
        .each(clear)
        .cancellable()
        .then =>
          do verifyAssertions = =>
            @verifyUpcomingAssertions(subject, options, {
              onRetry: verifyAssertions
            })

    select: (subject, valueOrText, options = {}) ->
      _.defaults options,
        $el: subject
        log: true
        force: false

      @ensureDom(options.$el)

      consoleProps = {}

      if options.log
        ## figure out the options which actually change the behavior of clicks
        deltaOptions = Cypress.Utils.filterOutOptions(options)

        options._log = Cypress.Log.command
          message: deltaOptions
          $el: options.$el
          consoleProps: ->
            ## merge into consoleProps without mutating it
            _.extend {}, consoleProps,
              "Applied To": $Cypress.Utils.getDomElements(options.$el)
              "Options":    deltaOptions

        options._log.snapshot("before", {next: "after"})

      ## if subject is a <select> el assume we are filtering down its
      ## options to a specific option first by value and then by text
      ## we'll throw if more than one is found AND the select
      ## element is multiple=multiple

      ## if the subject isn't a <select> then we'll check to make sure
      ## this is an option
      ## if this is multiple=multiple then we'll accept an array of values
      ## or texts and clear the previous selections which matches jQuery's
      ## behavior

      if not options.$el.is("select")
        node = Cypress.Utils.stringifyElement(options.$el)
        $Cypress.Utils.throwErrByPath "select.invalid_element", { args: { node } }

      if (num = options.$el.length) and num > 1
        $Cypress.Utils.throwErrByPath "select.multiple_elements", { args: { num } }

      ## normalize valueOrText if its not an array
      valueOrText = [].concat(valueOrText)
      multiple    = options.$el.prop("multiple")

      ## throw if we're not a multiple select and we've
      ## passed an array of values
      if not multiple and valueOrText.length > 1
        $Cypress.Utils.throwErrByPath "select.invalid_multiple"

      getOptions = =>
        ## throw if <select> is disabled
        if options.$el.prop("disabled")
          node = Cypress.Utils.stringifyElement(options.$el)
          $Cypress.Utils.throwErrByPath "select.disabled", { args: { node } }

        values  = []
        optionEls = []
        optionsObjects = options.$el.children().map (index, el) ->
          ## push the value in values array if its
          ## found within the valueOrText
          value = el.value
          optEl = $(el)

          if value in valueOrText
            optionEls.push optEl
            values.push(value)

          ## return the elements text + value
          {
            value: value
            text: optEl.text()
            $el: optEl
          }

        ## if we couldn't find anything by value then attempt
        ## to find it by text and insert its value into values arr
        if not values.length
          _.each optionsObjects.get(), (obj, index) ->
            if obj.text in valueOrText
              optionEls.push obj.$el
              values.push(obj.value)

        ## if we didnt set multiple to true and
        ## we have more than 1 option to set then blow up
        if not multiple and values.length > 1
          $Cypress.Utils.throwErrByPath("select.multiple_matches", {
            args: { value: valueOrText.join(", ") }
          })

        if not values.length
          $Cypress.Utils.throwErrByPath("select.no_matches", {
            args: { value: valueOrText.join(", ") }
          })

        _.each optionEls, ($el) =>
          if $el.prop("disabled")
            node = Cypress.Utils.stringifyElement($el)
            $Cypress.Utils.throwErrByPath("select.option_disabled", {
              args: { node }
            })

        {values: values, optionEls: optionEls}

      retryOptions = =>
        Promise
        .try(getOptions)
        .catch (err) =>
          options.error = err
          @_retry(retryOptions, options)

      Promise
      .try(retryOptions)
      .then (obj = {}) =>
        {values, optionEls} = obj

        ## preserve the selected values
        consoleProps.Selected = values

        @execute("click", {
          $el: options.$el
          log: false
          verify: false
          errorOnSelect: false ## prevent click errors since we want the select to be clicked
          _log: options._log
          force: options.force
          timeout: options.timeout
          interval: options.interval
        }).then( =>

          ## TODO:
          ## 1. test cancellation
          ## 2. test passing optionEls to each directly
          ## 3. update other tests using this Promise.each pattern
          ## 4. test that force is always true
          ## 5. test that command is not provided (undefined / null)
          ## 6. test that option actually receives click event
          ## 7. test that select still has focus (i think it already does have a test)
          ## 8. test that multiple=true selects receive option event for each selected option
          Promise
            .resolve(optionEls) ## why cant we just pass these directly to .each?
            .each (optEl) =>
              @execute("click", {
                $el: optEl
                log: false
                verify: false
                force: true ## always force the click to happen on the <option>
                timeout: options.timeout
                interval: options.interval
              })
            .cancellable()
            .then =>
              ## reset the selects value after we've
              ## fired all the proper click events
              ## for the options
              ## TODO: shouldn't we be updating the values
              ## as we click the <option> instead of
              ## all afterwards?
              options.$el.val(values)

              input = new Event "input", {
                bubbles: true
                cancelable: false
              }

              options.$el.get(0).dispatchEvent(input)

              ## yup manually create this change event
              ## 1.6.5. HTML event types
              ## scroll down to 'change'
              change = document.createEvent("HTMLEvents")
              change.initEvent("change", true, false)

              options.$el.get(0).dispatchEvent(change)
        ).then =>
          do verifyAssertions = =>
            @verifyUpcomingAssertions(options.$el, options, {
              onRetry: verifyAssertions
        })

  Cypress.addParentCommand
    focused: (options = {}) ->
      _.defaults options,
        verify: true
        log: true

      if options.log
        options._log = Cypress.Log.command()

      log = ($el) ->
        return if options.log is false

        options._log.set({
          $el: $el
          consoleProps: ->
            ret = if $el
              $Cypress.Utils.getDomElements($el)
            else
              "--nothing--"
            Returned: ret
            Elements: $el?.length ? 0
        })

      getFocused = =>
        try
          d = @private("document")
          forceFocusedEl = @prop("forceFocusedEl")
          if forceFocusedEl
            if @_contains(forceFocusedEl)
              el = forceFocusedEl
            else
              @prop("forceFocusedEl", null)
          else
            el = d.activeElement

          ## return null if we have an el but
          ## the el is body or the el is currently the
          ## blacklist focused el
          if el and el isnt @prop("blacklistFocusedEl")
            el = $(el)

            if el.is("body")
              log(null)
              return null

            log(el)
            return el
          else
            log(null)
            return null

        catch
          log(null)
          return null

      do resolveFocused = (failedByNonAssertion = false) =>
        Promise.try(getFocused).then ($el) =>
          if options.verify is false
            return $el

          ## set $el here strictly so
          ## our assertions are against a jQuery
          ## or null object
          options.$el = $el

          ## pass in a null jquery object for assertions
          @verifyUpcomingAssertions($el ? $(null), options, {
            onRetry: resolveFocused
          })
          .return(options.$el)

  Cypress.Cy.extend
    _waitForAnimations: ($el, options, coordsHistory = []) ->
      ## determine if this element is animating
      if options.x and options.y
        coords = @getRelativeCoordinates($el, options.x, options.y)
      else
        try
          coords = @getCoordinates($el, options.position)
        catch err
          $Cypress.Utils.throwErr(err, { onFail: options._log })

      ## if we're forcing this click event
      ## just immediately send it up
      if options.force is true or options.waitForAnimations is false
        return Promise.resolve(coords)
      else
        ## verify that our element is not currently animating
        ## by verifying it is still at the same coordinates within
        ## 5 pixels of x/y?
        coordsHistory.push(coords)

        retry = =>
          @_waitForAnimations($el, options, coordsHistory)

        ## if we dont have at least 2 points
        ## then automatically retry
        if coordsHistory.length < 2
          ## silence the first trigger so we dont
          ## actually fire the 'retry' event
          opts = _.chain(options).clone().extend({silent: true}).value()
          return @_retry(retry, opts)

        ## make sure our element is not currently animating
        try
          @ensureElementIsNotAnimating($el, coordsHistory, options.animationDistanceThreshold)
          Promise.resolve(coords)
        catch err
          options.error = err
          @_retry(retry, options)

    _check_or_uncheck: (type, subject, values = [], options = {}) ->
      ## we're not handling conversion of values to strings
      ## in case we've received numbers

      ## if we're not an array but we are an object
      ## reassign options to values
      if not _.isArray(values) and _.isObject(values)
        options = values
        values = []
      else
        ## make sure we're an array of values
        values = [].concat(values)

      ## keep an array of subjects which
      ## are potentially reduced down
      ## to new filtered subjects
      matchingElements = []

      _.defaults options,
        $el: subject
        log: true
        force: false

      @ensureDom(options.$el)

      isNoop = ($el) ->
        switch type
          when "check"
            $el.prop("checked")
          when "uncheck"
            not $el.prop("checked")

      isAcceptableElement = ($el) ->
        switch type
          when "check"
            $el.is(":checkbox,:radio")
          when "uncheck"
            $el.is(":checkbox")

      ## does our el have a value
      ## in the values array?
      ## or values array is empty
      elHasMatchingValue = ($el) ->
        values.length is 0 or $el.val() in values

      ## blow up if any member of the subject
      ## isnt a checkbox or radio
      checkOrUncheck = (el, index) =>
        $el = $(el)

        isElActionable = elHasMatchingValue($el)

        if isElActionable
          matchingElements.push(el)

        consoleProps = {
          "Applied To":   $Cypress.Utils.getDomElements($el)
          "Elements":     $el.length
        }

        if options.log and isElActionable

          ## figure out the options which actually change the behavior of clicks
          deltaOptions = Cypress.Utils.filterOutOptions(options)

          options._log = Cypress.Log.command
            message: deltaOptions
            $el: $el
            consoleProps: ->
              _.extend consoleProps, {
                Options: deltaOptions
              }

          options._log.snapshot("before", {next: "after"})

          if not isAcceptableElement($el)
            node   = Cypress.Utils.stringifyElement($el)
            word   = Cypress.Utils.plural(options.$el, "contains", "is")
            phrase = if type is "check" then " and :radio" else ""
            $Cypress.Utils.throwErrByPath "check_uncheck.invalid_element", {
              onFail: options._log
              args: { node, word, phrase, cmd: type }
            }

          ## if the checkbox was already checked
          ## then notify the user of this note
          ## and bail
          if isNoop($el)
            ## still ensure visibility even if the command is noop
            @ensureVisibility $el, options._log
            if options._log
              inputType = if $el.is(":radio") then "radio" else "checkbox"
              consoleProps.Note = "This #{inputType} was already #{type}ed. No operation took place."
              options._log.snapshot().end()

            return null
          else
            ## set the coords only if we are actually
            ## going to go out and click this bad boy
            coords = @getCoordinates($el)
            consoleProps.Coords = coords
            options._log.set "coords", coords

        ## if we didnt pass in any values or our
        ## el's value is in the array then check it
        if isElActionable
          @execute("click", {
            $el: $el
            log: false
            verify: false
            _log: options._log
            force: options.force
            timeout: options.timeout
            interval: options.interval
          }).then ->
            options._log.snapshot().end() if options._log

            return null

      ## return our original subject when our promise resolves
      Promise
        .resolve(options.$el.toArray())
        .each(checkOrUncheck)
        .cancellable()
        .then =>
          ## filter down our $el to the
          ## matching elements
          options.$el = options.$el.filter(matchingElements)

          do verifyAssertions = =>
            @verifyUpcomingAssertions(options.$el, options, {
              onRetry: verifyAssertions
            })<|MERGE_RESOLUTION|>--- conflicted
+++ resolved
@@ -8,11 +8,7 @@
 
   delay = 50
 
-<<<<<<< HEAD
-  Cypress.on "test:before:hooks", ->
-=======
   Cypress.on "test:before:run", ->
->>>>>>> 5c57ef11
     Cypress.Keyboard.resetModifiers(@private("document"), @private("window"))
 
   dispatchPrimedChangeEvents = ->
