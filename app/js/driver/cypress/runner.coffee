$Cypress.Runner = do ($Cypress, _, moment) ->

  defaultGrep     = /.*/
  betweenQuotesRe = /\"(.+)\"/

  ERROR_PROPS      = "message type name stack fileName lineNumber columnNumber host uncaught actual expected showDiff".split(" ")
  RUNNABLE_LOGS    = "routes agents commands".split(" ")
  RUNNABLE_PROPS   = "id title root hookName err duration state failedFromHook body".split(" ")

  triggerMocha = (Cypress, event, args...) ->
    ## dont trigger mocha events if we are not headless
    return if not $Cypress.isHeadless

    Cypress.trigger("mocha", event, args...)

  # ## initial payload
  # {
  #   suites: [
  #     {id: "r1"}, {id: "r4", suiteId: "r1"}
  #   ]
  #   tests: [
  #     {id: "r2", title: "foo", suiteId: "r1"}
  #   ]
  # }

  # ## normalized
  # {
  #   {
  #     root: true
  #     suites: []
  #     tests: []
  #   }
  # }

  # ## resetting state (get back from server)
  # {
  #   scrollTop: 100
  #   tests: {
  #     r2: {id: "r2", title: "foo", suiteId: "r1", state: "passed", err: "", routes: [
  #         {}, {}
  #       ]
  #       agents: [
  #       ]
  #       commands: [
  #         {}, {}, {}
  #       ]
  #     }}
  #
  #     r3: {id: "r3", title: "bar", suiteId: "r1", state: "failed", logs: {
  #       routes: [
  #         {}, {}
  #       ]
  #       spies: [
  #       ]
  #       commands: [
  #         {}, {}, {}
  #       ]
  #     }}
  #   ]
  # }

  waitForHooksToResolve = (ctx, event, test = {}) ->
    ## get an array of event listeners
    events = fire.call(ctx, event, test, {multiple: true})

    events = _.filter events, (r) ->
      ## get us out only promises
      ## due to a bug in bluebird with
      ## not being able to call {}.hasOwnProperty
      ## https://github.com/petkaantonov/bluebird/issues/1104
      ## TODO: think about applying this to the other areas
      ## that use Cypress.invoke(...)
      ctx.Cypress.Utils.isInstanceOf(r, Promise)

    Promise.all(events)
    .catch (err) ->
      ## this doesn't take into account events running prior to the
      ## test - but this is the best we can do considering we don't
      ## yet have test.callback (from mocha). so we just override
      ## its fn to automatically throw. however this really shouldn't
      ## ever even happen since the webapp prevents you from running
      ## tests to begin with. but its here just in case.
      test.fn = ->
        throw err

  fire = (event, test, options = {}) ->
    test._fired ?= {}
    test._fired[event] = true

    ## dont fire anything again if we are skipped
    return if test._ALREADY_RAN

    if options.multiple
      [].concat(@Cypress.invoke(event, @wrap(test), test))
    else
      @Cypress.trigger(event, @wrap(test))

  fired = (event, test) ->
    !!(test._fired and test._fired[event])

  testEvents = {
    beforeRun: (ctx, test) ->
      if not fired("test:before:run", test)
        fire.call(ctx, "test:before:run", test)

    beforeHooksAsync: (ctx, test) ->
      ## there is a bug (but i believe its only in tests
      ## which happens in Ended Early Integration Tests
      ## where the test will be undefined due to the runner.suite
      ## not yet having built its tests/suites array and thus
      ## our @tests array is empty
      Promise.try ->
        if not fired("test:before:hooks", test)
          waitForHooksToResolve(ctx, "test:before:hooks", test)

    afterHooksAsync: (ctx, test) ->
      Promise.try ->
        if not fired("test:after:hooks", test)
          waitForHooksToResolve(ctx, "test:after:hooks", test)

    afterRun: (ctx, test) ->
      if not fired("test:after:run", test)
        fire.call(ctx, "test:after:run", test)
  }

  class $Runner
    constructor: (@Cypress, @runner) ->
      @id = 0

      ## hold onto the runnables for faster lookup later
      @tests = []
      @testsById = {}
      @testsQueue = []
      @runnables = []
      @logsById = {}
      @emissions = {
        started: {}
        ended:   {}
      }
      @startTime = null

      @listeners()
      @override()

      ## this is used in tests since we provide
      ## the tests immediately
      @normalizeAll() if @runner.suite

    fail: (err, runnable) ->
      ## if runnable.state is passed then we've
      ## probably failed in an afterEach and need
      ## to update the runnable to failed status
      if runnable.state is "passed"
        @afterEachFailed(runnable, err)

      runnable.callback(err)

    listeners: ->
      ## bail if we've already set our listeners
      return if @setListeners

      @setListeners = true

      @listenTo @Cypress, "fail", (err, runnable) =>
        @fail(err, runnable)

      @listenTo @Cypress, "abort", => @abort()

      @listenTo @Cypress, "stop", => @stop()

      @listenTo @Cypress, "log", (attrs) =>
        @addLog(attrs)

      @listenTo @Cypress, "log:state:changed", (attrs) =>
        @addLog(attrs)

      @listenTo @Cypress, "test:after:run", (test) =>
        @addTestToQueue(test)

      return @

    runnerListeners: ->
      ## bail if we've already set our runner listeners
      return if @setRunnerListeners

      @setRunnerListeners = true

      Cypress = @Cypress
      _this   = @

      ## mocha has begun running the tests
      @runner.on "start", ->
        Cypress.trigger "run:start"

        return if Cypress._RESUMED_AT_TEST

        triggerMocha(Cypress, "start")

      ## mocha has finished running the tests
      @runner.on "end", =>
        ## end may have been caused by an uncaught error
        ## that happened inside of a hook.
        ##
        ## when this happens mocha aborts the entire run
        ## and does not do the usual cleanup so that means
        ## we have to fire the test:after:hooks and
        ## test:after:run events ourselves
        end = =>
          Cypress.trigger "run:end"
          triggerMocha(Cypress, "end")

          @restore()

        ## if we have a test and err
        test = _this.test
        err  = test and test.err

        ## and this err is uncaught
        if err and err.uncaught

          ## fire all the events
          testEvents.afterHooksAsync(_this, test)
          .then ->
            testEvents.afterRun(_this, test)

            end()
        else
          end()

      @runner.on "suite", (suite) =>
        return if @emissions.started[suite.id]

        @emissions.started[suite.id] = true

        triggerMocha(Cypress, "suite", @wrap(suite))

      @runner.on "suite end", (suite) =>
        _.each suite.ctx, (value, key) ->
          delete suite.ctx[key]

        return if @emissions.ended[suite.id]

        @emissions.ended[suite.id] = true

        triggerMocha(Cypress, "suite end", @wrap(suite))

      @runner.on "hook", (hook) =>
        hookName = @getHookName(hook)

        ## mocha incorrectly sets currentTest on before all's.
        ## if there is a nested suite with a before, then
        ## currentTest will refer to the previous test run
        ## and not our current
        if hookName is "before all" and hook.ctx.currentTest
          delete hook.ctx.currentTest

        ## set the hook's id from the test because
        ## hooks do not have their own id, their
        ## commands need to grouped with the test
        ## and we can only associate them by this id
        test = @getTestFromHook(hook, hook.parent)
        hook.id = test.id
        hook.ctx.currentTest = test

        Cypress.set(hook, hookName)
        triggerMocha(Cypress, "hook", @wrap(hook))

      @runner.on "hook end", (hook) =>
        hookName = @getHookName(hook)

        ## because mocha fires a 'test' event first and then
        ## subsequently fires a beforeEach immediately after
        ## we have to re-set our test runnable after the
        ## beforeEach hook ends! every other hook is fine
        ## we do not need to re-set for any other type!
        if hookName is "before each" and test = hook.ctx.currentTest
          Cypress.set(test, "test")

        triggerMocha(Cypress, "hook end", @wrap(hook))

      @runner.on "test", (test) =>
        @test = test

        Cypress.set(test, "test")

        return if @emissions.started[test.id]

        @emissions.started[test.id] = true

        triggerMocha(Cypress, "test", @wrap(test))

      @runner.on "test end", (test) =>
        return if @emissions.ended[test.id]

        @emissions.ended[test.id] = true

<<<<<<< HEAD
        triggerMocha(Cypress, "test end", @wrap(test))
=======
        Cypress.checkForEndedEarly()

        triggerMocha(Cypress, "test end", @wrapParents(test))
>>>>>>> b9d9adbd

      @runner.on "pass", (test) =>
        triggerMocha(Cypress, "pass", @wrap(test))

      ## if a test is pending mocha will only
      ## emit the pending event instead of the test
      ## so we normalize the pending / test events
      @runner.on "pending", (test) ->
        ## do nothing if our test is skipped
        return if test._ALREADY_RAN

        if not fired("test:before:run", test)
          fire.call(_this, "test:before:run", test)

        test.state = "pending"

        if not test.alreadyEmittedMocha
          ## do not double emit this event
          test.alreadyEmittedMocha = true
          triggerMocha(Cypress, "pending", _this.wrap(test))

        @emit "test", test

        ## if this is not the last test amongst its siblings
        ## then go ahead and fire its test:after:run event
        ## else this will not get called
        tests = _this.getAllSiblingTests(test.parent)
        if _(tests).last() isnt test
          fire.call(_this, "test:after:run", test)

      @runner.on "fail", (runnable, err) =>
        isHook = runnable.type is "hook"

        if isHook
          parentTitle = runnable.parent.title
          hookName    = @getHookName(runnable)

          ## append a friendly message to the error indicating
          ## we're skipping the remaining tests in this suite
          err.message += "\n\n" + @Cypress.Utils.errMessageByPath("uncaught.error_in_hook", {parentTitle, hookName})

        ## always set runnable err so we can tap into
        ## taking a screenshot on error
        runnable.err = @wrapErr(err)

        if not runnable.alreadyEmittedMocha
          ## do not double emit this event
          runnable.alreadyEmittedMocha = true
          triggerMocha(Cypress, "fail", @wrap(runnable), runnable.err)

        if isHook
          @hookFailed(runnable, runnable.err, hookName)

    addTestToQueue: (test) ->
      if test = @testsById[test.id]
        @testsQueue.push(test)

        numTestsKeptInMemory = @Cypress.config("numTestsKeptInMemory")

        @cleanupQueue(@testsQueue, numTestsKeptInMemory)

    cleanupQueue: (queue, numTestsKeptInMemory) ->
      if queue.length > numTestsKeptInMemory
        test = queue.shift()
        _.each RUNNABLE_LOGS, (logs) ->
          _.each test[logs], (attrs) ->
            $Cypress.Log.reduceMemory(attrs)

        @cleanupQueue(queue, numTestsKeptInMemory)

    getDisplayPropsForLog: (attrs) ->
      $Cypress.Log.getDisplayProps(attrs)

    getConsolePropsForLogById: (logId) ->
      if attrs = @logsById[logId]
        $Cypress.Log.getConsoleProps(attrs)

    getSnapshotPropsForLogById: (logId) ->
      if attrs = @logsById[logId]
        $Cypress.Log.getSnapshotProps(attrs)

    getErrorByTestId: (testId) ->
      if test = @testsById[testId]
        @wrapErr(test.err)

    addLog: (attrs) ->
      if existing = @logsById[attrs.id]
        ## mutate the existing object
        _.extend(existing, attrs)
      else
        @logsById[attrs.id] = attrs

        {testId, instrument} = attrs

        if test = @testsById[testId]
          ## pluralize the instrument
          ## as a property on the runnable
          logs = test[instrument + "s"] ?= []

          ## else push it onto the logs
          logs.push(attrs)

    matchesGrep: (runnable, grep) ->
      ## we have optimized this iteration to the maximum.
      ## we memoize the existential matchesGrep property
      ## so we dont regex again needlessly when going
      ## through tests which have already been set earlier
      if (not runnable.matchesGrep?) or (not _.isEqual(runnable.grepRe, grep))
        runnable.grepRe      = grep
        runnable.matchesGrep = grep.test(runnable.fullTitle())

      runnable.matchesGrep

    getEmissions: ->
      @emissions

    getTestsState: ->
      id    = @test?.id
      tests = {}

      ## bail if we dont have a current test
      return {} if not id

      ## search through all of the tests
      ## until we find the current test
      ## and break then
      for test in @tests
        if test.id is id
          break
        else
          test = @wrapAll(test)

          _.each RUNNABLE_LOGS, (type) ->
            if logs = test[type]
              test[type] = _.map(logs, $Cypress.Log.toSerializedJSON)

          tests[test.id] = test

      return tests

    getId: ->
      ## increment the id counter
      "r" + (@id += 1)

    normalizeAll: (initialTests = {}, grep) ->
      hasTests = false

      ## only loop until we find the first test
      @firstTest @runner.suite, (test) ->
        hasTests = true

      ## if we dont have any tests then bail
      return if not hasTests

      tests         = {}
      grep         ?= @grep()
      grepIsDefault = _.isEqual(grep, defaultGrep)

      obj = @normalize(@runner.suite, tests, initialTests, grep, grepIsDefault)

      @testsById = tests
      @tests   = _.values(tests)

      return obj

    resumeAtTest: (id, emissions = {}) ->
      @Cypress._RESUMED_AT_TEST = id

      @emissions = emissions

      for test in @tests
        if test.id isnt id
          test._ALREADY_RAN = true
          test.pending = true
        else
          ## bail so we can stop now
          return

    normalize: (runnable, tests, initialTests, grep, grepIsDefault) ->

      normalize = (runnable) =>
        runnable.id = @getId()

        ## tests have a type of 'test' whereas suites do not have a type property
        runnable.type ?= "suite"

        @runnables.push(runnable)

        ## if we have a runnable in the initial state
        ## then merge in existing properties into the runnable
        if i = initialTests[runnable.id]
          _.each RUNNABLE_LOGS, (type) =>
            _.each i[type], (l) =>
              @logsById[l.id] = l

          _.extend(runnable, i)

        ## reduce this runnable down to its props
        ## and collections
        return @wrapAll(runnable)

      push = (test) =>
        tests[test.id] ?= test

      obj = normalize(runnable)

      ## if we have a default grep then avoid
      ## grepping altogether and just push
      ## tests into the array of tests
      if grepIsDefault
        if runnable.type is "test"
          push(runnable)

        ## and recursively iterate and normalize all other runnables
        _.each {tests: runnable.tests, suites: runnable.suites}, (runnables, key) =>
          if runnable[key]
            obj[key] = _.map runnables, (runnable) =>
              @normalize(runnable, tests, initialTests, grep, grepIsDefault)
      else
        ## iterate through all tests and only push them in
        ## if they match the current grep
        obj.tests = _.reduce runnable.tests ? [], (memo, test) =>
          ## only push in the test if it matches
          ## our grep
          if @matchesGrep(test, grep)
            memo.push(normalize(test))
            push(test)
          memo
        , []

        ## and go through the suites
        obj.suites = _.reduce runnable.suites ? [], (memo, suite) =>
          ## but only add them if a single nested test
          ## actually matches the grep
          any = @anyTestInSuite suite, (test) =>
            @matchesGrep(test, grep)

          if any
            memo.push(@normalize(suite, tests, initialTests, grep, grepIsDefault))

          memo
        , []

      return obj

    reduceProps: (obj, props) ->
      _.reduce props, (memo, prop) ->
        if _.has(obj, prop) or obj[prop]
          memo[prop] = obj[prop]
        memo
      , {}

    wrapAll: (runnable) ->
      _.extend(
        {}
        @reduceProps(runnable, RUNNABLE_PROPS)
        @reduceProps(runnable, RUNNABLE_LOGS)
      )

    wrapErr: (err) ->
      @reduceProps(err, ERROR_PROPS)

    wrap: (runnable) ->
      ## we need to optimize wrap by converting
      ## tests to an id-based object which prevents
      ## us from recursively iterating through every
      ## parent since we could just return the found test
      @reduceProps(runnable, RUNNABLE_PROPS)

    restore: ->
      _.each [@runnables, @runner], (obj) =>
        @removeAllListeners(obj)

    stop: ->
      @stopListening()

      @restore()

      ## remove the wrapped hook fn
      delete @runner.hook

      @runner = @tests = @Cypress.runner = null

      return @

    removeAllListeners: (obj) ->
      array = [].concat(obj)
      _.invoke array, "removeAllListeners"

    abort: ->
      ## we dont need to restore here
      ## because the end event will fire
      ## (which abort causes) and thus
      ## restore is naturally called
      @runner.abort()

      ## we need to emit the end event here
      ## during an abort else mocha will not
      ## slice out the uncaughtException handlers
      ## and we will leak memory
      @runner.emit("end")

    options: (options = {}) ->
      ## TODO
      ## need to handle
      ## ignoreLeaks, asyncOnly, globals

      if re = options.grep
        @grep(re)

    countByTestState: (tests, state) ->
      count = _.filter tests, (test, key) ->
        test.state is state

      count.length

    setNumLogs: (num) ->
      @Cypress.Log.setCounter(num)

    setStartTime: (iso) ->
      @startTime = iso

    getStartTime: ->
      @startTime

    run: (fn) ->
      @startTime ?= moment().toJSON()

      @runnerListeners()

      @runner.run (failures) =>
        ## TODO this functions is not correctly
        ## synchronized with the 'end' event that
        ## we manage because of uncaught hook errors
        fn(failures, @getTestResults()) if fn

    getTestResults: ->
      _(@tests).map (test) ->
        obj = _(test).pick("id", "duration", "state")
        obj.title = test.originalTitle
        ## TODO FIX THIS!
        if not obj.state
          obj.state = "skipped"
        obj

    getHookName: (hook) ->
      ## find the name of the hook by parsing its
      ## title and pulling out whats between the quotes
      name = hook.title.match(betweenQuotesRe)
      name and name[1]

    afterEachFailed: (test, err) ->
      test.state = "failed"
      test.err = @wrapErr(err)
      triggerMocha(@Cypress, "test end", @wrap(test))

    hookFailed: (hook, err, hookName) ->
      ## finds the test by returning the first test from
      ## the parent or looping through the suites until
      ## it finds the first test
      test = @getTestFromHook(hook, hook.parent)
      test.err = err
      test.state = "failed"
      test.duration = hook.duration
      test.hookName = hookName
      test.failedFromHook = true

      if hook.alreadyEmittedMocha
        test.alreadyEmittedMocha = true
      else
        triggerMocha(@Cypress, "test end", @wrap(test))

    total: ->
      @runner.suite.total()

    getTestByTitle: (title) ->
      @firstTest @runner.suite, (test) ->
        test.title is title

    firstTest: (suite, fn) ->
      for test in suite.tests
        return test if fn(test)

      for suite in suite.suites
        return test if test = @firstTest(suite, fn)

    ## optimized iteration which loops through
    ## all tests until we explicitly return true
    anyTestInSuite: (suite, fn) ->
      for test in suite.tests
        return true if fn(test) is true

      for suite in suite.suites
        return true if @anyTestInSuite(suite, fn) is true

      ## else return false
      return false

    grep: (re) ->
      if arguments.length
        @runner._grep = re
      else
        ## grab grep from the mocha runner
        ## or just set it to all in case
        ## there is a mocha regression
        @runner._grep ?= defaultGrep

    ignore: (runnable) ->
      ## for mocha we just need to set
      ## it to pending so mocha does not
      ## attempt to run this runnable
      runnable.pending = true

      ## what about suites here? test what happens
      ## if they dont have an id.  i don't believe
      ## you can set a suite to pending!
      ## i think if this is a suite we should just
      ## iterate through all of its nested tests
      ## and set them all to pending!

    getTestFromHook: (hook, suite) ->
      ## if theres already a currentTest use that
      return test if test = hook?.ctx.currentTest

      ## if we have a hook id then attempt
      ## to find the test by its id
      if hook?.id
        found = @firstTest suite, (test) =>
          hook.id is test.id

        return found if found

      ## returns us the very first test
      ## which is in our grepped tests array
      ## based on walking down the current suite
      ## iterating through each test until it matches
      found = @firstTest suite, (test) =>
        @testInTests(test)

      return found if found

      ## have one last final fallback where
      ## we just return true on the very first
      ## test (used in testing)
      @firstTest suite, (test) -> true

    testInTests: (test) ->
      ## do a faster constant time lookup
      @testsById[test.id]

    getAllSiblingTests: (suite) ->
      tests = []
      suite.eachTest (test) =>
        ## iterate through each of our suites tests.
        ## this will iterate through all nested tests
        ## as well.  and then we add it only if its
        ## in our grepp'd _this.tests array
        if @testInTests(test)
          tests.push test

      tests

    override: ->
      ## bail if our runner doesnt have a hook
      ## useful in tests
      return if not @runner.hook

      Cypress = @Cypress

      ## monkey patch the hook event so we can wrap
      ## 'test:before:hooks' and 'test:after:hooks' around all of
      ## the hooks surrounding a test runnable
      _this = @

      @runner.hook = _.wrap @runner.hook, (orig, name, fn) ->
        hooks = @suite["_" + name]

        ## we have to see if this is the last suite amongst
        ## its siblings.  but first we have to filter out
        ## suites which dont have a grep'd test in them
        isLastSuite = (suite) ->
          return false if suite.root

          ## grab all of the suites from our grep'd tests
          ## including all of their ancestor suites!
          suites = _.reduce _this.tests, (memo, test) ->
            while parent = test.parent
              memo.push(parent)
              test = parent
            memo
          , []

          ## intersect them with our parent suites and see if the last one is us
          _.chain(suites).uniq().intersection(suite.parent.suites).last().value() is suite

        testBeforeHooks = (hook, suite) ->
          if not _this.test
            _this.test = _this.getTestFromHook(hook, suite)

          testEvents.beforeRun(_this, _this.test)

          fn = _.wrap fn, (orig, args...) ->
            testEvents.beforeHooksAsync(_this, _this.test)
            .then ->
              orig(args...)

        testAfterHooks = ->
          test = _this.test

          _this.test = null

          fn = _.wrap fn, (orig, args...) ->
            testEvents.afterHooksAsync(_this, test)
            .then ->
              testEvents.afterRun(_this, test)

              Cypress.restore()

              orig(args...)

        switch name
          when "beforeAll"
            testBeforeHooks(hooks[0], @suite)

          when "beforeEach"
            if @suite.root
              testBeforeHooks(hooks[0], @suite)

          when "afterEach"
            ## find all of the grep'd _this tests which share
            ## the same parent suite as our current _this test
            tests = _this.getAllSiblingTests(_this.test.parent)

            ## make sure this test isnt the last test overall but also
            ## isnt the last test in our grep'd parent suite's tests array
            if @suite.root and (_this.test isnt _(_this.tests).last()) and (_this.test isnt _(tests).last())
              testAfterHooks()

          when "afterAll"
            ## find all of the grep'd _this tests which share
            ## the same parent suite as our current _this test
            if _this.test
              tests = _this.getAllSiblingTests(_this.test.parent)

              ## if we're the very last test in the entire _this.tests
              ## we wait until the root suite fires
              ## else we wait until the very last possible moment by waiting
              ## until the root suite is the parent of the current suite
              ## since that will bubble up IF we're the last nested suite
              ## else if we arent the last nested suite we fire if we're
              ## the last test
              if (@suite.root and _this.test is _(_this.tests).last()) or
                (@suite.parent?.root and _this.test is _(tests).last()) or
                  (not isLastSuite(@suite) and _this.test is _(tests).last())
                testAfterHooks()

        orig.call(@, name, fn)

    _.extend $Runner.prototype, Backbone.Events

    @runner = (Cypress, runner) ->
      ## clear out existing listeners
      ## if we already exist!
      if existing = Cypress.runner
        existing.stopListening()

      Cypress.runner = new $Runner Cypress, runner

    @create = (Cypress, specWindow, mocha) ->
      runner = mocha.getRunner()
      runner.suite = specWindow.mocha.suite
      @runner(Cypress, runner)

  return $Runner<|MERGE_RESOLUTION|>--- conflicted
+++ resolved
@@ -294,13 +294,9 @@
 
         @emissions.ended[test.id] = true
 
-<<<<<<< HEAD
+        Cypress.checkForEndedEarly()
+
         triggerMocha(Cypress, "test end", @wrap(test))
-=======
-        Cypress.checkForEndedEarly()
-
-        triggerMocha(Cypress, "test end", @wrapParents(test))
->>>>>>> b9d9adbd
 
       @runner.on "pass", (test) =>
         triggerMocha(Cypress, "pass", @wrap(test))
