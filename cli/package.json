--- conflicted
+++ resolved
@@ -34,12 +34,8 @@
     "cli-table3": "~0.6.0",
     "commander": "^5.1.0",
     "common-tags": "^1.8.0",
-<<<<<<< HEAD
+    "dayjs": "^1.9.3",
     "debug": "4.3.2",
-=======
-    "dayjs": "^1.9.3",
-    "debug": "^4.1.1",
->>>>>>> 0bcccb58
     "eventemitter2": "^6.4.2",
     "execa": "^4.0.2",
     "executable": "^4.1.1",
