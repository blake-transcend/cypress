exports['shows help for open --foo 1'] = `

  command: bin/cypress open --foo
  code: 1
  failed: true
  killed: false
  signal: null
  timedOut: false

  stdout:
  -------
  error: unknown option: --foo

  Usage: open [options]

  Opens Cypress in the interactive GUI.

  Options:
    -p, --port <port>             runs Cypress on a specific port. overrides any value in cypress.json.
    -e, --env <env>               sets environment variables. separate multiple values with a comma. overrides any value in cypress.json or cypress.env.json
    -c, --config <config>         sets configuration values. separate multiple values with a comma. overrides any value in cypress.json.
    -d, --detached [bool]         runs Cypress application in detached mode
    -b, --browser <browser-path>  path to a custom browser to be added to the list of available browsers in Cypress
    -P, --project <project-path>  path to the project
    --global                      force Cypress into global mode as if its globally installed
    --dev                         runs cypress in development and bypasses binary check
    -h, --help                    output usage information
  -------
  stderr:
  -------
  
  -------
  
`

exports['shows help for run --foo 1'] = `

  command: bin/cypress run --foo
  code: 1
  failed: true
  killed: false
  signal: null
  timedOut: false

  stdout:
  -------
  error: unknown option: --foo

  Usage: run [options]

  Runs Cypress tests from the CLI without the GUI

  Options:
    --record [bool]                            records the run. sends test results, screenshots and videos to your Cypress Dashboard.
    --headed                                   displays the Electron browser instead of running headlessly
    -k, --key <record-key>                     your secret Record Key. you can omit this if you set a CYPRESS_RECORD_KEY environment variable.
    -s, --spec <spec>                          runs a specific spec file. defaults to "all"
    -r, --reporter <reporter>                  runs a specific mocha reporter. pass a path to use a custom reporter. defaults to "spec"
    -o, --reporter-options <reporter-options>  options for the mocha reporter. defaults to "null"
    -p, --port <port>                          runs Cypress on a specific port. overrides any value in cypress.json.
    -e, --env <env>                            sets environment variables. separate multiple values with a comma. overrides any value in cypress.json or cypress.env.json
    -c, --config <config>                      sets configuration values. separate multiple values with a comma. overrides any value in cypress.json.
    -b, --browser <browser-name-or-path>       runs Cypress in the browser with the given name. if a filesystem path is supplied, Cypress will attempt to use the browser at that path.
    -P, --project <project-path>               path to the project
    --parallel                                 enables concurrent runs and automatic load balancing of specs across multiple machines or processes
    --group <name>                             a named group for recorded runs in the Cypress dashboard
    --ci-build-id <id>                         the unique identifier for a run on your CI provider. typically a "BUILD_ID" env var. this value is automatically detected for most CI providers
    --no-exit                                  keep the browser open after tests finish
    --dev                                      runs cypress in development and bypasses binary check
    -h, --help                                 output usage information
  -------
  stderr:
  -------
  
  -------
  
`

exports['cli help command shows help 1'] = `

  command: bin/cypress help
  code: 0
  failed: false
  killed: false
  signal: null
  timedOut: false

  stdout:
  -------
  Usage: cypress [options] [command]

  Options:
    -v, --version      prints Cypress version
    -h, --help         output usage information

  Commands:
    help               Shows CLI help and exits
    version            prints Cypress version
    run [options]      Runs Cypress tests from the CLI without the GUI
    open [options]     Opens Cypress in the interactive GUI.
    install [options]  Installs the Cypress executable matching this package's version
    verify             Verifies that Cypress is installed correctly and executable
    cache [options]    Manages the Cypress binary cache
  -------
  stderr:
  -------
  
  -------
  
`

exports['cli help command shows help for -h 1'] = `

  command: bin/cypress -h
  code: 0
  failed: false
  killed: false
  signal: null
  timedOut: false

  stdout:
  -------
  Usage: cypress [options] [command]

  Options:
    -v, --version      prints Cypress version
    -h, --help         output usage information

  Commands:
    help               Shows CLI help and exits
    version            prints Cypress version
    run [options]      Runs Cypress tests from the CLI without the GUI
    open [options]     Opens Cypress in the interactive GUI.
    install [options]  Installs the Cypress executable matching this package's version
    verify             Verifies that Cypress is installed correctly and executable
    cache [options]    Manages the Cypress binary cache
  -------
  stderr:
  -------
  
  -------
  
`

exports['cli help command shows help for --help 1'] = `

  command: bin/cypress --help
  code: 0
  failed: false
  killed: false
  signal: null
  timedOut: false

  stdout:
  -------
  Usage: cypress [options] [command]

  Options:
    -v, --version      prints Cypress version
    -h, --help         output usage information

  Commands:
    help               Shows CLI help and exits
    version            prints Cypress version
    run [options]      Runs Cypress tests from the CLI without the GUI
    open [options]     Opens Cypress in the interactive GUI.
    install [options]  Installs the Cypress executable matching this package's version
    verify             Verifies that Cypress is installed correctly and executable
    cache [options]    Manages the Cypress binary cache
  -------
  stderr:
  -------
  
  -------
  
`

exports['cli unknown command shows usage and exits 1'] = `

  command: bin/cypress foo
  code: 1
  failed: true
  killed: false
  signal: null
  timedOut: false

  stdout:
  -------
  Unknown command "foo"
  Usage: cypress [options] [command]

  Options:
    -v, --version      prints Cypress version
    -h, --help         output usage information

  Commands:
    help               Shows CLI help and exits
    version            prints Cypress version
    run [options]      Runs Cypress tests from the CLI without the GUI
    open [options]     Opens Cypress in the interactive GUI.
    install [options]  Installs the Cypress executable matching this package's version
    verify             Verifies that Cypress is installed correctly and executable
    cache [options]    Manages the Cypress binary cache
  -------
  stderr:
  -------
  
  -------
  
`

exports['cli version and binary version 1'] = `
Cypress package version: 1.2.3
Cypress binary version: X.Y.Z
`

exports['cli version and binary version 2'] = `
Cypress package version: 1.2.3
Cypress binary version: X.Y.Z
`

exports['cli version no binary version 1'] = `
Cypress package version: 1.2.3
Cypress binary version: not installed
`

exports['cli --version no binary version 1'] = `
Cypress package version: 1.2.3
Cypress binary version: not installed
`

exports['cli -v no binary version 1'] = `
Cypress package version: 1.2.3
Cypress binary version: not installed
<<<<<<< HEAD
=======
`

exports['cli unknown option shows help for cache command - unknown option --foo 1'] = `

  command: bin/cypress cache --foo
  code: 1
  failed: true
  killed: false
  signal: null
  timedOut: false

  stdout:
  -------
  error: unknown option: --foo

  Usage: cache [command]

  Manages the Cypress binary cache

  Options:
    list        list cached binary versions
    path        print the path to the binary cache
    clear       delete all cached binaries
    -h, --help  output usage information
  -------
  stderr:
  -------
  
  -------
  
`

exports['cli unknown option shows help for cache command - unknown sub-command foo 1'] = `

  command: bin/cypress cache foo
  code: 1
  failed: true
  killed: false
  signal: null
  timedOut: false

  stdout:
  -------
  error: unknown command: cache foo

  Usage: cache [command]

  Manages the Cypress binary cache

  Options:
    list        list cached binary versions
    path        print the path to the binary cache
    clear       delete all cached binaries
    -h, --help  output usage information
  -------
  stderr:
  -------
  
  -------
  
`

exports['cli unknown option shows help for cache command - no sub-command 1'] = `

  command: bin/cypress cache
  code: 1
  failed: true
  killed: false
  signal: null
  timedOut: false

  stdout:
  -------
  Usage: cache [command]

  Manages the Cypress binary cache

  Options:
    list        list cached binary versions
    path        print the path to the binary cache
    clear       delete all cached binaries
    -h, --help  output usage information
  -------
  stderr:
  -------
  
  -------
  
>>>>>>> 559be7b9
`<|MERGE_RESOLUTION|>--- conflicted
+++ resolved
@@ -232,95 +232,4 @@
 exports['cli -v no binary version 1'] = `
 Cypress package version: 1.2.3
 Cypress binary version: not installed
-<<<<<<< HEAD
-=======
-`
-
-exports['cli unknown option shows help for cache command - unknown option --foo 1'] = `
-
-  command: bin/cypress cache --foo
-  code: 1
-  failed: true
-  killed: false
-  signal: null
-  timedOut: false
-
-  stdout:
-  -------
-  error: unknown option: --foo
-
-  Usage: cache [command]
-
-  Manages the Cypress binary cache
-
-  Options:
-    list        list cached binary versions
-    path        print the path to the binary cache
-    clear       delete all cached binaries
-    -h, --help  output usage information
-  -------
-  stderr:
-  -------
-  
-  -------
-  
-`
-
-exports['cli unknown option shows help for cache command - unknown sub-command foo 1'] = `
-
-  command: bin/cypress cache foo
-  code: 1
-  failed: true
-  killed: false
-  signal: null
-  timedOut: false
-
-  stdout:
-  -------
-  error: unknown command: cache foo
-
-  Usage: cache [command]
-
-  Manages the Cypress binary cache
-
-  Options:
-    list        list cached binary versions
-    path        print the path to the binary cache
-    clear       delete all cached binaries
-    -h, --help  output usage information
-  -------
-  stderr:
-  -------
-  
-  -------
-  
-`
-
-exports['cli unknown option shows help for cache command - no sub-command 1'] = `
-
-  command: bin/cypress cache
-  code: 1
-  failed: true
-  killed: false
-  signal: null
-  timedOut: false
-
-  stdout:
-  -------
-  Usage: cache [command]
-
-  Manages the Cypress binary cache
-
-  Options:
-    list        list cached binary versions
-    path        print the path to the binary cache
-    clear       delete all cached binaries
-    -h, --help  output usage information
-  -------
-  stderr:
-  -------
-  
-  -------
-  
->>>>>>> 559be7b9
 `