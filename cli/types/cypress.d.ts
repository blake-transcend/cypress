--- conflicted
+++ resolved
@@ -2453,17 +2453,16 @@
      */
     experimentalSourceRewriting: boolean
     /**
-<<<<<<< HEAD
      * Enables `cy.route2`, which can be used to dynamically intercept/stub/await any HTTP request or response (XHRs, fetch, beacons, etc.)
      * @default false
      */
     experimentalNetworkMocking: boolean
-=======
+    /**
      * Enables shadow DOM support. Adds the `cy.shadow()` command and
      * the `ignoreShadowBoundaries` option to some DOM commands.
+     * @default false
      */
     experimentalShadowDomSupport: boolean
->>>>>>> b1378d11
   }
 
   interface TestConfigOverrides extends Partial<Pick<ConfigOptions, 'baseUrl' | 'defaultCommandTimeout' | 'taskTimeout' | 'animationDistanceThreshold' | 'waitForAnimations' | 'viewportHeight' | 'viewportWidth' | 'requestTimeout' | 'execTimeout' | 'env' | 'responseTimeout'>> {
