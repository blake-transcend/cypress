--- conflicted
+++ resolved
@@ -179,7 +179,6 @@
   `,
 }
 
-<<<<<<< HEAD
 const invalidCypressEnv = {
   description: 'Environment variable with reserved name "CYPRESS_ENV" was used.',
   solution: 'Remove "CYPRESS_ENV" variable and run Cypress again.',
@@ -194,7 +193,6 @@
   } else {
     return Promise.resolve(os.release())
   }
-=======
 const removed = {
   CYPRESS_BINARY_VERSION: {
     description: stripIndent`
@@ -223,7 +221,6 @@
       solution: `Ensure the environment variable is a path to the Cypress binary, matching ${properFormat}`,
     }
   },
->>>>>>> c912e095
 }
 
 function getPlatformInfo () {
@@ -350,11 +347,8 @@
 
 module.exports = {
   raise,
-<<<<<<< HEAD
   exitWithError,
   // formError,
-=======
->>>>>>> c912e095
   formErrorText,
   throwFormErrorText,
   hr,
@@ -370,13 +364,10 @@
     unexpected,
     failedDownload,
     failedUnzip,
-<<<<<<< HEAD
     invalidCypressEnv,
-=======
     invalidCacheDirectory,
     removed,
     CYPRESS_RUN_BINARY,
     smokeTestFailure,
->>>>>>> c912e095
   },
 }