const _ = require('lodash')
const os = require('os')
const path = require('path')
const chalk = require('chalk')
const debug = require('debug')('cypress:cli')
const Listr = require('listr')
const verbose = require('@cypress/listr-verbose-renderer')
const Promise = require('bluebird')
const logSymbols = require('log-symbols')
const { stripIndent } = require('common-tags')
const fs = require('../fs')
const download = require('./download')
const util = require('../util')
const state = require('./state')
const unzip = require('./unzip')
const logger = require('../logger')
const { throwFormErrorText, errors } = require('../errors')

const alreadyInstalledMsg = () => {
  if (!util.isPostInstall()) {
<<<<<<< HEAD
    logger.info(stripIndent`    
=======
    logger.log(stripIndent`
>>>>>>> 5963b1ef
      Skipping installation:

        Pass the ${chalk.yellow('--force')} option if you'd like to reinstall anyway.
    `)
  }
}

const displayCompletionMsg = () => {

  // check here to see if we are globally installed
  if (util.isInstalledGlobally()) {
    // if we are display a warning
    logger.warn()
    logger.warn(stripIndent`
      ${logSymbols.warning} Warning: It looks like you\'ve installed Cypress globally.

        This will work, but it'\s not recommended.

        The recommended way to install Cypress is as a devDependency per project.

        You should probably run these commands:

        - ${chalk.cyan('npm uninstall -g cypress')}
        - ${chalk.cyan('npm install --save-dev cypress')}
    `)

    return
  }

  logger.info()
  logger.info(
    'You can now open Cypress by running:',
    chalk.cyan(path.join('node_modules', '.bin', 'cypress'), 'open')
  )

  logger.info()
  logger.info(chalk.grey('https://on.cypress.io/installing-cypress'))
  logger.info()
}

const downloadAndUnzip = ({ version, installDir, downloadDir }) => {
  const progress = {
    throttle: 100,
    onProgress: null,
  }
  const downloadDestination = path.join(downloadDir, 'cypress.zip')
  const rendererOptions = getRendererOptions()

  // let the user know what version of cypress we're downloading!
  logger.log(`Installing Cypress ${chalk.gray(`(version: ${version})`)}`)
  logger.info()

  const tasks = new Listr([
    {
      title: util.titleize('Downloading Cypress'),
      task: (ctx, task) => {
        // as our download progresses indicate the status
        progress.onProgress = progessify(task, 'Downloading Cypress')

        return download.start({ version, downloadDestination, progress })
        .then((redirectVersion) => {
          if (redirectVersion) version = redirectVersion

          debug(`finished downloading file: ${downloadDestination}`)
        })
        .then(() => {
          // save the download destination for unzipping
          util.setTaskTitle(
            task,
            util.titleize(chalk.green('Downloaded Cypress')),
            rendererOptions.renderer
          )
        })
      },
    },
    unzipTask({
      progress,
      zipFilePath: downloadDestination,
      installDir,
      rendererOptions,
    }),
    {
      title: util.titleize('Finishing Installation'),
      task: (ctx, task) => {

        const cleanup = () => {
          debug('removing zip file %s', downloadDestination)

          return fs.removeAsync(downloadDestination)
        }

        return cleanup()
        .then(() => {
          debug('finished installation in', installDir)

          util.setTaskTitle(
            task,
            util.titleize(chalk.green('Finished Installation'), chalk.gray(installDir)),
            rendererOptions.renderer
          )
        })
      },
    },
  ], rendererOptions)

  // start the tasks!
  return Promise.resolve(tasks.run())
}

const start = (options = {}) => {

  // handle deprecated / removed
  if (util.getEnv('CYPRESS_BINARY_VERSION')) {
    return throwFormErrorText(errors.removed.CYPRESS_BINARY_VERSION)()
  }

  if (util.getEnv('CYPRESS_SKIP_BINARY_INSTALL')) {
    return throwFormErrorText(errors.removed.CYPRESS_SKIP_BINARY_INSTALL)()
  }

  debug('installing with options %j', options)

  _.defaults(options, {
    force: false,
  })

  const pkgVersion = util.pkgVersion()
  let needVersion = pkgVersion

  debug('version in package.json is', needVersion)

  // let this environment variable reset the binary version we need
  if (util.getEnv('CYPRESS_INSTALL_BINARY')) {

    // because passed file paths are often double quoted
    // and might have extra whitespace around, be robust and trim the string
    const trimAndRemoveDoubleQuotes = true
    const envVarVersion = util.getEnv('CYPRESS_INSTALL_BINARY', trimAndRemoveDoubleQuotes)

    debug('using environment variable CYPRESS_INSTALL_BINARY "%s"', envVarVersion)

    if (envVarVersion === '0') {
      debug('environment variable CYPRESS_INSTALL_BINARY = 0, skipping install')
      logger.info(
        stripIndent`
<<<<<<< HEAD
        ${chalk.yellow('Note:')} Skipping binary installation: Environment variable CYPRESS_INSTALL_BINARY = 0.`)
      logger.info()
=======
        ${chalk.yellow('Note:')} Skipping binary installation: Environment variable CYPRESS_INSTALL_BINARY = 0.`
      )

      logger.log()
>>>>>>> 5963b1ef

      return Promise.resolve()
    }

    // if this doesn't match the expected version
    // then print warning to the user
    if (envVarVersion !== needVersion) {

      // reset the version to the env var version
      needVersion = envVarVersion
    }
  }

  if (util.getEnv('CYPRESS_CACHE_FOLDER')) {
    const envCache = util.getEnv('CYPRESS_CACHE_FOLDER')

    logger.info(
      stripIndent`
        ${chalk.yellow('Note:')} Overriding Cypress cache directory to: ${chalk.cyan(envCache)}

              Previous installs of Cypress may not be found.
<<<<<<< HEAD
      `)
    logger.info()
=======
      `
    )

    logger.log()
>>>>>>> 5963b1ef
  }

  const installDir = state.getVersionDir(pkgVersion)
  const cacheDir = state.getCacheDir()
  const binaryDir = state.getBinaryDir(pkgVersion)

  return fs.ensureDirAsync(cacheDir)
  .catch({ code: 'EACCES' }, (err) => {
    return throwFormErrorText(errors.invalidCacheDirectory)(stripIndent`
    Failed to access ${chalk.cyan(cacheDir)}:

    ${err.message}
    `)
  })
  .then(() => {
    return state.getBinaryPkgVersionAsync(binaryDir)
  })
  .then((binaryVersion) => {

    if (!binaryVersion) {
      debug('no binary installed under cli version')

      return true
    }

    debug('installed version is', binaryVersion, 'version needed is', needVersion)

    logger.log()
    logger.log(stripIndent`
      Cypress ${chalk.green(binaryVersion)} is installed in ${chalk.cyan(installDir)}
      `)
<<<<<<< HEAD
    logger.info()
=======

    logger.log()
>>>>>>> 5963b1ef

    if (options.force) {
      debug('performing force install over existing binary')

      return true
    }

    if ((binaryVersion === needVersion) || !util.isSemver(needVersion)) {
      // our version matches, tell the user this is a noop
      alreadyInstalledMsg()

      return false
    }

    return true
  })
  .then((shouldInstall) => {
    // noop if we've been told not to download
    if (!shouldInstall) {
      debug('Not downloading or installing binary')

      return
    }

    if (needVersion !== pkgVersion) {
      logger.warn(
        chalk.yellow(stripIndent`
          ${logSymbols.warning} Warning: Forcing a binary version different than the default.

            The CLI expected to install version: ${chalk.green(pkgVersion)}

            Instead we will install version: ${chalk.green(needVersion)}

            These versions may not work properly together.
        `)
      )
<<<<<<< HEAD
      logger.warn()
=======

      logger.log()
>>>>>>> 5963b1ef
    }

    // see if version supplied is a path to a binary
    return fs.pathExistsAsync(needVersion)
    .then((exists) => {
      if (exists) {
        return path.extname(needVersion) === '.zip' ? needVersion : false
      }

      const possibleFile = util.formAbsolutePath(needVersion)

      debug('checking local file', possibleFile, 'cwd', process.cwd())

      return fs.pathExistsAsync(possibleFile)
      .then((exists) => {
        // if this exists return the path to it
        // else false
        if (exists && path.extname(possibleFile) === '.zip') {
          return possibleFile
        }

        return false
      })
    })
    .then((pathToLocalFile) => {
      if (pathToLocalFile) {
        const absolutePath = path.resolve(needVersion)

        debug('found local file at', absolutePath)
        debug('skipping download')

        const rendererOptions = getRendererOptions()

        return new Listr([unzipTask({
          progress: {
            throttle: 100,
            onProgress: null,
          },
          zipFilePath: absolutePath,
          installDir,
          rendererOptions,
        })], rendererOptions).run()
      }

      if (options.force) {
        debug('Cypress already installed at', installDir)
        debug('but the installation was forced')
      }

      debug('preparing to download and unzip version ', needVersion, 'to path', installDir)

      const downloadDir = os.tmpdir()

      return downloadAndUnzip({ version: needVersion, installDir, downloadDir })
    })
    // delay 1 sec for UX, unless we are testing
    .then(() => {
      return Promise.delay(1000)
    })
    .then(displayCompletionMsg)
  })
}

module.exports = {
  start,
}

const unzipTask = ({ zipFilePath, installDir, progress, rendererOptions }) => {
  return {
    title: util.titleize('Unzipping Cypress'),
    task: (ctx, task) => {
    // as our unzip progresses indicate the status
      progress.onProgress = progessify(task, 'Unzipping Cypress')

      return unzip.start({ zipFilePath, installDir, progress })
      .then(() => {
        util.setTaskTitle(
          task,
          util.titleize(chalk.green('Unzipped Cypress')),
          rendererOptions.renderer
        )
      })
    },
  }
}

const progessify = (task, title) => {
  // return higher order function
  return (percentComplete, remaining) => {
    percentComplete = chalk.white(` ${percentComplete}%`)

    // pluralize seconds remaining
    remaining = chalk.gray(`${remaining}s`)

    util.setTaskTitle(
      task,
      util.titleize(title, percentComplete, remaining),
      getRendererOptions().renderer
    )
  }
}

// if we are running in CI then use
// the verbose renderer else use
// the default
const getRendererOptions = () => {
  let renderer = 'default'

  if (util.isCi() || logger.logLevel() === 'silent') {
    renderer = verbose
  }

  return {
    renderer,
  }
}<|MERGE_RESOLUTION|>--- conflicted
+++ resolved
@@ -18,11 +18,7 @@
 
 const alreadyInstalledMsg = () => {
   if (!util.isPostInstall()) {
-<<<<<<< HEAD
     logger.info(stripIndent`    
-=======
-    logger.log(stripIndent`
->>>>>>> 5963b1ef
       Skipping installation:
 
         Pass the ${chalk.yellow('--force')} option if you'd like to reinstall anyway.
@@ -168,15 +164,8 @@
       debug('environment variable CYPRESS_INSTALL_BINARY = 0, skipping install')
       logger.info(
         stripIndent`
-<<<<<<< HEAD
         ${chalk.yellow('Note:')} Skipping binary installation: Environment variable CYPRESS_INSTALL_BINARY = 0.`)
       logger.info()
-=======
-        ${chalk.yellow('Note:')} Skipping binary installation: Environment variable CYPRESS_INSTALL_BINARY = 0.`
-      )
-
-      logger.log()
->>>>>>> 5963b1ef
 
       return Promise.resolve()
     }
@@ -198,15 +187,8 @@
         ${chalk.yellow('Note:')} Overriding Cypress cache directory to: ${chalk.cyan(envCache)}
 
               Previous installs of Cypress may not be found.
-<<<<<<< HEAD
       `)
     logger.info()
-=======
-      `
-    )
-
-    logger.log()
->>>>>>> 5963b1ef
   }
 
   const installDir = state.getVersionDir(pkgVersion)
@@ -238,12 +220,7 @@
     logger.log(stripIndent`
       Cypress ${chalk.green(binaryVersion)} is installed in ${chalk.cyan(installDir)}
       `)
-<<<<<<< HEAD
     logger.info()
-=======
-
-    logger.log()
->>>>>>> 5963b1ef
 
     if (options.force) {
       debug('performing force install over existing binary')
@@ -280,12 +257,7 @@
             These versions may not work properly together.
         `)
       )
-<<<<<<< HEAD
       logger.warn()
-=======
-
-      logger.log()
->>>>>>> 5963b1ef
     }
 
     // see if version supplied is a path to a binary
