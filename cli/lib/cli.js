const _ = require('lodash')
const commander = require('commander')
const { stripIndent } = require('common-tags')
const logSymbols = require('log-symbols')
const debug = require('debug')('cypress:cli')
const util = require('./util')
const logger = require('./logger')
const errors = require('./errors')
const cache = require('./tasks/cache')

// patch "commander" method called when a user passed an unknown option
// we want to print help for the current command and exit with an error
function unknownOption (flag, type = 'option') {
  if (this._allowUnknownOption) return

  logger.error()
  logger.error(`  error: unknown ${type}:`, flag)
  logger.error()
  this.outputHelp()
  util.exit(1)
}
commander.Command.prototype.unknownOption = unknownOption

const coerceFalse = (arg) => {
  return arg !== 'false'
}

const spaceDelimitedArgsMsg = (flag, args) => {
  let msg = `
    ${logSymbols.warning} Warning: It looks like you're passing --${flag} a space-separated list of arguments:

    "${args.join(' ')}"

    This will work, but it's not recommended.

    If you are trying to pass multiple arguments, separate them with commas instead:
      cypress run --${flag} arg1,arg2,arg3
  `

  if (flag === 'spec') {
    msg += `
    The most common cause of this warning is using an unescaped glob pattern. If you are
    trying to pass a glob pattern, escape it using quotes:
      cypress run --spec "**/*.spec.js"
    `
  }

  logger.log()
  logger.warn(stripIndent(msg))
  logger.log()
}

const parseVariableOpts = (fnArgs, args) => {
  const opts = fnArgs.pop()

  if (fnArgs.length && (opts.spec || opts.tag)) {
    // this will capture space-delimited args after
    // flags that could have possible multiple args
    // but before the next option
    // --spec spec1 spec2 or --tag foo bar

    const multiArgFlags = _.compact([
      opts.spec ? 'spec' : opts.spec,
      opts.tag ? 'tag' : opts.tag,
    ])

    _.forEach(multiArgFlags, (flag) => {
      const argIndex = _.indexOf(args, `--${flag}`) + 2
      const nextOptOffset = _.findIndex(_.slice(args, argIndex), (arg) => {
        return _.startsWith(arg, '--')
      })
      const endIndex = nextOptOffset !== -1 ? argIndex + nextOptOffset : args.length

      const maybeArgs = _.slice(args, argIndex, endIndex)
      const extraArgs = _.intersection(maybeArgs, fnArgs)

      if (extraArgs.length) {
        opts[flag] = [opts[flag]].concat(extraArgs)
        spaceDelimitedArgsMsg(flag, opts[flag])
        opts[flag] = opts[flag].join(',')
      }
    })
  }

<<<<<<< HEAD
  return parseOpts(opts)
}

const parseOpts = (opts) => {
  opts = _.pick(opts,
    'browser',
    'cachePath',
    'cacheList',
    'cacheClear',
    'ciBuildId',
    'config',
    'configFile',
    'cypressVersion',
    'destination',
    'detached',
    'dev',
    'exit',
    'env',
    'force',
    'global',
    'group',
    'headed',
    'key',
    'path',
    'parallel',
    'port',
    'project',
    'reporter',
    'reporterOptions',
    'record',
    'spec',
    'tag')

  if (opts.exit) {
    opts = _.omit(opts, 'exit')
  }

  debug('parsed cli options', opts)

  return opts
=======
  return util.parseOpts(opts)
>>>>>>> bf6c187a
}

const descriptions = {
  browserOpenMode: 'path to a custom browser to be added to the list of available browsers in Cypress',
  browserRunMode: 'runs Cypress in the browser with the given name. if a filesystem path is supplied, Cypress will attempt to use the browser at that path.',
  cacheClear: 'delete all cached binaries',
  cacheList: 'list cached binary versions',
  cachePath: 'print the path to the binary cache',
  ciBuildId: 'the unique identifier for a run on your CI provider. typically a "BUILD_ID" env var. this value is automatically detected for most CI providers',
  config: 'sets configuration values. separate multiple values with a comma. overrides any value in cypress.json.',
  configFile: 'path to JSON file where configuration values are set. defaults to "cypress.json". pass "false" to disable.',
  detached: 'runs Cypress application in detached mode',
  dev: 'runs cypress in development and bypasses binary check',
  env: 'sets environment variables. separate multiple values with a comma. overrides any value in cypress.json or cypress.env.json',
  exit: 'keep the browser open after tests finish',
  forceInstall: 'force install the Cypress binary',
  global: 'force Cypress into global mode as if its globally installed',
  group: 'a named group for recorded runs in the Cypress Dashboard',
  headed: 'displays the Electron browser instead of running headlessly',
  key: 'your secret Record Key. you can omit this if you set a CYPRESS_RECORD_KEY environment variable.',
  parallel: 'enables concurrent runs and automatic load balancing of specs across multiple machines or processes',
  port: 'runs Cypress on a specific port. overrides any value in cypress.json.',
  project: 'path to the project',
  record: 'records the run. sends test results, screenshots and videos to your Cypress Dashboard.',
  reporter: 'runs a specific mocha reporter. pass a path to use a custom reporter. defaults to "spec"',
  reporterOptions: 'options for the mocha reporter. defaults to "null"',
  spec: 'runs specific spec file(s). defaults to "all"',
  tag: 'named tag(s) for recorded runs in the Cypress Dashboard',
  version: 'prints Cypress version',
}

const knownCommands = [
  'cache',
  'help',
  '-h',
  '--help',
  'install',
  'open',
  'run',
  'verify',
  '-v',
  '--version',
  'version',
]

const text = (description) => {
  if (!descriptions[description]) {
    throw new Error(`Could not find description for: ${description}`)
  }

  return descriptions[description]
}

function includesVersion (args) {
  return (
    _.includes(args, 'version') ||
    _.includes(args, '--version') ||
    _.includes(args, '-v')
  )
}

function showVersions () {
  debug('printing Cypress version')

  return require('./exec/versions')
  .getVersions()
  .then((versions = {}) => {
    logger.log('Cypress package version:', versions.package)
    logger.log('Cypress binary version:', versions.binary)
    process.exit(0)
  })
  .catch(util.logErrorExit1)
}

module.exports = {
  init (args) {
    if (!args) {
      args = process.argv
    }

    if (!util.isValidCypressEnvValue(process.env.CYPRESS_ENV)) {
      debug('invalid CYPRESS_ENV value', process.env.CYPRESS_ENV)

      return errors.exitWithError(errors.errors.invalidCypressEnv)(
        `CYPRESS_ENV=${process.env.CYPRESS_ENV}`
      )
    }

    const program = new commander.Command()

    // bug in commander not printing name
    // in usage help docs
    program._name = 'cypress'

    program.usage('<command> [options]')

    program
    .command('help')
    .description('Shows CLI help and exits')
    .action(() => {
      program.help()
    })

    program
    .option('-v, --version', text('version'))
    .command('version')
    .description(text('version'))
    .action(showVersions)

    program
    .command('run')
    .usage('[options]')
    .description('Runs Cypress tests from the CLI without the GUI')
    .option('-b, --browser <browser-name-or-path>', text('browserRunMode'))
    .option('--ci-build-id <id>', text('ciBuildId'))
    .option('-c, --config <config>', text('config'))
    .option('-C, --config-file <config-file>', text('configFile'))
    .option('-e, --env <env>', text('env'))
    .option('--group <name>', text('group'))
    .option('-k, --key <record-key>', text('key'))
    .option('--headed', text('headed'))
    .option('--no-exit', text('exit'))
    .option('--parallel', text('parallel'))
    .option('-p, --port <port>', text('port'))
    .option('-P, --project <project-path>', text('project'))
    .option('--record [bool]', text('record'), coerceFalse)
    .option('-r, --reporter <reporter>', text('reporter'))
    .option('-o, --reporter-options <reporter-options>', text('reporterOptions'))
    .option('-s, --spec <spec>', text('spec'))
    .option('-t, --tag <tag>', text('tag'))
    .option('--dev', text('dev'), coerceFalse)
    .action((...fnArgs) => {
      debug('running Cypress')
      require('./exec/run')
      .start(parseVariableOpts(fnArgs, args))
      .then(util.exit)
      .catch(util.logErrorExit1)
    })

    program
    .command('open')
    .usage('[options]')
    .description('Opens Cypress in the interactive GUI.')
    .option('-b, --browser <browser-path>', text('browserOpenMode'))
    .option('-c, --config <config>', text('config'))
    .option('-C, --config-file <config-file>', text('configFile'))
    .option('-d, --detached [bool]', text('detached'), coerceFalse)
    .option('-e, --env <env>', text('env'))
    .option('--global', text('global'))
    .option('-p, --port <port>', text('port'))
    .option('-P, --project <project-path>', text('project'))
    .option('--dev', text('dev'), coerceFalse)
    .action((opts) => {
      debug('opening Cypress')
      require('./exec/open')
      .start(util.parseOpts(opts))
      .catch(util.logErrorExit1)
    })

    program
    .command('install')
    .usage('[options]')
    .description(
      'Installs the Cypress executable matching this package\'s version'
    )
    .option('-f, --force', text('forceInstall'))
    .action((opts) => {
      require('./tasks/install')
      .start(util.parseOpts(opts))
      .catch(util.logErrorExit1)
    })

    program
    .command('verify')
    .usage('[options]')
    .description(
      'Verifies that Cypress is installed correctly and executable'
    )
    .option('--dev', text('dev'), coerceFalse)
    .action((opts) => {
      const defaultOpts = { force: true, welcomeMessage: false }
      const parsedOpts = util.parseOpts(opts)
      const options = _.extend(parsedOpts, defaultOpts)

      require('./tasks/verify')
      .start(options)
      .catch(util.logErrorExit1)
    })

    program
    .command('cache')
    .usage('[command]')
    .description('Manages the Cypress binary cache')
    .option('list', text('cacheList'))
    .option('path', text('cachePath'))
    .option('clear', text('cacheClear'))
    .action(function (opts) {
      if (!_.isString(opts)) {
        this.outputHelp()
        util.exit(1)
      }

      if (opts.command || !_.includes(['list', 'path', 'clear'], opts)) {
        unknownOption.call(this, `cache ${opts}`, 'command')
      }

      cache[opts]()
    })

    debug('cli starts with arguments %j', args)
    util.printNodeOptions()

    // if there are no arguments
    if (args.length <= 2) {
      debug('printing help')
      program.help()
      // exits
    }

    const firstCommand = args[2]

    if (!_.includes(knownCommands, firstCommand)) {
      debug('unknown command %s', firstCommand)
      logger.error('Unknown command', `"${firstCommand}"`)
      program.outputHelp()

      return util.exit(1)
    }

    if (includesVersion(args)) {
      // commander 2.11.0 changes behavior
      // and now does not understand top level options
      // .option('-v, --version').command('version')
      // so we have to manually catch '-v, --version'
      return showVersions()
    }

    debug('program parsing arguments')

    return program.parse(args)
  },
}

if (!module.parent) {
  logger.error('This CLI module should be required from another Node module')
  logger.error('and not executed directly')
  process.exit(-1)
}<|MERGE_RESOLUTION|>--- conflicted
+++ resolved
@@ -82,50 +82,7 @@
     })
   }
 
-<<<<<<< HEAD
-  return parseOpts(opts)
-}
-
-const parseOpts = (opts) => {
-  opts = _.pick(opts,
-    'browser',
-    'cachePath',
-    'cacheList',
-    'cacheClear',
-    'ciBuildId',
-    'config',
-    'configFile',
-    'cypressVersion',
-    'destination',
-    'detached',
-    'dev',
-    'exit',
-    'env',
-    'force',
-    'global',
-    'group',
-    'headed',
-    'key',
-    'path',
-    'parallel',
-    'port',
-    'project',
-    'reporter',
-    'reporterOptions',
-    'record',
-    'spec',
-    'tag')
-
-  if (opts.exit) {
-    opts = _.omit(opts, 'exit')
-  }
-
-  debug('parsed cli options', opts)
-
-  return opts
-=======
   return util.parseOpts(opts)
->>>>>>> bf6c187a
 }
 
 const descriptions = {
