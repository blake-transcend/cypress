const _ = require('lodash')
const commander = require('commander')
const { stripIndent } = require('common-tags')
const logSymbols = require('log-symbols')
const debug = require('debug')('cypress:cli:cli')
const util = require('./util')
const logger = require('./logger')
const errors = require('./errors')
const cache = require('./tasks/cache')

// patch "commander" method called when a user passed an unknown option
// we want to print help for the current command and exit with an error
function unknownOption (flag, type = 'option') {
  if (this._allowUnknownOption) return

  logger.error()
  logger.error(`  error: unknown ${type}:`, flag)
  logger.error()
  this.outputHelp()
  util.exit(1)
}
commander.Command.prototype.unknownOption = unknownOption

const coerceFalse = (arg) => {
  return arg !== 'false'
}

const spaceDelimitedArgsMsg = (flag, args) => {
  let msg = `
    ${logSymbols.warning} Warning: It looks like you're passing --${flag} a space-separated list of arguments:

    "${args.join(' ')}"

    This will work, but it's not recommended.

    If you are trying to pass multiple arguments, separate them with commas instead:
      cypress run --${flag} arg1,arg2,arg3
  `

  if (flag === 'spec') {
    msg += `
    The most common cause of this warning is using an unescaped glob pattern. If you are
    trying to pass a glob pattern, escape it using quotes:
      cypress run --spec "**/*.spec.js"
    `
  }

  logger.log()
  logger.warn(stripIndent(msg))
  logger.log()
}

const parseVariableOpts = (fnArgs, args) => {
  const opts = fnArgs.pop()

  if (fnArgs.length && (opts.spec || opts.tag)) {
    // this will capture space-delimited args after
    // flags that could have possible multiple args
    // but before the next option
    // --spec spec1 spec2 or --tag foo bar

    const multiArgFlags = _.compact([
      opts.spec ? 'spec' : opts.spec,
      opts.tag ? 'tag' : opts.tag,
    ])

    _.forEach(multiArgFlags, (flag) => {
      const argIndex = _.indexOf(args, `--${flag}`) + 2
      const nextOptOffset = _.findIndex(_.slice(args, argIndex), (arg) => {
        return _.startsWith(arg, '--')
      })
      const endIndex = nextOptOffset !== -1 ? argIndex + nextOptOffset : args.length

      const maybeArgs = _.slice(args, argIndex, endIndex)
      const extraArgs = _.intersection(maybeArgs, fnArgs)

      if (extraArgs.length) {
        opts[flag] = [opts[flag]].concat(extraArgs)
        spaceDelimitedArgsMsg(flag, opts[flag])
        opts[flag] = opts[flag].join(',')
      }
    })
  }

  debug('variable-length opts parsed %o', { args, opts })

  return util.parseOpts(opts)
}

const descriptions = {
  browserOpenMode: 'path to a custom browser to be added to the list of available browsers in Cypress',
  browserRunMode: 'runs Cypress in the browser with the given name. if a filesystem path is supplied, Cypress will attempt to use the browser at that path.',
  cacheClear: 'delete all cached binaries',
  cacheList: 'list cached binary versions',
  cachePath: 'print the path to the binary cache',
  ciBuildId: 'the unique identifier for a run on your CI provider. typically a "BUILD_ID" env var. this value is automatically detected for most CI providers',
  config: 'sets configuration values. separate multiple values with a comma. overrides any value in cypress.json.',
  configFile: 'path to JSON file where configuration values are set. defaults to "cypress.json". pass "false" to disable.',
<<<<<<< HEAD
  version: 'prints Cypress version',
  headed: 'displays the browser instead of running headlessly (defaults to true for Chrome-family browsers)',
  headless: 'hide the browser instead of running headed (defaults to true for Electron)',
=======
  detached: 'runs Cypress application in detached mode',
>>>>>>> 9d239d2b
  dev: 'runs cypress in development and bypasses binary check',
  env: 'sets environment variables. separate multiple values with a comma. overrides any value in cypress.json or cypress.env.json',
  exit: 'keep the browser open after tests finish',
  forceInstall: 'force install the Cypress binary',
  global: 'force Cypress into global mode as if its globally installed',
  group: 'a named group for recorded runs in the Cypress Dashboard',
  headed: 'displays the Electron browser instead of running headlessly',
  key: 'your secret Record Key. you can omit this if you set a CYPRESS_RECORD_KEY environment variable.',
  parallel: 'enables concurrent runs and automatic load balancing of specs across multiple machines or processes',
  port: 'runs Cypress on a specific port. overrides any value in cypress.json.',
  project: 'path to the project',
  record: 'records the run. sends test results, screenshots and videos to your Cypress Dashboard.',
  reporter: 'runs a specific mocha reporter. pass a path to use a custom reporter. defaults to "spec"',
  reporterOptions: 'options for the mocha reporter. defaults to "null"',
  spec: 'runs specific spec file(s). defaults to "all"',
  tag: 'named tag(s) for recorded runs in the Cypress Dashboard',
  version: 'prints Cypress version',
}

const knownCommands = [
  'cache',
  'help',
  '-h',
  '--help',
  'install',
  'open',
  'run',
  'verify',
  '-v',
  '--version',
  'version',
]

const text = (description) => {
  if (!descriptions[description]) {
    throw new Error(`Could not find description for: ${description}`)
  }

  return descriptions[description]
}

function includesVersion (args) {
  return (
    _.includes(args, 'version') ||
    _.includes(args, '--version') ||
    _.includes(args, '-v')
  )
}

function showVersions () {
  debug('printing Cypress version')

  return require('./exec/versions')
  .getVersions()
  .then((versions = {}) => {
    logger.log('Cypress package version:', versions.package)
    logger.log('Cypress binary version:', versions.binary)
    process.exit(0)
  })
  .catch(util.logErrorExit1)
}

module.exports = {
  init (args) {
    if (!args) {
      args = process.argv
    }

    if (!util.isValidCypressEnvValue(process.env.CYPRESS_ENV)) {
      debug('invalid CYPRESS_ENV value', process.env.CYPRESS_ENV)

      return errors.exitWithError(errors.errors.invalidCypressEnv)(
        `CYPRESS_ENV=${process.env.CYPRESS_ENV}`
      )
    }

    const program = new commander.Command()

    // bug in commander not printing name
    // in usage help docs
    program._name = 'cypress'

    program.usage('<command> [options]')

    program
    .command('help')
    .description('Shows CLI help and exits')
    .action(() => {
      program.help()
    })

    program
    .option('-v, --version', text('version'))
    .command('version')
    .description(text('version'))
    .action(showVersions)

    program
    .command('run')
    .usage('[options]')
    .description('Runs Cypress tests from the CLI without the GUI')
<<<<<<< HEAD
    .option('--record [bool]', text('record'), coerceFalse)
    .option('--headed', text('headed'))
    .option('--headless', text('headless'))
    .option('-k, --key <record-key>', text('key'))
    .option('-s, --spec <spec>', text('spec'))
    .option('-r, --reporter <reporter>', text('reporter'))
    .option(
      '-o, --reporter-options <reporter-options>',
      text('reporterOptions')
    )
    .option('-p, --port <port>', text('port'))
    .option('-e, --env <env>', text('env'))
=======
    .option('-b, --browser <browser-name-or-path>', text('browserRunMode'))
    .option('--ci-build-id <id>', text('ciBuildId'))
>>>>>>> 9d239d2b
    .option('-c, --config <config>', text('config'))
    .option('-C, --config-file <config-file>', text('configFile'))
    .option('-e, --env <env>', text('env'))
    .option('--group <name>', text('group'))
    .option('-k, --key <record-key>', text('key'))
    .option('--headed', text('headed'))
    .option('--no-exit', text('exit'))
    .option('--parallel', text('parallel'))
    .option('-p, --port <port>', text('port'))
    .option('-P, --project <project-path>', text('project'))
    .option('--record [bool]', text('record'), coerceFalse)
    .option('-r, --reporter <reporter>', text('reporter'))
    .option('-o, --reporter-options <reporter-options>', text('reporterOptions'))
    .option('-s, --spec <spec>', text('spec'))
    .option('-t, --tag <tag>', text('tag'))
    .option('--dev', text('dev'), coerceFalse)
    .action((...fnArgs) => {
      debug('running Cypress with args %o', fnArgs)
      require('./exec/run')
      .start(parseVariableOpts(fnArgs, args))
      .then(util.exit)
      .catch(util.logErrorExit1)
    })

    program
    .command('open')
    .usage('[options]')
    .description('Opens Cypress in the interactive GUI.')
    .option('-b, --browser <browser-path>', text('browserOpenMode'))
    .option('-c, --config <config>', text('config'))
    .option('-C, --config-file <config-file>', text('configFile'))
    .option('-d, --detached [bool]', text('detached'), coerceFalse)
    .option('-e, --env <env>', text('env'))
    .option('--global', text('global'))
    .option('-p, --port <port>', text('port'))
    .option('-P, --project <project-path>', text('project'))
    .option('--dev', text('dev'), coerceFalse)
    .action((opts) => {
      debug('opening Cypress')
      require('./exec/open')
      .start(util.parseOpts(opts))
      .catch(util.logErrorExit1)
    })

    program
    .command('install')
    .usage('[options]')
    .description(
      'Installs the Cypress executable matching this package\'s version'
    )
    .option('-f, --force', text('forceInstall'))
    .action((opts) => {
      require('./tasks/install')
      .start(util.parseOpts(opts))
      .catch(util.logErrorExit1)
    })

    program
    .command('verify')
    .usage('[options]')
    .description(
      'Verifies that Cypress is installed correctly and executable'
    )
    .option('--dev', text('dev'), coerceFalse)
    .action((opts) => {
      const defaultOpts = { force: true, welcomeMessage: false }
      const parsedOpts = util.parseOpts(opts)
      const options = _.extend(parsedOpts, defaultOpts)

      require('./tasks/verify')
      .start(options)
      .catch(util.logErrorExit1)
    })

    program
    .command('cache')
    .usage('[command]')
    .description('Manages the Cypress binary cache')
    .option('list', text('cacheList'))
    .option('path', text('cachePath'))
    .option('clear', text('cacheClear'))
    .action(function (opts) {
      if (!_.isString(opts)) {
        this.outputHelp()
        util.exit(1)
      }

      if (opts.command || !_.includes(['list', 'path', 'clear'], opts)) {
        unknownOption.call(this, `cache ${opts}`, 'command')
      }

      cache[opts]()
    })

    debug('cli starts with arguments %j', args)
    util.printNodeOptions()

    // if there are no arguments
    if (args.length <= 2) {
      debug('printing help')
      program.help()
      // exits
    }

    const firstCommand = args[2]

    if (!_.includes(knownCommands, firstCommand)) {
      debug('unknown command %s', firstCommand)
      logger.error('Unknown command', `"${firstCommand}"`)
      program.outputHelp()

      return util.exit(1)
    }

    if (includesVersion(args)) {
      // commander 2.11.0 changes behavior
      // and now does not understand top level options
      // .option('-v, --version').command('version')
      // so we have to manually catch '-v, --version'
      return showVersions()
    }

    debug('program parsing arguments')

    return program.parse(args)
  },
}

if (!module.parent) {
  logger.error('This CLI module should be required from another Node module')
  logger.error('and not executed directly')
  process.exit(-1)
}<|MERGE_RESOLUTION|>--- conflicted
+++ resolved
@@ -96,20 +96,15 @@
   ciBuildId: 'the unique identifier for a run on your CI provider. typically a "BUILD_ID" env var. this value is automatically detected for most CI providers',
   config: 'sets configuration values. separate multiple values with a comma. overrides any value in cypress.json.',
   configFile: 'path to JSON file where configuration values are set. defaults to "cypress.json". pass "false" to disable.',
-<<<<<<< HEAD
-  version: 'prints Cypress version',
-  headed: 'displays the browser instead of running headlessly (defaults to true for Chrome-family browsers)',
-  headless: 'hide the browser instead of running headed (defaults to true for Electron)',
-=======
   detached: 'runs Cypress application in detached mode',
->>>>>>> 9d239d2b
   dev: 'runs cypress in development and bypasses binary check',
   env: 'sets environment variables. separate multiple values with a comma. overrides any value in cypress.json or cypress.env.json',
   exit: 'keep the browser open after tests finish',
   forceInstall: 'force install the Cypress binary',
   global: 'force Cypress into global mode as if its globally installed',
   group: 'a named group for recorded runs in the Cypress Dashboard',
-  headed: 'displays the Electron browser instead of running headlessly',
+  headed: 'displays the browser instead of running headlessly (defaults to true for Chrome-family browsers)',
+  headless: 'hide the browser instead of running headed (defaults to true for Electron)',
   key: 'your secret Record Key. you can omit this if you set a CYPRESS_RECORD_KEY environment variable.',
   parallel: 'enables concurrent runs and automatic load balancing of specs across multiple machines or processes',
   port: 'runs Cypress on a specific port. overrides any value in cypress.json.',
@@ -204,29 +199,15 @@
     .command('run')
     .usage('[options]')
     .description('Runs Cypress tests from the CLI without the GUI')
-<<<<<<< HEAD
-    .option('--record [bool]', text('record'), coerceFalse)
-    .option('--headed', text('headed'))
-    .option('--headless', text('headless'))
-    .option('-k, --key <record-key>', text('key'))
-    .option('-s, --spec <spec>', text('spec'))
-    .option('-r, --reporter <reporter>', text('reporter'))
-    .option(
-      '-o, --reporter-options <reporter-options>',
-      text('reporterOptions')
-    )
-    .option('-p, --port <port>', text('port'))
-    .option('-e, --env <env>', text('env'))
-=======
     .option('-b, --browser <browser-name-or-path>', text('browserRunMode'))
     .option('--ci-build-id <id>', text('ciBuildId'))
->>>>>>> 9d239d2b
     .option('-c, --config <config>', text('config'))
     .option('-C, --config-file <config-file>', text('configFile'))
     .option('-e, --env <env>', text('env'))
     .option('--group <name>', text('group'))
     .option('-k, --key <record-key>', text('key'))
     .option('--headed', text('headed'))
+    .option('--headless', text('headless'))
     .option('--no-exit', text('exit'))
     .option('--parallel', text('parallel'))
     .option('-p, --port <port>', text('port'))
