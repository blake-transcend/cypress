require('../spec_helper')

const os = require('os')
const cli = require(`${lib}/cli`)
const util = require(`${lib}/util`)
const logger = require(`${lib}/logger`)
const run = require(`${lib}/exec/run`)
const open = require(`${lib}/exec/open`)
const state = require(`${lib}/tasks/state`)
const verify = require(`${lib}/tasks/verify`)
const install = require(`${lib}/tasks/install`)
const snapshot = require('../support/snapshot')
const execa = require('execa-wrap')
const os = require('os')

describe('cli', () => {
  require('mocha-banner').register()

  beforeEach(() => {
    logger.reset()
    sinon.stub(process, 'exit')
    os.platform.returns('darwin')
    // sinon.stub(util, 'exit')
    sinon.stub(util, 'logErrorExit1')
    this.exec = (args) => {
      return cli.init(`node test ${args}`.split(' '))
    }
  })

  context('unknown option', () => {
    // note it shows help for that specific command
    it('shows help', () => {
      return execa('bin/cypress', ['open', '--foo']).then((result) => {
        snapshot('shows help for open --foo 1', result)
      })
    })

    it('shows help for run command', () => {
      return execa('bin/cypress', ['run', '--foo']).then((result) => {
        snapshot('shows help for run --foo 1', result)
      })
    })

    it('shows help for cache command - unknown option --foo', () => {
      return execa('bin/cypress', ['cache', '--foo']).then(snapshot)
    })

    it('shows help for cache command - unknown sub-command foo', () => {
      return execa('bin/cypress', ['cache', 'foo']).then(snapshot)
    })

    it('shows help for cache command - no sub-command', () => {
      return execa('bin/cypress', ['cache']).then(snapshot)
    })
  })

  context('help command', () => {
    it('shows help', () => {
      return execa('bin/cypress', ['help']).then(snapshot)
    })

    it('shows help for -h', () => {
      return execa('bin/cypress', ['-h']).then(snapshot)
    })

    it('shows help for --help', () => {
      return execa('bin/cypress', ['--help']).then(snapshot)
    })
  })

  context('unknown command', () => {
    it('shows usage and exits', () => {
      return execa('bin/cypress', ['foo']).then(snapshot)
    })
  })

<<<<<<< HEAD
  context('CYPRESS_ENV', () => {
    /**
     * Replaces line "Platform: ..." with "Platform: xxx"
     * @param {string} s
     */
    const replacePlatform = (s) =>
      s.replace(/Platform: .+/, 'Platform: xxx')

    /**
     * Replaces line "Cypress Version: ..." with "Cypress Version: 1.2.3"
     * @param {string} s
     */
    const replaceCypressVersion = (s) =>
      s.replace(/Cypress Version: .+/, 'Cypress Version: 1.2.3')

    const sanitizePlatform = (text) =>
      text.split(os.eol)
      .map(replacePlatform)
      .map(replaceCypressVersion)
      .join(os.eol)

    it('allows staging environment', () => {
      const options = {
        env: {
          CYPRESS_ENV: 'staging',
        },
        // we are only interested in the exit code
        filter: ['code', 'stderr'],
      }
      return execa('bin/cypress', ['help'], options).then(snapshot)
    })

    it('catches environment "foo"', () => {
      const options = {
        env: {
          CYPRESS_ENV: 'foo',
        },
        // we are only interested in the exit code
        filter: ['code', 'stderr'],
      }
      return execa('bin/cypress', ['help'], options)
      .then(sanitizePlatform)
      .then(snapshot)
    })
  })

  context('cypress version', function () {
    it('reports package version', function (done) {
      this.sandbox.stub(util, 'pkgVersion').returns('1.2.3')
      this.sandbox.stub(info, 'getInstalledVersion').resolves('X.Y.Z')
=======
  context('cypress version', () => {
    const binaryDir = '/binary/dir'

    beforeEach(() => {
      sinon.stub(state, 'getBinaryDir').returns(binaryDir)
    })

    it('reports package version', (done) => {
      sinon.stub(util, 'pkgVersion').returns('1.2.3')
      sinon
      .stub(state, 'getBinaryPkgVersionAsync')
      .withArgs(binaryDir)
      .resolves('X.Y.Z')
>>>>>>> c912e095

      this.exec('version')
      process.exit.callsFake(() => {
        snapshot('cli version and binary version 1', logger.print())
        done()
      })
    })

    it('reports package and binary message', (done) => {
      sinon.stub(util, 'pkgVersion').returns('1.2.3')
      sinon.stub(state, 'getBinaryPkgVersionAsync').resolves('X.Y.Z')

      this.exec('version')
      process.exit.callsFake(() => {
        snapshot('cli version and binary version 2', logger.print())
        done()
      })
    })

    it('handles non-existent binary version', (done) => {
      sinon.stub(util, 'pkgVersion').returns('1.2.3')
      sinon.stub(state, 'getBinaryPkgVersionAsync').resolves(null)

      this.exec('version')
      process.exit.callsFake(() => {
        snapshot('cli version no binary version 1', logger.print())
        done()
      })
    })

    it('handles non-existent binary --version', (done) => {
      sinon.stub(util, 'pkgVersion').returns('1.2.3')
      sinon.stub(state, 'getBinaryPkgVersionAsync').resolves(null)

      this.exec('--version')
      process.exit.callsFake(() => {
        snapshot('cli --version no binary version 1', logger.print())
        done()
      })
    })

    it('handles non-existent binary -v', (done) => {
      sinon.stub(util, 'pkgVersion').returns('1.2.3')
      sinon.stub(state, 'getBinaryPkgVersionAsync').resolves(null)

      this.exec('-v')
      process.exit.callsFake(() => {
        snapshot('cli -v no binary version 1', logger.print())
        done()
      })
    })
  })

  context('cypress run', () => {
    beforeEach(() => {
      sinon.stub(run, 'start').resolves(0)
      sinon.stub(util, 'exit').withArgs(0)
    })

    it('calls run.start with options + exits with code', (done) => {
      run.start.resolves(10)
      this.exec('run')

      util.exit.callsFake((code) => {
        expect(code).to.eq(10)
        done()
      })
    })

    it('run.start with options + catches errors', (done) => {
      const err = new Error('foo')

      run.start.rejects(err)
      this.exec('run')

      util.logErrorExit1.callsFake((e) => {
        expect(e).to.eq(err)
        done()
      })
    })

    it('calls run with port', () => {
      this.exec('run --port 7878')
      expect(run.start).to.be.calledWith({ port: '7878' })
    })

    it('calls run with spec', () => {
      this.exec('run --spec cypress/integration/foo_spec.js')
      expect(run.start).to.be.calledWith({
        spec: 'cypress/integration/foo_spec.js',
      })
    })

    it('calls run with port with -p arg', () => {
      this.exec('run -p 8989')
      expect(run.start).to.be.calledWith({ port: '8989' })
    })

    it('calls run with env variables', () => {
      this.exec('run --env foo=bar,host=http://localhost:8888')
      expect(run.start).to.be.calledWith({
        env: 'foo=bar,host=http://localhost:8888',
      })
    })

    it('calls run with config', () => {
      this.exec('run --config watchForFileChanges=false,baseUrl=localhost')
      expect(run.start).to.be.calledWith({
        config: 'watchForFileChanges=false,baseUrl=localhost',
      })
    })

    it('calls run with key', () => {
      this.exec('run --key asdf')
      expect(run.start).to.be.calledWith({ key: 'asdf' })
    })

    it('calls run with --record', () => {
      this.exec('run --record')
      expect(run.start).to.be.calledWith({ record: true })
    })

    it('calls run with --record false', () => {
      this.exec('run --record false')
      expect(run.start).to.be.calledWith({ record: false })
    })

    it('calls run with relative --project folder', () => {
      this.exec('run --project foo/bar')
      expect(run.start).to.be.calledWith({ project: 'foo/bar' })
    })

    it('calls run with absolute --project folder', () => {
      this.exec('run --project /tmp/foo/bar')
      expect(run.start).to.be.calledWith({ project: '/tmp/foo/bar' })
    })

    it('calls run with headed', () => {
      this.exec('run --headed')
      expect(run.start).to.be.calledWith({ headed: true })
    })

    it('calls run with --no-exit', () => {
      this.exec('run --no-exit')
      expect(run.start).to.be.calledWith({ exit: false })
    })

    it('calls run with --parallel', () => {
      this.exec('run --parallel')
      expect(run.start).to.be.calledWith({ parallel: true })
    })

    it('calls run with --ci-build-id', () => {
      this.exec('run --ci-build-id 123')
      expect(run.start).to.be.calledWith({ ciBuildId: '123' })
    })

    it('calls run with --group', () => {
      this.exec('run --group staging')
      expect(run.start).to.be.calledWith({ group: 'staging' })
    })

    it('calls run with space-separated --specs', () => {
      this.exec('run --spec a b c d e f g')
      expect(run.start).to.be.calledWith({ spec: 'a,b,c,d,e,f,g' })
      this.exec('run --dev bang --spec foo bar baz -P ./')
      expect(run.start).to.be.calledWithMatch({ spec: 'foo,bar,baz' })
    })

    it('warns with space-separated --specs', (done) => {
      sinon.spy(logger, 'warn')
      this.exec('run --spec a b c d e f g --dev')
      snapshot(logger.warn.getCall(0).args[0])
      done()
    })
  })

  context('cypress open', () => {
    beforeEach(() => {
      sinon.stub(open, 'start').resolves(0)
    })

    it('calls open.start with relative --project folder', () => {
      this.exec('open --project foo/bar')
      expect(open.start).to.be.calledWith({ project: 'foo/bar' })
    })

    it('calls open.start with absolute --project folder', () => {
      this.exec('open --project /tmp/foo/bar')
      expect(open.start).to.be.calledWith({ project: '/tmp/foo/bar' })
    })

    it('calls open.start with options', () => {
      // sinon.stub(open, 'start').resolves()
      this.exec('open --port 7878')
      expect(open.start).to.be.calledWith({ port: '7878' })
    })

    it('calls open.start with global', () => {
      // sinon.stub(open, 'start').resolves()
      this.exec('open --port 7878 --global')
      expect(open.start).to.be.calledWith({ port: '7878', global: true })
    })

    it('calls open.start + catches errors', (done) => {
      const err = new Error('foo')

      open.start.rejects(err)
      this.exec('open --port 7878')

      util.logErrorExit1.callsFake((e) => {
        expect(e).to.eq(err)
        done()
      })
    })
  })

  it('install calls install.start without forcing', () => {
    sinon.stub(install, 'start').resolves()
    this.exec('install')
    expect(install.start).not.to.be.calledWith({ force: true })
  })

  it('install calls install.start with force: true when passed', () => {
    sinon.stub(install, 'start').resolves()
    this.exec('install --force')
    expect(install.start).to.be.calledWith({ force: true })
  })

  it('install calls install.start + catches errors', (done) => {
    const err = new Error('foo')

    sinon.stub(install, 'start').rejects(err)
    this.exec('install')

    util.logErrorExit1.callsFake((e) => {
      expect(e).to.eq(err)
      done()
    })
  })

  context('cypress verify', () => {
    it('verify calls verify.start with force: true', () => {
      sinon.stub(verify, 'start').resolves()
      this.exec('verify')
      expect(verify.start).to.be.calledWith({
        force: true,
        welcomeMessage: false,
      })
    })

    it('verify calls verify.start + catches errors', (done) => {
      const err = new Error('foo')

      sinon.stub(verify, 'start').rejects(err)
      this.exec('verify')

      util.logErrorExit1.callsFake((e) => {
        expect(e).to.eq(err)
        done()
      })
    })
  })
})<|MERGE_RESOLUTION|>--- conflicted
+++ resolved
@@ -74,7 +74,6 @@
     })
   })
 
-<<<<<<< HEAD
   context('CYPRESS_ENV', () => {
     /**
      * Replaces line "Platform: ..." with "Platform: xxx"
@@ -121,11 +120,6 @@
     })
   })
 
-  context('cypress version', function () {
-    it('reports package version', function (done) {
-      this.sandbox.stub(util, 'pkgVersion').returns('1.2.3')
-      this.sandbox.stub(info, 'getInstalledVersion').resolves('X.Y.Z')
-=======
   context('cypress version', () => {
     const binaryDir = '/binary/dir'
 
@@ -139,7 +133,6 @@
       .stub(state, 'getBinaryPkgVersionAsync')
       .withArgs(binaryDir)
       .resolves('X.Y.Z')
->>>>>>> c912e095
 
       this.exec('version')
       process.exit.callsFake(() => {
