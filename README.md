--- conflicted
+++ resolved
@@ -4,11 +4,7 @@
 
 You should not clone this repo. It is used interally.
 
-<<<<<<< HEAD
-The actual example repo you're probably looking for is the [kitchen sink app here](https://github.com/cypress-io/examples-kitchen-sink).
-=======
-If you're looking for the kitchen sink repo [it is here](https://github.com/cypress-io/cypress-example-kitchensink).
->>>>>>> 78004128
+The actual example repo you're probably looking for is [the kitchen sink app here](https://github.com/cypress-io/cypress-example-kitchensink).
 
 ## Developing
 
