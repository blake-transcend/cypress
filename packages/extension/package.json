{
  "name": "@packages/extension",
  "version": "0.0.0",
  "private": true,
  "main": "index.js",
  "scripts": {
    "build": "gulp build",
    "build-prod": "yarn build",
    "clean": "gulp clean",
    "clean-deps": "rm -rf node_modules",
    "postinstall": "echo '@packages/extension needs: yarn build'",
    "test": "yarn test-unit",
    "test-debug": "yarn test-unit --inspect-brk=5566",
    "test-unit": "cross-env NODE_ENV=test mocha --reporter mocha-multi-reporters --reporter-options configFile=../../mocha-reporter-config.json",
    "test-watch": "yarn test-unit --watch",
    "watch": "gulp watch"
  },
  "dependencies": {
    "bluebird": "3.5.3",
    "lodash": "4.17.15"
  },
  "devDependencies": {
    "@cypress/icons": "0.7.0",
    "@packages/coffee": "*",
    "@packages/socket": "*",
    "browserify": "16.3.0",
    "chai": "3.5.0",
    "coffeeify": "2.1.0",
    "cross-env": "6.0.3",
    "eol": "0.9.1",
    "fs-extra": "8.1.0",
    "gulp": "4.0.2",
    "gulp-clean": "0.4.0",
    "gulp-rename": "1.4.0",
<<<<<<< HEAD
    "mocha": "3.5.3",
=======
    "mock-require": "3.0.3",
>>>>>>> 7540a4fe
    "rimraf": "2.6.3",
    "run-sequence": "1.2.2",
    "sinon": "7.3.2",
    "sinon-chai": "3.3.0",
    "vinyl-source-stream": "2.0.0",
    "webextension-polyfill": "0.4.0"
  },
  "files": [
    "app",
    "dist",
    "lib",
    "theme"
  ]
}<|MERGE_RESOLUTION|>--- conflicted
+++ resolved
@@ -32,11 +32,8 @@
     "gulp": "4.0.2",
     "gulp-clean": "0.4.0",
     "gulp-rename": "1.4.0",
-<<<<<<< HEAD
     "mocha": "3.5.3",
-=======
     "mock-require": "3.0.3",
->>>>>>> 7540a4fe
     "rimraf": "2.6.3",
     "run-sequence": "1.2.2",
     "sinon": "7.3.2",
