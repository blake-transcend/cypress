const _ = require('lodash')
const Promise = require('bluebird')
<<<<<<< HEAD
const { waitForRoute } = require('@packages/net-stubbing/driver')
=======
const ordinal = require('ordinal')
>>>>>>> b1378d11

const $errUtils = require('../../cypress/error_utils')

const getNumRequests = (state, alias) => {
  const requests = state('aliasRequests') || {}

  requests[alias] = requests[alias] || 0

  const index = requests[alias]

  requests[alias] += 1

  state('aliasRequests', requests)

  return [index, ordinal(requests[alias])]
}

const throwErr = (arg) => {
  $errUtils.throwErrByPath('wait.invalid_1st_arg', { args: { arg } })
}

module.exports = (Commands, Cypress, cy, state) => {
  const waitFunction = () => {
    $errUtils.throwErrByPath('wait.fn_deprecated')
  }

  let userOptions = null

  const waitNumber = (subject, ms, options) => {
    // increase the timeout by the delta
    cy.timeout(ms, true, 'wait')

    if (options.log !== false) {
      options._log = Cypress.log({
        consoleProps () {
          return {
            'Waited For': `${ms}ms before continuing`,
            'Yielded': subject,
          }
        },
      })
    }

    return Promise
    .delay(ms, 'wait')
    .return(subject)
  }

  const waitString = (subject, str, options) => {
    let log

    if (options.log !== false) {
      log = options._log = Cypress.log({
        type: 'parent',
        aliasType: 'route',
        options: userOptions,
      })
    }

    const checkForXhr = async function (alias, type, index, num, options) {
      options.error = $errUtils.errByPath('wait.timed_out', {
        timeout: options.timeout,
        alias,
        num,
        type,
      })

      options.type = type

      if (Cypress.config('experimentalNetworkMocking')) {
        const req = waitForRoute(alias, state, type)

        if (req) {
          return req
        }
      }

      // append .type to the alias
      const xhr = cy.getIndexedXhrByAlias(`${alias}.${type}`, index)

      // return our xhr object
      if (xhr) {
        return xhr
      }

      const args = [alias, type, index, num, options]

      return cy.retry(() => {
        return checkForXhr.apply(window, args)
      }, options)
    }

    const waitForXhr = function (str, options) {
      let specifier

      // we always want to strip everything after the last '.'
      // since we support alias property 'request'
      if ((_.indexOf(str, '.') === -1) ||
      _.keys(cy.state('aliases')).includes(str.slice(1))) {
        specifier = null
      } else {
        // potentially request, response or index
        const allParts = _.split(str, '.')

        str = _.join(_.dropRight(allParts, 1), '.')
        specifier = _.last(allParts)
      }

      const aliasObj = cy.getAlias(str, 'wait', log)

      if (!aliasObj) {
        cy.aliasNotFoundFor(str, 'wait', log)
      }

      // if this alias is for a route then poll
      // until we find the response xhr object
      // by its alias
      const { alias, command } = aliasObj

      str = _.compact([alias, specifier]).join('.')

      const type = cy.getXhrTypeByAlias(str)

      const [index, num] = getNumRequests(state, alias)

      // if we have a command then continue to
      // build up an array of referencesAlias
      // because wait can reference an array of aliases
      if (log) {
        const referencesAlias = log.get('referencesAlias') || []
        const aliases = [].concat(referencesAlias)

        if (str) {
          aliases.push({
            name: str,
            cardinal: index + 1,
            ordinal: num,
          })
        }

        log.set('referencesAlias', aliases)
      }

      if (!['route', 'route2'].includes(command.get('name'))) {
        $errUtils.throwErrByPath('wait.invalid_alias', {
          onFail: options._log,
          args: { alias },
        })
      }

      // create shallow copy of each options object
      // but slice out the error since we may set
      // the error related to a previous xhr
      const { timeout } = options
      const requestTimeout = options.requestTimeout || timeout
      const responseTimeout = options.responseTimeout || timeout

      const waitForRequest = () => {
        options = _.omit(options, '_runnableTimeout')
        options.timeout = requestTimeout || Cypress.config('requestTimeout')

        return checkForXhr(alias, 'request', index, num, options)
      }

      const waitForResponse = () => {
        options = _.omit(options, '_runnableTimeout')
        options.timeout = responseTimeout || Cypress.config('responseTimeout')

        return checkForXhr(alias, 'response', index, num, options)
      }

      // if we were only waiting for the request
      // then resolve immediately do not wait for response
      if (type === 'request') {
        return waitForRequest()
      }

      return waitForRequest().then(waitForResponse)
    }

    return Promise
    .map([].concat(str), (str) => {
      // we may get back an xhr value instead
      // of a promise, so we have to wrap this
      // in another promise :-(
      return waitForXhr(str, _.omit(options, 'error'))
    })
    .then((responses) => {
      // if we only asked to wait for one alias
      // then return that, else return the array of xhr responses
      const ret = responses.length === 1 ? responses[0] : responses

      if (log) {
        log.set('consoleProps', () => {
          return {
            'Waited For': (_.map(log.get('referencesAlias'), 'name') || []).join(', '),
            'Yielded': ret,
          }
        })

        log.snapshot().end()
      }

      return ret
    })
  }

  Commands.addAll({ prevSubject: 'optional' }, {
    wait (subject, msOrFnOrAlias, options = {}) {
      userOptions = options

      // check to ensure options is an object
      // if its a string the user most likely is trying
      // to wait on multiple aliases and forget to make this
      // an array
      if (_.isString(userOptions)) {
        $errUtils.throwErrByPath('wait.invalid_arguments')
      }

      options = _.defaults({}, userOptions, { log: true })
      const args = [subject, msOrFnOrAlias, options]

      try {
        if (_.isFinite(msOrFnOrAlias)) {
          return waitNumber.apply(window, args)
        }

        if (_.isFunction(msOrFnOrAlias)) {
          return waitFunction()
        }

        if (_.isString(msOrFnOrAlias)) {
          return waitString.apply(window, args)
        }

        if (_.isArray(msOrFnOrAlias) && !_.isEmpty(msOrFnOrAlias)) {
          return waitString.apply(window, args)
        }

        // figure out why this error failed
        if (_.isNaN(msOrFnOrAlias)) {
          throwErr('NaN')
        }

        if (msOrFnOrAlias === Infinity) {
          throwErr('Infinity')
        }

        if (_.isSymbol(msOrFnOrAlias)) {
          throwErr(msOrFnOrAlias.toString())
        }

        let arg

        try {
          arg = JSON.stringify(msOrFnOrAlias)
        } catch (error) {
          arg = 'an invalid argument'
        }

        return throwErr(arg)
      } catch (err) {
        if (err.name === 'CypressError') {
          throw err
        } else {
          // whatever was passed in could not be parsed
          // by our switch case
          return throwErr('an invalid argument')
        }
      }
    },
  })
}<|MERGE_RESOLUTION|>--- conflicted
+++ resolved
@@ -1,10 +1,7 @@
 const _ = require('lodash')
 const Promise = require('bluebird')
-<<<<<<< HEAD
 const { waitForRoute } = require('@packages/net-stubbing/driver')
-=======
 const ordinal = require('ordinal')
->>>>>>> b1378d11
 
 const $errUtils = require('../../cypress/error_utils')
 
