const _ = require('lodash')
const $ = require('jquery')
const Promise = require('bluebird')
const $dom = require('../../../dom')
const $utils = require('../../../cypress/utils')
const $actionability = require('../../actionability')
const debug = require('debug')('cypress:driver:click')

const formatMoveEventsTable = (events) => {
  return {
    name: `Mouse Move Events${events ? '' : ' (skipped)'}`,
    data: _.map(events, (obj) => {
      const key = _.keys(obj)[0]
      const val = obj[_.keys(obj)[0]]

      if (val.skipped) {
        const reason = val.skipped

        // no modifiers can be present
        // on move events
        return {
          'Event Name': key,
          'Target Element': reason,
          'Prevented Default?': null,
          'Stopped Propagation?': null,
        }
      }

      // no modifiers can be present
      // on move events
      return {
        'Event Name': key,
        'Target Element': val.el,
        'Prevented Default?': val.preventedDefault,
        'Stopped Propagation?': val.stoppedPropagation,
      }
    }),
  }
}

const formatMouseEvents = (events) => {
  return _.map(events, (val, key) => {
    if (val.skipped) {

      const reason = val.skipped

      return {
        'Event Name': key.slice(0, -5),
        'Target Element': reason,
        'Prevented Default?': null,
        'Stopped Propagation?': null,
        'Modifiers': null,
      }
    }

    return {
      'Event Name': key.slice(0, -5),
      'Target Element': val.el,
      'Prevented Default?': val.preventedDefault,
      'Stopped Propagation?': val.stoppedPropagation,
      'Modifiers': val.modifiers ? val.modifiers : null,
    }
  })
}

const formatMoveEventsTable = (events) => {
  return {
    name: `Mouse Move Events${events ? '' : ' (skipped)'}`,
    data: _.map(events, (obj) => {
      const key = _.keys(obj)[0]
      const val = obj[_.keys(obj)[0]]

      if (val.skipped) {
        const reason = val.skipped

        // no modifiers can be present
        // on move events
        return {
          'Event Name': key,
          'Target Element': reason,
          'Prevented Default?': null,
          'Stopped Propagation?': null,
        }
      }

      // no modifiers can be present
      // on move events
      return {
        'Event Name': key,
        'Target Element': val.el,
        'Prevented Default?': val.preventedDefault,
        'Stopped Propagation?': val.stoppedPropagation,
      }
    }),
  }
}

const formatMouseEvents = (events) => {
  return _.map(events, (val, key) => {
    if (val.skipped) {

      const reason = val.skipped

      return {
        'Event Name': key.slice(0, -5),
        'Target Element': reason,
        'Prevented Default?': null,
        'Stopped Propagation?': null,
        'Modifiers': null,
      }
    }

    return {
      'Event Name': key.slice(0, -5),
      'Target Element': val.el,
      'Prevented Default?': val.preventedDefault,
      'Stopped Propagation?': val.stoppedPropagation,
      'Modifiers': val.modifiers ? val.modifiers : null,
    }
  })
}

module.exports = (Commands, Cypress, cy, state, config) => {
  const { mouse } = cy.devices

  const mouseAction = (eventName, { subject, positionOrX, y, options, onReady, onTable }) => {
    let position
    let x

    ({ options, position, x, y } = $actionability.getPositionFromArguments(positionOrX, y, options))

    _.defaults(options, {
      $el: subject,
      log: true,
      verify: true,
      force: false,
      multiple: false,
      position,
      x,
      y,
      errorOnSelect: true,
      waitForAnimations: config('waitForAnimations'),
      animationDistanceThreshold: config('animationDistanceThreshold'),
    })

    // throw if we're trying to click multiple elements
    // and we did not pass the multiple flag
    if ((options.multiple === false) && (options.$el.length > 1)) {
      $utils.throwErrByPath('click.multiple_elements', {
        args: { cmd: eventName, num: options.$el.length },
      })
    }

    const perform = (el) => {
      let deltaOptions
      const $el = $dom.wrap(el)

      if (options.log) {
        // figure out the options which actually change the behavior of clicks
        deltaOptions = $utils.filterOutOptions(options)

        options._log = Cypress.log({
          message: deltaOptions,
          $el,
        })

        options._log.snapshot('before', { next: 'after' })
      }

      if (options.errorOnSelect && $el.is('select')) {
        $utils.throwErrByPath('click.on_select_element', {
          args: { cmd: eventName },
          onFail: options._log,
        })
      }

      // we want to add this delay delta to our
      // runnables timeout so we prevent it from
      // timing out from multiple clicks
      cy.timeout($actionability.delay, true, eventName)

<<<<<<< HEAD
      const createLog = (domEvents, fromWindowCoords, fromAutWindowCoords) => {
=======
      const createLog = (domEvents, fromElWindow, fromAutWindow) => {
>>>>>>> 2c11c839
        let consoleObj

        const elClicked = domEvents.moveEvents.el

        if (options._log) {
          consoleObj = options._log.invoke('consoleProps')
        }

        const consoleProps = function () {
          consoleObj = _.defaults(consoleObj != null ? consoleObj : {}, {
            'Applied To': $dom.getElements(options.$el),
            'Elements': options.$el.length,
<<<<<<< HEAD
            'Coords': _.pick(fromWindowCoords, 'x', 'y'), // always absolute
=======
            'Coords': _.pick(fromElWindow, 'x', 'y'), // always absolute
>>>>>>> 2c11c839
            'Options': deltaOptions,
          })

          if (options.$el.get(0) !== elClicked) {
            // only do this if $elToClick isnt $el
            consoleObj['Actual Element Clicked'] = $dom.getElements($(elClicked))
          }

          consoleObj.table = _.extend((consoleObj.table || {}), onTable(domEvents))

          return consoleObj
        }

        return Promise
        .delay($actionability.delay, 'click')
        .then(() => {
          // display the red dot at these coords
          if (options._log) {
            // because we snapshot and output a command per click
            // we need to manually snapshot + end them
<<<<<<< HEAD
            options._log.set({ coords: fromAutWindowCoords, consoleProps })
=======
            options._log.set({ coords: fromAutWindow, consoleProps })
>>>>>>> 2c11c839
          }

          // we need to split this up because we want the coordinates
          // to mutate our passed in options._log but we dont necessary
          // want to snapshot and end our command if we're a different
          // action like (cy.type) and we're borrowing the click action
          if (options._log && options.log) {
            return options._log.snapshot().end()
          }
        })
        .return(null)
      }

      // must use callbacks here instead of .then()
      // because we're issuing the clicks synchonrously
      // once we establish the coordinates and the element
      // passes all of the internal checks
      return $actionability.verify(cy, $el, options, {
        onScroll ($el, type) {
          return Cypress.action('cy:scrolled', $el, type)
        },
<<<<<<< HEAD

        onReady ($elToClick, coords) {
          const { fromViewport, fromAutWindow, fromWindow } = coords

          debug('got coords', { fromViewport, fromAutWindow })
          const forceEl = options.force && $elToClick.get(0)

          const moveEvents = mouse.move(fromViewport, forceEl)

          const onReadyProps = onReady(fromViewport, forceEl)
=======

        onReady ($elToClick, coords) {
          const { fromElViewport, fromElWindow, fromAutWindow } = coords

          const forceEl = options.force && $elToClick.get(0)

          const moveEvents = mouse.move(fromElViewport, forceEl)

          const onReadyProps = onReady(fromElViewport, forceEl)
>>>>>>> 2c11c839

          return createLog({
            moveEvents,
            ...onReadyProps,
          },
<<<<<<< HEAD
          fromWindow,
=======
          fromElWindow,
>>>>>>> 2c11c839
          fromAutWindow)
        },
      })
      .catch((err) => {
        // snapshot only on click failure
        err.onFail = function () {
          if (options._log) {
            return options._log.snapshot()
          }
        }

        // if we give up on waiting for actionability then
        // lets throw this error and log the command
        return $utils.throwErr(err, { onFail: options._log })
      })
    }

    return Promise
    .each(options.$el.toArray(), perform)
    .then(() => {
      if (options.verify === false) {
        return options.$el
      }

      const verifyAssertions = () => {
        return cy.verifyUpcomingAssertions(options.$el, options, {
          onRetry: verifyAssertions,
        })
      }

      return verifyAssertions()
    })
  }

  return Commands.addAll({ prevSubject: 'element' }, {
    click (subject, positionOrX, y, options = {}) {
      return mouseAction('click', {
        y,
        subject,
        options,
        positionOrX,
<<<<<<< HEAD
        onReady (fromViewport, forceEl) {
          const clickEvents = mouse.click(fromViewport, forceEl)
=======
        onReady (fromElViewport, forceEl) {
          const clickEvents = mouse.click(fromElViewport, forceEl)
>>>>>>> 2c11c839

          return {
            clickEvents,
          }
        },
        onTable (domEvents) {
          return {
            1: () => {
              return formatMoveEventsTable(domEvents.moveEvents.events)
            },
            2: () => {
              return {
                name: 'Mouse Click Events',
                data: formatMouseEvents(domEvents.clickEvents),
              }
            },
          }
        },
      })
    },

    dblclick (subject, positionOrX, y, options = {}) {
      // TODO: 4.0 make this false by default
      options.multiple = true

      return mouseAction('dblclick', {
        y,
        subject,
        options,
        positionOrX,
<<<<<<< HEAD
        onReady (fromViewport, forceEl) {
          const { clickEvents1, clickEvents2, dblclickProps } = mouse.dblclick(fromViewport, forceEl)
=======
        onReady (fromElViewport, forceEl) {
          const { clickEvents1, clickEvents2, dblclickProps } = mouse.dblclick(fromElViewport, forceEl)
>>>>>>> 2c11c839

          return {
            dblclickProps,
            clickEvents: [clickEvents1, clickEvents2],
          }
        },
        onTable (domEvents) {
          return {
            1: () => {
              return formatMoveEventsTable(domEvents.moveEvents.events)
            },
            2: () => {
              return {
                name: 'Mouse Click Events',
                data: _.concat(
                  formatMouseEvents(domEvents.clickEvents[0], formatMouseEvents),
                  formatMouseEvents(domEvents.clickEvents[1], formatMouseEvents)
                ),
              }
            },
            3: () => {
              return {
                name: 'Mouse Double Click Event',
                data: formatMouseEvents({
                  dblclickProps: domEvents.dblclickProps,
                }),
              }
            },
          }
        },
      })
    },

    rightclick (subject, positionOrX, y, options = {}) {
      return mouseAction('rightclick', {
        y,
        subject,
        options,
        positionOrX,
<<<<<<< HEAD
        onReady (fromViewport, forceEl) {
          const { clickEvents, contextmenuEvent } = mouse.rightclick(fromViewport, forceEl)
=======
        onReady (fromElViewport, forceEl) {
          const { clickEvents, contextmenuEvent } = mouse.rightclick(fromElViewport, forceEl)
>>>>>>> 2c11c839

          return {
            clickEvents,
            contextmenuEvent,
          }
        },
        onTable (domEvents) {
          return {
            1: () => {
              return formatMoveEventsTable(domEvents.moveEvents.events)
            },
            2: () => {
              return {
                name: 'Mouse Click Events',
                data: formatMouseEvents(domEvents.clickEvents, formatMouseEvents),
              }
            },
            3: () => {
              return {
                name: 'Mouse Right Click Event',
                data: formatMouseEvents(domEvents.contextmenuEvent),
              }
            },
          }
        },
      })
    },
  })
}<|MERGE_RESOLUTION|>--- conflicted
+++ resolved
@@ -4,64 +4,6 @@
 const $dom = require('../../../dom')
 const $utils = require('../../../cypress/utils')
 const $actionability = require('../../actionability')
-const debug = require('debug')('cypress:driver:click')
-
-const formatMoveEventsTable = (events) => {
-  return {
-    name: `Mouse Move Events${events ? '' : ' (skipped)'}`,
-    data: _.map(events, (obj) => {
-      const key = _.keys(obj)[0]
-      const val = obj[_.keys(obj)[0]]
-
-      if (val.skipped) {
-        const reason = val.skipped
-
-        // no modifiers can be present
-        // on move events
-        return {
-          'Event Name': key,
-          'Target Element': reason,
-          'Prevented Default?': null,
-          'Stopped Propagation?': null,
-        }
-      }
-
-      // no modifiers can be present
-      // on move events
-      return {
-        'Event Name': key,
-        'Target Element': val.el,
-        'Prevented Default?': val.preventedDefault,
-        'Stopped Propagation?': val.stoppedPropagation,
-      }
-    }),
-  }
-}
-
-const formatMouseEvents = (events) => {
-  return _.map(events, (val, key) => {
-    if (val.skipped) {
-
-      const reason = val.skipped
-
-      return {
-        'Event Name': key.slice(0, -5),
-        'Target Element': reason,
-        'Prevented Default?': null,
-        'Stopped Propagation?': null,
-        'Modifiers': null,
-      }
-    }
-
-    return {
-      'Event Name': key.slice(0, -5),
-      'Target Element': val.el,
-      'Prevented Default?': val.preventedDefault,
-      'Stopped Propagation?': val.stoppedPropagation,
-      'Modifiers': val.modifiers ? val.modifiers : null,
-    }
-  })
-}
 
 const formatMoveEventsTable = (events) => {
   return {
@@ -179,11 +121,7 @@
       // timing out from multiple clicks
       cy.timeout($actionability.delay, true, eventName)
 
-<<<<<<< HEAD
-      const createLog = (domEvents, fromWindowCoords, fromAutWindowCoords) => {
-=======
       const createLog = (domEvents, fromElWindow, fromAutWindow) => {
->>>>>>> 2c11c839
         let consoleObj
 
         const elClicked = domEvents.moveEvents.el
@@ -196,11 +134,7 @@
           consoleObj = _.defaults(consoleObj != null ? consoleObj : {}, {
             'Applied To': $dom.getElements(options.$el),
             'Elements': options.$el.length,
-<<<<<<< HEAD
-            'Coords': _.pick(fromWindowCoords, 'x', 'y'), // always absolute
-=======
             'Coords': _.pick(fromElWindow, 'x', 'y'), // always absolute
->>>>>>> 2c11c839
             'Options': deltaOptions,
           })
 
@@ -221,11 +155,7 @@
           if (options._log) {
             // because we snapshot and output a command per click
             // we need to manually snapshot + end them
-<<<<<<< HEAD
-            options._log.set({ coords: fromAutWindowCoords, consoleProps })
-=======
             options._log.set({ coords: fromAutWindow, consoleProps })
->>>>>>> 2c11c839
           }
 
           // we need to split this up because we want the coordinates
@@ -247,18 +177,6 @@
         onScroll ($el, type) {
           return Cypress.action('cy:scrolled', $el, type)
         },
-<<<<<<< HEAD
-
-        onReady ($elToClick, coords) {
-          const { fromViewport, fromAutWindow, fromWindow } = coords
-
-          debug('got coords', { fromViewport, fromAutWindow })
-          const forceEl = options.force && $elToClick.get(0)
-
-          const moveEvents = mouse.move(fromViewport, forceEl)
-
-          const onReadyProps = onReady(fromViewport, forceEl)
-=======
 
         onReady ($elToClick, coords) {
           const { fromElViewport, fromElWindow, fromAutWindow } = coords
@@ -268,17 +186,12 @@
           const moveEvents = mouse.move(fromElViewport, forceEl)
 
           const onReadyProps = onReady(fromElViewport, forceEl)
->>>>>>> 2c11c839
 
           return createLog({
             moveEvents,
             ...onReadyProps,
           },
-<<<<<<< HEAD
-          fromWindow,
-=======
           fromElWindow,
->>>>>>> 2c11c839
           fromAutWindow)
         },
       })
@@ -320,13 +233,8 @@
         subject,
         options,
         positionOrX,
-<<<<<<< HEAD
-        onReady (fromViewport, forceEl) {
-          const clickEvents = mouse.click(fromViewport, forceEl)
-=======
         onReady (fromElViewport, forceEl) {
           const clickEvents = mouse.click(fromElViewport, forceEl)
->>>>>>> 2c11c839
 
           return {
             clickEvents,
@@ -357,13 +265,8 @@
         subject,
         options,
         positionOrX,
-<<<<<<< HEAD
-        onReady (fromViewport, forceEl) {
-          const { clickEvents1, clickEvents2, dblclickProps } = mouse.dblclick(fromViewport, forceEl)
-=======
         onReady (fromElViewport, forceEl) {
           const { clickEvents1, clickEvents2, dblclickProps } = mouse.dblclick(fromElViewport, forceEl)
->>>>>>> 2c11c839
 
           return {
             dblclickProps,
@@ -403,13 +306,8 @@
         subject,
         options,
         positionOrX,
-<<<<<<< HEAD
-        onReady (fromViewport, forceEl) {
-          const { clickEvents, contextmenuEvent } = mouse.rightclick(fromViewport, forceEl)
-=======
         onReady (fromElViewport, forceEl) {
           const { clickEvents, contextmenuEvent } = mouse.rightclick(fromElViewport, forceEl)
->>>>>>> 2c11c839
 
           return {
             clickEvents,
