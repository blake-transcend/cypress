--- conflicted
+++ resolved
@@ -158,15 +158,12 @@
 
   wrapNativeMethods = (contentWindow) ->
     try
-<<<<<<< HEAD
       contentWindow.HTMLElement.prototype.focus = (focusOption) ->
         focused.interceptFocus(this, contentWindow, focusOption)
 
-=======
       contentWindow.HTMLInputElement.prototype.select = ->
         $selection.interceptSelect.call(this)
-  
->>>>>>> 4954ef2c
+
       contentWindow.document.hasFocus = ->
         top.document.hasFocus()
 
