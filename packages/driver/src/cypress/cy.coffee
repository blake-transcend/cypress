--- conflicted
+++ resolved
@@ -83,11 +83,7 @@
   location = $Location.create(state)
   focused = $Focused.create(state)
   keyboard = $Keyboard.create(state)
-<<<<<<< HEAD
-  mouse = $Mouse.create(state, focused)
-=======
-  mouse = $Mouse.create(state, keyboard)
->>>>>>> 42cbe20a
+  mouse = $Mouse.create(state, keyboard, focused)
   timers = $Timers.create()
 
   { expect } = $Chai.create(specWindow, assertions.assert)
@@ -656,11 +652,7 @@
     fireFocus: focused.fireFocus
     fireBlur: focused.fireBlur
 
-<<<<<<< HEAD
-    internal: {
-=======
     devices: {
->>>>>>> 42cbe20a
       mouse: mouse
       keyboard: keyboard
     }
