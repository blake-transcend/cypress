_ = require("lodash")

divider = (num, char) ->
  Array(num).join(char)

format = (data) ->
  switch
    when _.isString(data)
      _.truncate(data, { length: 100 })
    when _.isObject(data)
      JSON.stringify(data, null, 2)
    else
      data

formatRedirect = (redirect) -> "  - #{redirect}"

formatRedirects = (redirects = []) ->
  _.map(redirects, formatRedirect)

formatProp = (memo, field) ->
  {key, value} = field

  if value?
    memo.push(_.capitalize(key) + ": " + format(value))
  memo

cmd = (command, args = "") ->
  "`cy.#{command}(#{args})`"

getRedirects = (obj, phrase) ->
  redirects = obj.redirects ? []

  return "" if not redirects.length

  word = if redirects.length > 1 then "times" else "time"

  list = formatRedirects(redirects)

  """
  #{phrase} '#{redirects.length}' #{word} to:

  #{list.join("\n")}
  """

getHttpProps = (fields = []) ->
  _
  .chain(fields)
  .reduce(formatProp, [])
  .join("\n")
  .value()

module.exports = {
  add:
    type_missing: "Cypress.add(key, fn, type) must include a type!"

  agents:
    deprecated_warning: "cy.agents() is deprecated. Use cy.stub() and cy.spy() instead."

  alias:
    invalid: "Invalid alias: `{{name}}`.\nYou forgot the `@`. It should be written as: `@{{displayName}}`."
    not_registered_with_available: "#{cmd('{{cmd}}')} could not find a registered alias for: `@{{displayName}}`.\nAvailable aliases are: `{{availableAliases}}`."
    not_registered_without_available: "#{cmd('{{cmd}}')} could not find a registered alias for: `@{{displayName}}`.\nYou have not aliased anything yet."

  as:
    empty_string: "#{cmd('as')} cannot be passed an empty string."
    invalid_type: "#{cmd('as')} can only accept a string."
    invalid_first_token: "`{{alias}}` cannot be named starting with the `@` symbol. Try renaming the alias to `{{suggestedName}}`, or something else that does not start with the `@` symbol."
    reserved_word: "#{cmd('as')} cannot be aliased as: `{{alias}}`. This word is reserved."

  blur:
    multiple_elements: "#{cmd('blur')} can only be called on a single element. Your subject contained {{num}} elements."
    no_focused_element: "#{cmd('blur')} can only be called when there is a currently focused element."
    timed_out:  "#{cmd('blur')} timed out because your browser did not receive any `blur` events. This is a known bug in Chrome when it is not the currently focused window."
    wrong_focused_element: "#{cmd('blur')} can only be called on the focused element. Currently the focused element is a: `{{node}}`"

  chai:
    length_invalid_argument: "You must provide a valid number to a `length` assertion. You passed: `{{length}}`"
    match_invalid_argument: "`match` requires its argument be a `RegExp`. You passed: `{{regExp}}`"
    invalid_jquery_obj: (obj) ->
      """
        You attempted to make a chai-jQuery assertion on an object that is neither a DOM object or a jQuery object.

        The chai-jQuery assertion you used was:

          > #{obj.assertion}

        The invalid subject you asserted on was:

          > #{obj.subject}

        To use chai-jQuery assertions your subject must be valid.

        This can sometimes happen if a previous assertion changed the subject.
      """

  chain:
    removed: """
      #{cmd('chain')} was an undocumented command that has now been removed.

      You can safely remove this from your code and it should work without it.
    """

  check_uncheck:
    invalid_element: "#{cmd('{{cmd}}')} can only be called on `:checkbox`{{phrase}}. Your subject {{word}} a: `{{node}}`"

  clear:
    invalid_element: """
      #{cmd('clear')} failed because it requires a valid clearable element.

      The element cleared was:

        > `{{node}}`

      Cypress considers a `textarea`, any `element` with a `contenteditable` attribute, or any `input` with a `type` attribute of `text`, `password`, `email`, `number`, `date`, `week`, `month`, `time`, `datetime`, `datetime-local`, `search`, `url`, or `tel` to be valid clearable elements.
    """

  clearCookie:
    invalid_argument: "#{cmd('clearCookie')} must be passed a string argument for name."

  clearLocalStorage:
    invalid_argument: "#{cmd('clearLocalStorage')} must be called with either a string or regular expression."

  click:
    multiple_elements: "#{cmd('click')} can only be called on a single element. Your subject contained {{num}} elements. Pass `{ multiple: true }` if you want to serially click each element."
    on_select_element: "#{cmd('click')} cannot be called on a `<select>` element. Use #{cmd('select')} command instead to change the value."

  clock:
    already_created: "#{cmd('clock')} can only be called once per test. Use the clock returned from the previous call."
    invalid_1st_arg: "#{cmd('clock')} only accepts a number or an `options` object for its first argument. You passed: `{{arg}}`"
    invalid_2nd_arg: "#{cmd('clock')} only accepts an array of function names or an `options` object for its second argument. You passed: `{{arg}}`"

  contains:
    empty_string: "#{cmd('contains')} cannot be passed an empty string."
    invalid_argument: "#{cmd('contains')} can only accept a string, number or regular expression."
    length_option: "#{cmd('contains')} cannot be passed a `length` option because it will only ever return 1 element."

  cookies:
    removed_method: """
      The `Cypress.Cookies.{{method}}()` method has been removed.

      Setting, getting, and clearing cookies is now an asynchronous operation.

      Replace this call with the appropriate command such as:
        - `cy.getCookie()`
        - `cy.getCookies()`
        - `cy.setCookie()`
        - `cy.clearCookie()`
        - `cy.clearCookies()`
    """
    timed_out: "#{cmd('{{cmd}}')} timed out waiting `{{timeout}}ms` to complete."

  dom:
    animating: {
      message: """
        #{cmd('{{cmd}}')} could not be issued because this element is currently animating:

        `{{node}}`

        You can fix this problem by:
          - Passing `{force: true}` which disables all error checking
          - Passing `{waitForAnimations: false}` which disables waiting on animations
          - Passing `{animationDistanceThreshold: 20}` which decreases the sensitivity
      """
      docsUrl: "https://on.cypress.io/element-is-animating"
    }
    animation_check_failed: "Not enough coord points provided to calculate distance."
    center_hidden: {
      message: """
        #{cmd('{{cmd}}')} failed because the center of this element is hidden from view:

        `{{node}}`

        Fix this problem, or use `{force: true}` to disable error checking.
      """
      docsUrl: "https://on.cypress.io/element-cannot-be-interacted-with"
    }
    covered: (obj) -> {
      message: """
        #{cmd(obj.cmd)} failed because this element:

        `#{obj.element1}`

        is being covered by another element:

<<<<<<< HEAD
        `#{obj.element2}`
=======
      Fix this problem, or use {force: true} to disable error checking.

      https://on.cypress.io/element-cannot-be-interacted-with
      """
    pointer_events_none: (obj) ->
      """
      #{cmd(obj.cmd)} failed because this element:

      #{obj.element}

      has CSS 'pointer-events: none'#{if obj.elementInherited then ", inherited from this element:\n\n#{obj.elementInherited}\n" else ""}

      'pointer-events: none' prevents user mouse interaction.

      Fix this problem, or use {force: true} to disable error checking.

      https://on.cypress.io/element-cannot-be-interacted-with
      """
    disabled: """
      #{cmd('{{cmd}}')} failed because this element is disabled:
>>>>>>> 11784c3a

        Fix this problem, or use `{force: true}` to disable error checking.
        """
      docsUrl: "https://on.cypress.io/element-cannot-be-interacted-with"
    }
    disabled: {
      message: """
        #{cmd('{{cmd}}')} failed because this element is `disabled`:

        `{{node}}`

        Fix this problem, or use `{force: true}` to disable error checking.
      """
      docsUrl: "https://on.cypress.io/element-cannot-be-interacted-with"
    }
    invalid_position_argument: "Invalid position argument: `{{position}}`. Position may only be {{validPositions}}."
    not_scrollable: """
      #{cmd('{{cmd}}')} failed because this element is not scrollable:\n
      `{{node}}`\n
    """
    not_visible: {
      message: """
        #{cmd('{{cmd}}')} failed because this element is not visible:

        `{{node}}`

        {{reason}}

<<<<<<< HEAD
        Fix this problem, or use `{force: true}` to disable error checking.
      """
      docsUrl: "https://on.cypress.io/element-cannot-be-interacted-with"
    }
=======
      Fix this problem, or use {force: true} to disable error checking.

      https://on.cypress.io/element-cannot-be-interacted-with
    """
    readonly: """
      #{cmd('{{cmd}}')} failed because this element is readonly:

      {{node}}

      Fix this problem, or use {force: true} to disable error checking.

      https://on.cypress.io/element-cannot-be-interacted-with
    """
>>>>>>> 11784c3a

  each:
    invalid_argument: "#{cmd('each')} must be passed a callback function."
    non_array: "#{cmd('each')} can only operate on an array like subject. Your subject was: `{{subject}}`"

  exec:
    failed: """#{cmd('exec', '\'{{cmd}}\'')} failed with the following error:

        > "{{error}}"
    """
    invalid_argument: "#{cmd('exec')} must be passed a non-empty string as its 1st argument. You passed: '{{cmd}}'."
    non_zero_exit: """
      #{cmd('exec', '\'{{cmd}}\'')} failed because the command exited with a non-zero code.

      Pass `{failOnNonZeroExit: false}` to ignore exit code failures.

      Information about the failure:
      Code: {{code}}
      {{output}}
    """
    timed_out: "#{cmd('exec', '\'{{cmd}}\'')} timed out after waiting `{{timeout}}ms`."

  files:
    unexpected_error:  """#{cmd('{{cmd}}', '"{{file}}"')} failed while trying to {{action}} the file at the following path:

      `{{filePath}}`

    The following error occurred:

      > "{{error}}"
    """
    existent: """#{cmd('readFile', '"{{file}}"')} failed because the file exists when expected not to exist at the following path:

      `{{filePath}}`
    """
    invalid_argument: "#{cmd('{{cmd}}')} must be passed a non-empty string as its 1st argument. You passed: `{{file}}`."
    invalid_contents: "#{cmd('writeFile')} must be passed a non-empty string, an object, or an array as its 2nd argument. You passed: `{{contents}}`."
    nonexistent: """#{cmd('readFile', '"{{file}}"')} failed because the file does not exist at the following path:

      `{{filePath}}`
    """
    timed_out: "#{cmd('{{cmd}}', '"{{file}}"')} timed out after waiting `{{timeout}}ms`."

  fill:
    invalid_1st_arg: "#{cmd('fill')} must be passed an object literal as its 1st argument"

  fixture:
    set_to_false: "#{cmd('fixture')} is not valid because you have configured `fixturesFolder` to `false`."
    timed_out: "#{cmd('fixture')} timed out waiting `{{timeout}}ms` to receive a fixture. No fixture was ever sent by the server."

  focus:
    invalid_element: "#{cmd('focus')} can only be called on a valid focusable element. Your subject is a: `{{node}}`"
    multiple_elements: "#{cmd('focus')} can only be called on a single element. Your subject contained {{num}} elements."
    timed_out: "#{cmd('focus')} timed out because your browser did not receive any `focus` events. This is a known bug in Chrome when it is not the currently focused window."

  get:
    alias_invalid: "`{{prop}}` is not a valid alias property. Only numbers or `all` is permitted."
    alias_zero: "`0` is not a valid alias property. Are you trying to ask for the first response? If so write `@{{alias}}.1`"

  getCookie:
    invalid_argument: "#{cmd('getCookie')} must be passed a string argument for name."

  go:
    invalid_argument: "#{cmd('go')} accepts only a string or number argument"
    invalid_direction: "#{cmd('go')} accepts either `forward` or `back`. You passed: `{{str}}`"
    invalid_number: "#{cmd('go')} cannot accept `0`. The number must be greater or less than `0`."

  hover:
    not_implemented: {
      message: """
        #{cmd('hover')} is not currently implemented.\n
        However it is usually easy to workaround.\n
        Read the following document for a detailed explanation.\n
      """
      docsUrl: "https://on.cypress.io/hover"
    }
  invoke:
    prop_not_a_function:
      """
      #{cmd('invoke')} errored because the property: `{{prop}}` returned a `{{type}}` value instead of a function. #{cmd('invoke')} can only be used on properties that return callable functions.

      #{cmd('invoke')} waited for the specified property `{{prop}}` to return a function, but it never did.

      If you want to assert on the property's value, then switch to use #{cmd('its')} and add an assertion such as:

      `cy.wrap({ foo: 'bar' }).its('foo').should('eq', 'bar')`
      """
    subject_null_or_undefined:
      """
      #{cmd('invoke')} errored because your subject is: `{{value}}`. You cannot invoke any functions such as `{{prop}}` on a `{{value}}` value.

      If you expect your subject to be `{{value}}`, then add an assertion such as:

      `cy.wrap({{value}}).should('be.{{value}}')`
      """
    null_or_undefined_prop_value:
      """
      #{cmd('invoke')} errored because the property: `{{prop}}` is not a function, and instead returned a `{{value}}` value.

      #{cmd('invoke')} waited for the specified property `{{prop}}` to become a callable function, but it never did.

      If you expect the property `{{prop}}` to be `{{value}}`, then switch to use #{cmd('its')} and add an assertion such as:

      `cy.wrap({ foo: {{value}} }).its('foo').should('be.{{value}}')`
      """

  its:
    subject_null_or_undefined:
      """
      #{cmd('its')} errored because your subject is: `{{value}}`. You cannot access any properties such as `{{prop}}` on a `{{value}}` value.

      If you expect your subject to be `{{value}}`, then add an assertion such as:

      `cy.wrap({{value}}).should('be.{{value}}')`
      """
    null_or_undefined_prop_value:
      """
      #{cmd('its')} errored because the property: `{{prop}}` returned a `{{value}}` value.

      #{cmd('its')} waited for the specified property `{{prop}}` to become accessible, but it never did.

      If you expect the property `{{prop}}` to be `{{value}}`, then add an assertion such as:

      `cy.wrap({ foo: {{value}} }).its('foo').should('be.{{value}}')`
      """

  invoke_its:
    nonexistent_prop:
      """
      #{cmd('{{cmd}}')} errored because the property: `{{prop}}` does not exist on your subject.

      #{cmd('{{cmd}}')} waited for the specified property `{{prop}}` to exist, but it never did.

      If you do not expect the property `{{prop}}` to exist, then add an assertion such as:

      `cy.wrap({ foo: 'bar' }).its('quux').should('not.exist')`
      """
    previous_prop_null_or_undefined:
      """
      #{cmd('{{cmd}}')} errored because the property: `{{previousProp}}` returned a `{{value}}` value. The property: `{{prop}}` does not exist on a `{{value}}` value.

      #{cmd('{{cmd}}')} waited for the specified property `{{prop}}` to become accessible, but it never did.

      If you do not expect the property `{{prop}}` to exist, then add an assertion such as:

      `cy.wrap({ foo: {{value}} }).its('foo.baz').should('not.exist')`
      """
    invalid_1st_arg: "#{cmd('{{cmd}}')} only accepts a string as the first argument."
    invalid_num_of_args:
      """
      #{cmd('{{cmd}}')} only accepts a single argument.

      If you want to invoke a function with arguments, use `.invoke()`.
      """
    timed_out:
      """
      #{cmd('{{cmd}}')} timed out after waiting `{{timeout}}ms`.

      Your callback function returned a promise which never resolved.

      The callback function was:

      {{func}}
    """

  location:
    invalid_key: "Location object does not have key: `{{key}}`"

  log:
    invalid_argument: "Cypress.log() can only be called with an options object. Your argument was: '{{arg}}'"

  miscellaneous:
    custom_command_interface_changed: (obj) -> {
      message: """
        Cypress.#{obj.method}(...) has been removed and replaced by:

        `Cypress.Commands.add(...)`

        Instead of indicating `parent`, `child`, or `dual` commands, you pass an `options` object
        to describe the requirements around the previous subject. You can also enforce specific
        subject types such as requiring the subject to be a DOM element.

        To rewrite this custom command you'd likely write:

        `Cypress.Commands.add(#{obj.signature})`
        """
      docsUrl: "https://on.cypress.io/custom-command-interface-changed"
    }
    returned_value_and_commands_from_custom_command: (obj) -> {
      message: """
        Cypress detected that you invoked one or more cy commands in a custom command but returned a different value.

        The custom command was:

          > #{cmd(obj.current)}

        The return value was:

          > #{obj.returned}

        Because cy commands are asynchronous and are queued to be run later, it doesn't make sense to return anything else.

        For convenience, you can also simply omit any return value or return `undefined` and Cypress will not error.

        In previous versions of Cypress we automatically detected this and forced the cy commands to be returned. To make things less magical and clearer, we are now throwing an error.
      """
      docsUrl: "https://on.cypress.io/returning-value-and-commands-in-custom-command"
    }
    returned_value_and_commands: (obj) -> {
      message: """
        Cypress detected that you invoked one or more cy commands but returned a different value.

        The return value was:

          > #{obj.returned}

        Because cy commands are asynchronous and are queued to be run later, it doesn't make sense to return anything else.

        For convenience, you can also simply omit any return value or return `undefined` and Cypress will not error.

        In previous versions of Cypress we automatically detected this and forced the cy commands to be returned. To make things less magical and clearer, we are now throwing an error.
      """
      docsUrl: "https://on.cypress.io/returning-value-and-commands-in-test"
    }
    command_returned_promise_and_commands: (obj) -> {
      message: """
        Cypress detected that you returned a promise from a command while also invoking one or more cy commands in that promise.

        The command that returned the promise was:

          > #{cmd(obj.current)}

        The cy command you invoked inside the promise was:

          > #{cmd(obj.called)}

        Because Cypress commands are already promise-like, you don't need to wrap them or return your own promise.

        Cypress will resolve your command with whatever the final Cypress command yields.

        The reason this is an error instead of a warning is because Cypress internally queues commands serially whereas Promises execute as soon as they are invoked. Attempting to reconcile this would prevent Cypress from ever resolving.
      """
      docsUrl: "https://on.cypress.io/returning-promise-and-commands-in-another-command"
    }
    mixing_promises_and_commands: (obj) ->
      """
        Cypress detected that you returned a promise in a test, but also invoked one or more cy commands inside of that promise.

        The test title was:

          > #{obj.title}

        While this works in practice, it's often indicative of an anti-pattern. You almost never need to return both a promise and also invoke cy commands.

        Cy commands themselves are already promise like, and you can likely avoid the use of the separate Promise.

        https://on.cypress.io/returning-promise-and-commands-in-test
      """
    command_log_renamed: """
      `Cypress.Log.command()` has been renamed to `Cypress.log()`

      Please update your code. You should be able to safely do a find/replace.
    """
    dangling_commands: """
      Oops, Cypress detected something wrong with your test code.

      The test has finished but Cypress still has commands in its queue.
      The {{numCommands}} queued commands that have not yet run are:

      {{commands}}

      In every situation we've seen, this has been caused by programmer error.
      Most often this indicates a race condition due to a forgotten 'return' or from commands in a previously run test bleeding into the current test.

      For a much more thorough explanation including examples please review this error here:

      https://on.cypress.io/command-queue-ended-early
    """
    invalid_command: "Could not find a command for: `{{name}}`.\n\nAvailable commands are: {{cmds}}.\n"
    invalid_overwrite: "Cannot overwite command for: `{{name}}`. An existing command does not exist by that name."
    invoking_child_without_parent: (obj) ->
      """
      Oops, it looks like you are trying to call a child command before running a parent command.

      You wrote code that looks like this:

      `#{cmd(obj.cmd, obj.args)}`

      A child command must be chained after a parent because it operates on a previous subject.

      For example - if we were issuing the child command `click`...

      cy
        .get('button') // parent command must come first
        .click()       // then child command comes second
      """
    no_cy: "`Cypress.cy` is `undefined`. You may be trying to query outside of a running test. Cannot call `Cypress.$()`"
    no_runner: "Cannot call `Cypress#run` without a runner instance."
    outside_test: {
      message: """
        Cypress cannot execute commands outside a running test.

        This usually happens when you accidentally write commands outside an `it(...)` test.

        If that is the case, just move these commands inside an `it(...)` test.

        Check your test file for errors.
      """
      docsUrl: "https://on.cypress.io/cannot-execute-commands-outside-test"
    }
    outside_test_with_cmd: """
      Cannot call #{cmd('{{cmd}}')} outside a running test.

      This usually happens when you accidentally write commands outside an `it(...)` test.

      If that is the case, just move these commands inside an `it(...)` test.

      Check your test file for errors.

      https://on.cypress.io/cannot-execute-commands-outside-test
    """
    private_custom_command_interface: "You cannot use the undocumented private command interface: `{{method}}`"
    private_property:
      """
      You are accessing a private property directly on `cy` which has been renamed.

      This was never documented nor supported.

      Please go through the public function: #{cmd('state', "...")}
      """
    retry_timed_out: "Timed out retrying: "

  mocha:
    async_timed_out: "Timed out after `{{ms}}ms`. The `done()` callback was never invoked!"
    invalid_interface: "Invalid mocha interface `{{name}}`"
    timed_out: "Cypress command timeout of `{{ms}}ms` exceeded."

  navigation:
    cross_origin: {
      message: """
        Cypress detected a cross origin error happened on page load:

          > {{message}}

        Before the page load, you were bound to the origin policy:
          > {{originPolicy}}

        A cross origin error happens when your application navigates to a new superdomain which does not match the origin policy above.

        This typically happens in one of three ways:

        1. You clicked an `<a>` that routed you outside of your application
        2. You submitted a `form` and your server redirected you outside of your application
        3. You used a JavaScript redirect to a page outside of your application

        Cypress does not allow you to change superdomains within a single test.

        You may need to restructure some of your test code to avoid this problem.
      """
      docsUrl: "https://on.cypress.io/cross-origin-violation"
    }
    timed_out: """
      Timed out after waiting `{{ms}}ms` for your remote page to load.

      Your page did not fire its `load` event within `{{ms}}ms`.

      You can try increasing the `pageLoadTimeout` value in `cypress.json` to wait longer.

      Browsers will not fire the `load` event until all stylesheets and scripts are done downloading.

      When this `load` event occurs, Cypress will continue running commands.
    """

  ng:
    no_global: "Angular global (`window.angular`) was not found in your window. You cannot use #{cmd('ng')} methods without angular."

  reload:
    invalid_arguments: "#{cmd('reload')} can only accept a boolean or `options` as its arguments."

  request:
    body_circular: ({ path }) -> """
      The `body` parameter supplied to #{cmd('request')} contained a circular reference at the path "#{path.join(".")}".

      `body` can only be a string or an object with no circular references.
    """
    status_code_flags_invalid: """
    #{cmd('request')} was invoked with { failOnStatusCode: false, retryOnStatusCodeFailure: true }.

    These options are incompatible with each other.

     - To retry on non-2xx status codes, pass { failOnStatusCode: true, retryOnStatusCodeFailure: true }.
     - To not retry on non-2xx status codes, pass { failOnStatusCode: true, retryOnStatusCodeFailure: true }.
     - To fail on non-2xx status codes without retrying (the default behavior), pass { failOnStatusCode: true, retryOnStatusCodeFailure: false }
    """
<<<<<<< HEAD
    auth_invalid: "#{cmd('request')} must be passed an object literal for the `auth` option."
    gzip_invalid: "#{cmd('request')} requires the `gzip` option to be a boolean."
    headers_invalid: "#{cmd('request')} requires the `headers` option to be an object literal."
    invalid_method: "#{cmd('request')} was called with an invalid method: `{{method}}`. Method can be: `GET`, `POST`, `PUT`, `DELETE`, `PATCH`, `HEAD`, `OPTIONS`, or any other method supported by Node's HTTP parser."
=======
    auth_invalid: "#{cmd('request')} must be passed an object literal for the 'auth' option."
    gzip_invalid: "#{cmd('request')} requires the 'gzip' option to be a boolean."
    headers_invalid: "#{cmd('request')} requires the 'headers' option to be an object literal."
    invalid_method: "#{cmd('request')} was called with an invalid method: '{{method}}'. Method can be: GET, POST, PUT, DELETE, PATCH, HEAD, OPTIONS, or any other method supported by Node's HTTP parser."
    failonstatus_deprecated_warning: "The cy.request() 'failOnStatus' option has been renamed to 'failOnStatusCode'. Please update your code. This option will be removed at a later time."
>>>>>>> 11784c3a
    form_invalid: """
    #{cmd('request')} requires the `form` option to be a boolean.

    If you're trying to send a `x-www-form-urlencoded` request then pass either a string or object literal to the `body` property.
    """
    loading_failed: (obj) ->
      """
      #{cmd('request')} failed trying to load:

      #{obj.url}

      We attempted to make an http request to this URL but the request failed without a response.

      We received this error at the network level:

        > #{obj.error}

      #{divider(60, '-')}

      The request we sent was:

      #{getHttpProps([
        {key: 'method',    value: obj.method},
        {key: 'URL',       value: obj.url},
      ])}

      #{divider(60, '-')}

      Common situations why this would fail:
        - you don't have internet access
        - you forgot to run / boot your web server
        - your web server isn't accessible
        - you have weird network configuration settings on your computer

      The stack trace for this error is:

      #{obj.stack}
      """

    status_invalid: (obj) ->
      """
      #{cmd('request')} failed on:

      #{obj.url}

      The response we received from your web server was:

        > #{obj.status}: #{obj.statusText}

      This was considered a failure because the status code was not `2xx` or `3xx`.

      If you do not want status codes to cause failures pass the option: `failOnStatusCode: false`

      #{divider(60, '-')}

      The request we sent was:

      #{getHttpProps([
        {key: 'method',    value: obj.method},
        {key: 'URL',       value: obj.url},
        {key: 'headers',   value: obj.requestHeaders},
        {key: 'body',      value: obj.requestBody}
        {key: 'redirects', value: obj.redirects}
      ])}

      #{divider(60, '-')}

      The response we got was:

      #{getHttpProps([
        {key: 'status',  value: obj.status + ' - ' + obj.statusText},
        {key: 'headers', value: obj.responseHeaders},
        {key: 'body',    value: obj.responseBody}
      ])}

      """
    timed_out: (obj) ->
      """
      #{cmd('request')} timed out waiting `#{obj.timeout}ms` for a response from your server.

      The request we sent was:

      #{getHttpProps([
        {key: 'method',    value: obj.method},
        {key: 'URL',       value: obj.url},
      ])}

      No response was received within the timeout.
      """
    url_missing: "#{cmd('request')} requires a `url`. You did not provide a `url`."
    url_invalid: "#{cmd('request')} must be provided a fully qualified `url` - one that begins with `http`. By default #{cmd('request')} will use either the current window's origin or the `baseUrl` in `cypress.json`. Neither of those values were present."
    url_wrong_type: "#{cmd('request')} requires the `url` to be a string."

  route:
    failed_prerequisites: "#{cmd('route')} cannot be invoked before starting the #{cmd('server')}"
    invalid_arguments: "#{cmd('route')} was not provided any arguments. You must provide valid arguments."
<<<<<<< HEAD
    method_invalid: "#{cmd('route')} was called with an invalid method: `{{method}}`. Method can be: `GET`, `POST`, `PUT`, `DELETE`, `PATCH`, `HEAD`, `OPTIONS`, or any other method supported by Node's HTTP parser."
    response_invalid: "#{cmd('route')} cannot accept an `undefined` or `null` response. It must be set to something, even an empty string will work."
    url_invalid: "#{cmd('route')} was called with an invalid `url`. `url` must be either a string or regular expression."
    url_missing: "#{cmd('route')} must be called with a `url`. It can be a string or regular expression."
=======
    method_invalid: "#{cmd('route')} was called with an invalid method: '{{method}}'. Method can be: GET, POST, PUT, DELETE, PATCH, HEAD, OPTIONS, or any other method supported by Node's HTTP parser."
    response_invalid: "#{cmd('route')} cannot accept an undefined or null response. It must be set to something, even an empty string will work."
    url_invalid: "#{cmd('route')} was called with an invalid url. Url must be either a string or regular expression."
    url_missing: "#{cmd('route')} must be called with a url. It can be a string or regular expression."
    url_percentencoding_warning: ({ decodedUrl }) -> """
    A URL with percent-encoded characters was passed to cy.route(), but cy.route() expects a decoded URL.

    Did you mean to pass "#{decodedUrl}"?
    """
>>>>>>> 11784c3a

  scrollIntoView:
    invalid_argument: "#{cmd('scrollIntoView')} can only be called with an `options` object. Your argument was: `{{arg}}`"
    subject_is_window: "Cannot call #{cmd('scrollIntoView')} on `Window` subject."
    multiple_elements: "#{cmd('scrollIntoView')} can only be used to scroll to 1 element, you tried to scroll to {{num}} elements.\n\n"
    invalid_easing: "#{cmd('scrollIntoView')} must be called with a valid `easing`. Your easing was: `{{easing}}`"
    invalid_duration: "#{cmd('scrollIntoView')} must be called with a valid `duration`. Duration may be either a number (ms) or a string representing a number (ms). Your duration was: `{{duration}}`"

  scrollTo:
    invalid_target: "#{cmd('scrollTo')} must be called with a valid `position`. It can be a string, number or object. Your position was: `{{x}}, {{y}}`"
    multiple_containers: "#{cmd('scrollTo')} can only be used to scroll one element, you tried to scroll {{num}} elements.\n\n"
    invalid_easing: "#{cmd('scrollTo')} must be called with a valid `easing`. Your easing was: `{{easing}}`"
    invalid_duration: "#{cmd('scrollTo')} must be called with a valid `duration`. Duration may be either a number (ms) or a string representing a number (ms). Your duration was: `{{duration}}`"
    animation_failed: "#{cmd('scrollTo')} failed."

  screenshot:
    invalid_arg: "`{{cmd}}()` must be called with an object. You passed: `{{arg}}`"
    invalid_capture: "`{{cmd}}()` `capture` option must be one of the following: `fullPage`, `viewport`, or `runner`. You passed: `{{arg}}`"
    invalid_boolean: "`{{cmd}}()` `{{option}}` option must be a boolean. You passed: `{{arg}}`"
    invalid_blackout: "`{{cmd}}()` `blackout` option must be an array of strings. You passed: `{{arg}}`"
    invalid_clip: "`{{cmd}}()` `clip` option must be an object of with the keys `{ width, height, x, y }` and number values. You passed: `{{arg}}`"
    invalid_callback: "`{{cmd}}()` `{{callback}}` option must be a function. You passed: `{{arg}}`"
    multiple_elements: "#{cmd('screenshot')} only works for a single element. You attempted to screenshot {{numElements}} elements."
    timed_out: "#{cmd('screenshot')} timed out waiting `{{timeout}}ms` to complete."

  select:
    disabled: "#{cmd('select')} failed because this element is currently disabled:\n\n`{{node}}`"
    invalid_element: "#{cmd('select')} can only be called on a `<select>`. Your subject is a: `{{node}}`"
    invalid_multiple: "#{cmd('select')} was called with an array of arguments but does not have a `multiple` attribute set."
    multiple_elements: "#{cmd('select')} can only be called on a single `<select>`. Your subject contained {{num}} elements."
    multiple_matches: "#{cmd('select')} matched more than one `option` by value or text: `{{value}}`"
    no_matches: "#{cmd('select')} failed because it could not find a single `<option>` with value or text matching: `{{value}}`"
    option_disabled: "#{cmd('select')} failed because this `<option>` you are trying to select is currently disabled:\n\n`{{node}}`"

  selector_playground:
    defaults_invalid_arg: "`Cypress.SelectorPlayground.defaults()` must be called with an object. You passed: `{{arg}}`"
    defaults_invalid_priority: "`Cypress.SelectorPlayground.defaults()` called with invalid `selectorPriority` property. It must be an array. You passed: `{{arg}}`"
    defaults_invalid_on_element: "`Cypress.SelectorPlayground.defaults()` called with invalid `onElement` property. It must be a function. You passed: `{{arg}}`"

  server:
    force404_deprecated: "Passing cy.server({force404: false}) is now the default behavior of cy.server(). You can safely remove this option."
    invalid_argument: "#{cmd('server')} accepts only an object literal as its argument."
    stub_deprecated: ({ type }) -> """
      Passing #{cmd(type)}({stub: false}) is now deprecated. You can safely remove: {stub: false}.\n
      https://on.cypress.io/deprecated-stub-false-on-#{type}
    """
    xhrurl_not_set: "'Server.options.xhrUrl' has not been set"
    unavailable: "The XHR server is unavailable or missing. This should never happen and likely is a bug. Open an issue if you see this message."

  setCookie:
    invalid_arguments: "#{cmd('setCookie')} must be passed two string arguments for `name` and `value`."

  spread:
    invalid_type: "#{cmd('spread')} requires the existing subject be array-like."

  subject:
    not_dom: (obj) ->
      """
      #{cmd(obj.name)} failed because it requires a valid DOM object.

      The subject received was:

        > `#{obj.subject}`

      The previous command that ran was:

        > #{cmd(obj.previous)}

      Cypress only considers the `window`, `document`, or any `element` to be valid DOM objects.
      """
    not_attached: (obj) -> {
      message: """
        #{cmd(obj.name)} failed because this element is detached from the DOM.

        `#{obj.subject}`

        Cypress requires elements be attached in the DOM to interact with them.

        The previous command that ran was:

          > #{cmd(obj.previous)}

        This DOM element likely became detached somewhere between the previous and current command.

        Common situations why this happens:
          - Your JS framework re-rendered asynchronously
          - Your app code reacted to an event firing and removed the element

        You typically need to re-query for the element or add 'guards' which delay Cypress from running new commands.
        """
      docsUrl: "https://on.cypress.io/element-has-detached-from-dom"
    }
    not_window_or_document: (obj) ->
      """
      #{cmd(obj.name)} failed because it requires the subject be a global `#{obj.type}` object.

      The subject received was:

        > `#{obj.subject}`

      The previous command that ran was:

        > #{cmd(obj.previous)}
      """
    not_element: (obj) ->
      """
      #{cmd(obj.name)} failed because it requires a DOM element.

      The subject received was:

        > `#{obj.subject}`

      The previous command that ran was:

        > #{cmd(obj.previous)}
      """

  submit:
    multiple_forms: "#{cmd('submit')} can only be called on a single `form`. Your subject contained {{num}} `form` elements."
    not_on_form: "#{cmd('submit')} can only be called on a `<form>`. Your subject {{word}} a: `{{node}}`"

  task:
    known_error: """#{cmd('task', '\'{{task}}\'')} failed with the following error:

        {{error}}
    """
    failed: """#{cmd('task', '\'{{task}}\'')} failed with the following error:

        > {{error}}
    """
    invalid_argument: "#{cmd('task')} must be passed a non-empty string as its 1st argument. You passed: `{{task}}`."
    timed_out: "#{cmd('task', '\'{{task}}\'')} timed out after waiting `{{timeout}}ms`."
    server_timed_out: """#{cmd('task', '\'{{task}}\'')} timed out after waiting `{{timeout}}ms`.

        {{error}}
    """

  tick:
    invalid_argument: "`clock.tick()`/#{cmd('tick')} only accepts a number as their argument. You passed: `{{arg}}`"
    no_clock: "#{cmd('tick')} cannot be called without first calling #{cmd('clock')}"

  then:
    callback_mixes_sync_and_async: """
      #{cmd('then')} failed because you are mixing up async and sync code.

      In your callback function you invoked 1 or more cy commands but then returned a synchronous value.

      Cypress commands are asynchronous and it doesn't make sense to queue cy commands and yet return a synchronous value.

      You likely forgot to properly chain the cy commands using another `cy.then()`.

      The value you synchronously returned was: `{{value}}`
    """

  trigger:
    invalid_argument: "#{cmd('trigger')} must be passed a non-empty string as its 1st argument. You passed: `{{cmd}}`."
    multiple_elements: "#{cmd('trigger')} can only be called on a single element. Your subject contained {{num}} elements."

  type:
<<<<<<< HEAD
    empty_string: "#{cmd('type')} cannot accept an empty string. You need to actually type something."
    invalid: "Special character sequence: `{{chars}}` is not recognized. Available sequences are: {{allChars}}"
    invalid_date: "Typing into a `date` input with #{cmd('type')} requires a valid date with the format `yyyy-MM-dd`. You passed: `{{chars}}`"
    invalid_month: "Typing into a `month` input with #{cmd('type')} requires a valid month with the format `yyyy-MM`. You passed: `{{chars}}`"
    invalid_week: "Typing into a `week` input with #{cmd('type')} requires a valid week with the format `yyyy-Www`, where `W` is the literal character `W` and `ww` is the week number (00-53). You passed: `{{chars}}`"
    invalid_time: "Typing into a `time` input with #{cmd('type')} requires a valid time with the format `HH:mm`, `HH:mm:ss` or `HH:mm:ss.SSS`, where `HH` is 00-23, `mm` is 00-59, `ss` is 00-59, and `SSS` is 000-999. You passed: `{{chars}}`"
=======
    empty_string: "#{cmd('type')} cannot accept an empty String. You need to actually type something."
    readonly: "#{cmd('type')} cannot type into an element with a 'readonly' attribute. The element typed into was: {{node}}"
    invalid: """
      Special character sequence: '{{chars}}' is not recognized. Available sequences are: {{allChars}}

      If you want to skip parsing special character sequences and type the text exactly as written, pass the option: {parseSpecialCharSequences: false}

      https://on.cypress.io/type
    """
    invalid_date: "Typing into a date input with #{cmd('type')} requires a valid date with the format 'yyyy-MM-dd'. You passed: {{chars}}"
    invalid_month: "Typing into a month input with #{cmd('type')} requires a valid month with the format 'yyyy-MM'. You passed: {{chars}}"
    invalid_week: "Typing into a week input with #{cmd('type')} requires a valid week with the format 'yyyy-Www', where W is the literal character 'W' and ww is the week number (00-53). You passed: {{chars}}"
    invalid_time: "Typing into a time input with #{cmd('type')} requires a valid time with the format 'HH:mm', 'HH:mm:ss' or 'HH:mm:ss.SSS', where HH is 00-23, mm is 00-59, ss is 00-59, and SSS is 000-999. You passed: {{chars}}"
>>>>>>> 11784c3a
    multiple_elements: "#{cmd('type')} can only be called on a single element. Your subject contained {{num}} elements."
    not_on_typeable_element: """
      #{cmd('type')} failed because it requires a valid typeable element.

      The element typed into was:

        > `{{node}}`

      Cypress considers the `body`, `textarea`, any `element` with a `tabindex` or `contenteditable` attribute, or any `input` with a `type` attribute of `text`, `password`, `email`, `number`, `date`, `week`, `month`, `time`, `datetime`, `datetime-local`, `search`, `url`, or `tel` to be valid typeable elements.
    """
    tab: "`{tab}` isn't a supported character sequence. You'll want to use the command #{cmd('tab')}, which is not ready yet, but when it is done that's what you'll use."
    wrong_type: "#{cmd('type')} can only accept a string or number. You passed in: `{{chars}}`"

  uncaught:
    cross_origin_script: """
      Script error.

      Cypress detected that an uncaught error was thrown from a cross origin script.

      We cannot provide you the stack trace, line number, or file where this error occurred.

      Check your Developer Tools Console for the actual error - it should be printed there.

      It's possible to enable debugging these scripts by adding the `crossorigin` attribute and setting a CORS header.

      https://on.cypress.io/cross-origin-script-error
    """
    error_in_hook: (obj) ->
      msg = "Because this error occurred during a `#{obj.hookName}` hook we are skipping "

      if t = obj.parentTitle
        msg += "the remaining tests in the current suite: '#{_.truncate(t, 20)}'"
      else
        msg += "all of the remaining tests."

      msg

    error: (obj) ->
      {msg, source, lineno} = obj

      msg + if source and lineno then " (#{source}:#{lineno})" else ""

    fromApp: {
      message: """
        This error originated from your application code, not from Cypress.

        When Cypress detects uncaught errors originating from your application it will automatically fail the current test.

        This behavior is configurable, and you can choose to turn this off by listening to the `uncaught:exception` event.
      """
      docsUrl: "https://on.cypress.io/uncaught-exception-from-application"
    }
    fromSpec:
      message: """
        This error originated from your test code, not from Cypress.

        When Cypress detects uncaught errors originating from your test code it will automatically fail the current test.
      """

  viewport:
    bad_args:  "#{cmd('viewport')} can only accept a string preset or a `width` and `height` as numbers."
    dimensions_out_of_range: "#{cmd('viewport')} `width` and `height` must be between `20px` and `3000px`."
    empty_string: "#{cmd('viewport')} cannot be passed an empty string."
    invalid_orientation: "#{cmd('viewport')} can only accept `{{all}}` as valid orientations. Your orientation was: `{{orientation}}`"
    missing_preset: "#{cmd('viewport')} could not find a preset for: `{{preset}}`. Available presets are: {{presets}}"

  visit:
    body_circular: ({ path }) -> """
      The `body` parameter supplied to #{cmd('visit')} contained a circular reference at the path "#{path.join(".")}".

      `body` can only be a string or an object with no circular references.
    """
    status_code_flags_invalid: """

    These options are incompatible with each other.

     - To retry on non-2xx status codes, pass { failOnStatusCode: true, retryOnStatusCodeFailure: true }.
     - To not retry on non-2xx status codes, pass { failOnStatusCode: true, retryOnStatusCodeFailure: true }.
     - To fail on non-2xx status codes without retrying (the default behavior), pass { failOnStatusCode: true, retryOnStatusCodeFailure: false }
    """
    invalid_1st_arg: "#{cmd('visit')} must be called with a `url` or an `options` object containing a `url` as its 1st argument"
    invalid_method: "#{cmd('visit')} was called with an invalid method: `{{method}}`. Method can only be `GET` or `POST`."
    invalid_headers: "#{cmd('visit')} requires the `headers` option to be an object."
    no_duplicate_url: """
      #{cmd('visit')} must be called with only one `url`. You specified two urls:
      `url` from the `options` object: {{optionsUrl}}
      `url` from the `url` parameter: {{url}}
    """
    cannot_visit_2nd_domain: {
      message: """
        #{cmd('visit')} failed because you are attempting to visit a second unique domain.

        You may only visit a single unique domain per test.

        Different subdomains are okay, but unique domains are not.

        The previous domain you visited was: `{{previousDomain}}`

        You're attempting to visit this new domain: `{{attemptedDomain}}`

        You may need to restructure some of your code to prevent this from happening.
      """
      docsUrl: "https://on.cypress.io/cannot-visit-second-unique-domain"
    }
    loading_network_failed: """
      #{cmd('visit')} failed trying to load:

      {{url}}

      We attempted to make an http request to this url but the request failed without a response.

      We received this error at the network level:

        > {{error}}

      Common situations why this would fail:
        - you don't have internet access
        - you forgot to run / boot your web server
        - your web server isn't accessible
        - you have weird network configuration settings on your computer

      The stack trace for this error is:

      {{stack}}
    """
    loading_file_failed: (obj) ->
      """
        #{cmd('visit')} failed trying to load:

        #{obj.url}

        We failed looking for this file at the path:

        #{obj.path}

        The internal Cypress web server responded with:

          > #{obj.status}: #{obj.statusText}

        #{getRedirects(obj, "We were redirected")}
      """
    loading_http_failed: (obj) ->
      """
        #{cmd('visit')} failed trying to load:

        #{obj.url}

        The response we received from your web server was:

          > #{obj.status}: #{obj.statusText}

        This was considered a failure because the status code was not `2xx`.

        #{getRedirects(obj, "This http request was redirected")}

        If you do not want status codes to cause failures pass the option: `failOnStatusCode: false`
      """
    loading_invalid_content_type: (obj) ->
      phrase = if obj.path then "this local file" else "your web server"

      """
        #{cmd('visit')} failed trying to load:

        #{obj.url}

        The `content-type` of the response we received from #{phrase} was:

          > `#{obj.contentType}`

        This was considered a failure because responses must have `content-type: 'text/html'`

        However, you can likely use #{cmd('request')} instead of #{cmd('visit')}.

        #{cmd('request')} will automatically get and set cookies and enable you to parse responses.
      """

  wait:
    alias_invalid: "`{{prop}}` is not a valid alias property. Are you trying to ask for the first request? If so write `@{{str}}.request`"
    fn_deprecated: "#{cmd('wait', 'fn')} has been deprecated. Instead just change this command to be #{cmd('should', 'fn')}."
    invalid_1st_arg: "#{cmd('wait')} only accepts a number, an alias of a route, or an array of aliases of routes. You passed: `{{arg}}`"
    invalid_alias: "#{cmd('wait')} only accepts aliases for routes.\nThe alias: `{{alias}}` did not match a route."
    invalid_arguments: "#{cmd('wait')} was passed invalid arguments. You cannot pass multiple strings. If you're trying to wait for multiple routes, use an array."
    timed_out: "#{cmd('wait')} timed out waiting `{{timeout}}ms` for the {{num}} {{type}} to the route: `{{alias}}`. No {{type}} ever occurred."

  window:
    iframe_doc_undefined: "The remote iframe's document is `undefined`"
    iframe_undefined: "The remote iframe is `undefined`"

  within:
    invalid_argument: "#{cmd('within')} must be called with a function."

  xhr:
    aborted: "This XHR was aborted by your code -- check this stack trace below."
    missing: "`XMLHttpRequest#xhr` is missing."
    network_error: "The network request for this XHR could not be made. Check your console for the reason."
    requestjson_deprecated: "requestJSON is now deprecated and will be removed in the next version. Update this to 'requestBody' or 'request.body'."
    responsejson_deprecated: "responseJSON is now deprecated and will be removed in the next version. Update this to 'responseBody' or 'response.body'."
}<|MERGE_RESOLUTION|>--- conflicted
+++ resolved
@@ -174,41 +174,32 @@
       """
       docsUrl: "https://on.cypress.io/element-cannot-be-interacted-with"
     }
-    covered: (obj) -> {
+    covered: {
+      message: """
+        #{cmd('{{cmd}}')} failed because this element:
+
+        `{{element1}}`
+
+        is being covered by another element:
+
+        `{{element2}}`
+
+        Fix this problem, or use {force: true} to disable error checking.
+      """
+      docsUrl: "https://on.cypress.io/element-cannot-be-interacted-with"
+    }
+    pointer_events_none: (obj) -> {
       message: """
         #{cmd(obj.cmd)} failed because this element:
 
-        `#{obj.element1}`
-
-        is being covered by another element:
-
-<<<<<<< HEAD
-        `#{obj.element2}`
-=======
-      Fix this problem, or use {force: true} to disable error checking.
-
-      https://on.cypress.io/element-cannot-be-interacted-with
-      """
-    pointer_events_none: (obj) ->
-      """
-      #{cmd(obj.cmd)} failed because this element:
-
-      #{obj.element}
-
-      has CSS 'pointer-events: none'#{if obj.elementInherited then ", inherited from this element:\n\n#{obj.elementInherited}\n" else ""}
-
-      'pointer-events: none' prevents user mouse interaction.
-
-      Fix this problem, or use {force: true} to disable error checking.
-
-      https://on.cypress.io/element-cannot-be-interacted-with
-      """
-    disabled: """
-      #{cmd('{{cmd}}')} failed because this element is disabled:
->>>>>>> 11784c3a
-
-        Fix this problem, or use `{force: true}` to disable error checking.
-        """
+        #{obj.element}
+
+        has CSS 'pointer-events: none'#{if obj.elementInherited then ", inherited from this element:\n\n#{obj.elementInherited}\n" else ""}
+
+        'pointer-events: none' prevents user mouse interaction.
+
+        Fix this problem, or use {force: true} to disable error checking.
+      """
       docsUrl: "https://on.cypress.io/element-cannot-be-interacted-with"
     }
     disabled: {
@@ -234,26 +225,20 @@
 
         {{reason}}
 
-<<<<<<< HEAD
         Fix this problem, or use `{force: true}` to disable error checking.
       """
       docsUrl: "https://on.cypress.io/element-cannot-be-interacted-with"
     }
-=======
-      Fix this problem, or use {force: true} to disable error checking.
-
-      https://on.cypress.io/element-cannot-be-interacted-with
-    """
-    readonly: """
-      #{cmd('{{cmd}}')} failed because this element is readonly:
-
-      {{node}}
-
-      Fix this problem, or use {force: true} to disable error checking.
-
-      https://on.cypress.io/element-cannot-be-interacted-with
-    """
->>>>>>> 11784c3a
+    readonly: {
+      message: """
+        #{cmd('{{cmd}}')} failed because this element is readonly:
+
+        {{node}}
+
+        Fix this problem, or use {force: true} to disable error checking.
+      """
+      docsUrl: "https://on.cypress.io/element-cannot-be-interacted-with"
+    }
 
   each:
     invalid_argument: "#{cmd('each')} must be passed a callback function."
@@ -648,18 +633,11 @@
      - To not retry on non-2xx status codes, pass { failOnStatusCode: true, retryOnStatusCodeFailure: true }.
      - To fail on non-2xx status codes without retrying (the default behavior), pass { failOnStatusCode: true, retryOnStatusCodeFailure: false }
     """
-<<<<<<< HEAD
     auth_invalid: "#{cmd('request')} must be passed an object literal for the `auth` option."
     gzip_invalid: "#{cmd('request')} requires the `gzip` option to be a boolean."
     headers_invalid: "#{cmd('request')} requires the `headers` option to be an object literal."
     invalid_method: "#{cmd('request')} was called with an invalid method: `{{method}}`. Method can be: `GET`, `POST`, `PUT`, `DELETE`, `PATCH`, `HEAD`, `OPTIONS`, or any other method supported by Node's HTTP parser."
-=======
-    auth_invalid: "#{cmd('request')} must be passed an object literal for the 'auth' option."
-    gzip_invalid: "#{cmd('request')} requires the 'gzip' option to be a boolean."
-    headers_invalid: "#{cmd('request')} requires the 'headers' option to be an object literal."
-    invalid_method: "#{cmd('request')} was called with an invalid method: '{{method}}'. Method can be: GET, POST, PUT, DELETE, PATCH, HEAD, OPTIONS, or any other method supported by Node's HTTP parser."
-    failonstatus_deprecated_warning: "The cy.request() 'failOnStatus' option has been renamed to 'failOnStatusCode'. Please update your code. This option will be removed at a later time."
->>>>>>> 11784c3a
+    failonstatus_deprecated_warning: "The cy.request() `failOnStatus` option has been renamed to `failOnStatusCode`. Please update your code. This option will be removed at a later time."
     form_invalid: """
     #{cmd('request')} requires the `form` option to be a boolean.
 
@@ -756,22 +734,15 @@
   route:
     failed_prerequisites: "#{cmd('route')} cannot be invoked before starting the #{cmd('server')}"
     invalid_arguments: "#{cmd('route')} was not provided any arguments. You must provide valid arguments."
-<<<<<<< HEAD
     method_invalid: "#{cmd('route')} was called with an invalid method: `{{method}}`. Method can be: `GET`, `POST`, `PUT`, `DELETE`, `PATCH`, `HEAD`, `OPTIONS`, or any other method supported by Node's HTTP parser."
     response_invalid: "#{cmd('route')} cannot accept an `undefined` or `null` response. It must be set to something, even an empty string will work."
     url_invalid: "#{cmd('route')} was called with an invalid `url`. `url` must be either a string or regular expression."
     url_missing: "#{cmd('route')} must be called with a `url`. It can be a string or regular expression."
-=======
-    method_invalid: "#{cmd('route')} was called with an invalid method: '{{method}}'. Method can be: GET, POST, PUT, DELETE, PATCH, HEAD, OPTIONS, or any other method supported by Node's HTTP parser."
-    response_invalid: "#{cmd('route')} cannot accept an undefined or null response. It must be set to something, even an empty string will work."
-    url_invalid: "#{cmd('route')} was called with an invalid url. Url must be either a string or regular expression."
-    url_missing: "#{cmd('route')} must be called with a url. It can be a string or regular expression."
     url_percentencoding_warning: ({ decodedUrl }) -> """
-    A URL with percent-encoded characters was passed to cy.route(), but cy.route() expects a decoded URL.
+    A URL with percent-encoded characters was passed to #{cmd('route')}, but #{cmd('route')} expects a decoded URL.
 
     Did you mean to pass "#{decodedUrl}"?
     """
->>>>>>> 11784c3a
 
   scrollIntoView:
     invalid_argument: "#{cmd('scrollIntoView')} can only be called with an `options` object. Your argument was: `{{arg}}`"
@@ -931,28 +902,19 @@
     multiple_elements: "#{cmd('trigger')} can only be called on a single element. Your subject contained {{num}} elements."
 
   type:
-<<<<<<< HEAD
     empty_string: "#{cmd('type')} cannot accept an empty string. You need to actually type something."
-    invalid: "Special character sequence: `{{chars}}` is not recognized. Available sequences are: {{allChars}}"
+    invalid: """
+      Special character sequence: `{{chars}}` is not recognized. Available sequences are: {{allChars}}
+
+      If you want to skip parsing special character sequences and type the text exactly as written, pass the option: {parseSpecialCharSequences: false}
+
+      https://on.cypress.io/type
+    """
     invalid_date: "Typing into a `date` input with #{cmd('type')} requires a valid date with the format `yyyy-MM-dd`. You passed: `{{chars}}`"
     invalid_month: "Typing into a `month` input with #{cmd('type')} requires a valid month with the format `yyyy-MM`. You passed: `{{chars}}`"
+    invalid_time: "Typing into a `time` input with #{cmd('type')} requires a valid time with the format `HH:mm`, `HH:mm:ss` or `HH:mm:ss.SSS`, where `HH` is 00-23, `mm` is 00-59, `ss` is 00-59, and `SSS` is 000-999. You passed: `{{chars}}`"
     invalid_week: "Typing into a `week` input with #{cmd('type')} requires a valid week with the format `yyyy-Www`, where `W` is the literal character `W` and `ww` is the week number (00-53). You passed: `{{chars}}`"
-    invalid_time: "Typing into a `time` input with #{cmd('type')} requires a valid time with the format `HH:mm`, `HH:mm:ss` or `HH:mm:ss.SSS`, where `HH` is 00-23, `mm` is 00-59, `ss` is 00-59, and `SSS` is 000-999. You passed: `{{chars}}`"
-=======
     empty_string: "#{cmd('type')} cannot accept an empty String. You need to actually type something."
-    readonly: "#{cmd('type')} cannot type into an element with a 'readonly' attribute. The element typed into was: {{node}}"
-    invalid: """
-      Special character sequence: '{{chars}}' is not recognized. Available sequences are: {{allChars}}
-
-      If you want to skip parsing special character sequences and type the text exactly as written, pass the option: {parseSpecialCharSequences: false}
-
-      https://on.cypress.io/type
-    """
-    invalid_date: "Typing into a date input with #{cmd('type')} requires a valid date with the format 'yyyy-MM-dd'. You passed: {{chars}}"
-    invalid_month: "Typing into a month input with #{cmd('type')} requires a valid month with the format 'yyyy-MM'. You passed: {{chars}}"
-    invalid_week: "Typing into a week input with #{cmd('type')} requires a valid week with the format 'yyyy-Www', where W is the literal character 'W' and ww is the week number (00-53). You passed: {{chars}}"
-    invalid_time: "Typing into a time input with #{cmd('type')} requires a valid time with the format 'HH:mm', 'HH:mm:ss' or 'HH:mm:ss.SSS', where HH is 00-23, mm is 00-59, ss is 00-59, and SSS is 000-999. You passed: {{chars}}"
->>>>>>> 11784c3a
     multiple_elements: "#{cmd('type')} can only be called on a single element. Your subject contained {{num}} elements."
     not_on_typeable_element: """
       #{cmd('type')} failed because it requires a valid typeable element.
@@ -963,6 +925,7 @@
 
       Cypress considers the `body`, `textarea`, any `element` with a `tabindex` or `contenteditable` attribute, or any `input` with a `type` attribute of `text`, `password`, `email`, `number`, `date`, `week`, `month`, `time`, `datetime`, `datetime-local`, `search`, `url`, or `tel` to be valid typeable elements.
     """
+    readonly: "#{cmd('type')} cannot type into an element with a 'readonly' attribute. The element typed into was: {{node}}"
     tab: "`{tab}` isn't a supported character sequence. You'll want to use the command #{cmd('tab')}, which is not ready yet, but when it is done that's what you'll use."
     wrong_type: "#{cmd('type')} can only accept a string or number. You passed in: `{{chars}}`"
 
