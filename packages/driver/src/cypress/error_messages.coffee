--- conflicted
+++ resolved
@@ -279,30 +279,14 @@
 
         `{{node}}`
 
-<<<<<<< HEAD
         Fix this problem, or use `{force: true}` to disable error checking.
       """
       docsUrl: "https://on.cypress.io/element-cannot-be-interacted-with"
     }
     invalid_position_argument: {
       message: "Invalid position argument: `{{position}}`. Position may only be {{validPositions}}."
-    }
-=======
-      Fix this problem, or use {force: true} to disable error checking.
-
-      https://on.cypress.io/element-cannot-be-interacted-with
-    """
-    readonly: """
-      #{cmd('{{cmd}}')} failed because this element is readonly:
-
-      {{node}}
-
-      Fix this problem, or use {force: true} to disable error checking.
-
-      https://on.cypress.io/element-cannot-be-interacted-with
-    """
-    invalid_position_argument: "Invalid position argument: '{{position}}'. Position may only be {{validPositions}}."
->>>>>>> 2c35402f
+      docsUrl: "https://on.cypress.io/element-cannot-be-interacted-with"
+    }
     not_scrollable: """
       #{cmd('{{cmd}}')} failed because this element is not scrollable:\n
       `{{node}}`\n
@@ -1345,13 +1329,12 @@
       """
 
   viewport:
-<<<<<<< HEAD
     bad_args: {
       message: "#{cmd('viewport')} can only accept a string preset or a `width` and `height` as numbers."
       docsUrl: "https://on.cypress.io/viewport"
     }
     dimensions_out_of_range: {
-      message: "#{cmd('viewport')} `width` and `height` must be between `20px` and `3000px`."
+      message: "#{cmd('viewport')} `width` and `height` must be between `20px` and `4000px`."
       docsUrl: "https://on.cypress.io/viewport"
     }
     empty_string: {
@@ -1366,13 +1349,6 @@
       message: "#{cmd('viewport')} could not find a preset for: `{{preset}}`. Available presets are: {{presets}}"
       docsUrl: "https://on.cypress.io/viewport"
     }
-=======
-    bad_args:  "#{cmd('viewport')} can only accept a string preset or a width and height as numbers."
-    dimensions_out_of_range: "#{cmd('viewport')} width and height must be between 20px and 4000px."
-    empty_string: "#{cmd('viewport')} cannot be passed an empty string."
-    invalid_orientation: "#{cmd('viewport')} can only accept '{{all}}' as valid orientations. Your orientation was: '{{orientation}}'"
-    missing_preset: "#{cmd('viewport')} could not find a preset for: '{{preset}}'. Available presets are: {{presets}}"
->>>>>>> 2c35402f
 
   visit:
     body_circular: ({ path }) -> {
