--- conflicted
+++ resolved
@@ -729,11 +729,7 @@
     let hookName
     const isHook = runnable.type === 'hook'
 
-<<<<<<< HEAD
-    err = $errUtils.normalizeErrorStack(err)
-=======
     $errUtils.normalizeErrorStack(err)
->>>>>>> 42cc6282
 
     if (isHook) {
       const parentTitle = runnable.parent.title
