--- conflicted
+++ resolved
@@ -760,15 +760,8 @@
       // collect all of the callbacks for 'fail'
       rets = Cypress.action('cy:fail', err, state('runnable'))
     } catch (err2) {
-<<<<<<< HEAD
       // and if any of these throw synchronously immediately error
-      finish($errUtils.normalizeErrorStack(err2))
-=======
-      $errUtils.normalizeErrorStack(err2)
-
-      // and if any of these throw synchronously immediately error
-      return finish(err2)
->>>>>>> 689bef00
+      return finish($errUtils.normalizeErrorStack(err2))
     }
 
     // bail if we had callbacks attached
@@ -1321,11 +1314,7 @@
               $utils.stringify(returned)
 
             $errUtils.throwErrByPath('miscellaneous.returned_value_and_commands', {
-<<<<<<< HEAD
               args: { returned },
-=======
-              args: { returned: ret },
->>>>>>> 689bef00
             })
           }
 
