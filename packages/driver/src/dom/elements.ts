--- conflicted
+++ resolved
@@ -1088,12 +1088,7 @@
   isInput,
   isIframe,
   isTextarea,
-<<<<<<< HEAD
-  isType,
-  isAttrType,
-=======
   isInputType,
->>>>>>> 696e0852
   isFocused,
   isFocusedOrInFocused,
   isInputAllowingImplicitFormSubmission,
