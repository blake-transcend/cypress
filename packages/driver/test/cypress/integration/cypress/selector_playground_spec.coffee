--- conflicted
+++ resolved
@@ -57,11 +57,6 @@
     it "throws if onElement is not a function", ->
       fn = () =>
         SelectorPlayground.defaults({ onElement: "foo" })
-<<<<<<< HEAD
-        
-=======
-
->>>>>>> 689bef00
       expect(fn).to.throw()
       .with.property("message")
       .and.include("`Cypress.SelectorPlayground.defaults()` called with invalid `onElement` property. It must be a function. You passed: `foo`")
@@ -69,11 +64,7 @@
       expect(fn).to.throw()
       .with.property("docsUrl")
       .and.include("https://on.cypress.io/selector-playground-api")
-<<<<<<< HEAD
-      
-=======
 
->>>>>>> 689bef00
   context ".getSelector", ->
     it "uses defaults.selectorPriority", ->
       $div = $("<div data-cy='main button 123' data-foo-bar-baz='quux' data-test='qwerty' data-foo='bar' />")
