$ = require("jquery")

_ = Cypress._
Promise = Cypress.Promise
Screenshot = Cypress.Screenshot

getViewportHeight = () ->
  Math.min(cy.state("viewportHeight"), $(cy.state("window")).height())

describe "src/cy/commands/screenshot", ->
  beforeEach ->
    cy.stub(Cypress, "automation").callThrough()

    @serverResult = {
      path: "/path/to/screenshot"
      size: 12
      dimensions: { width: 20, height: 20 }
      multipart: false
      pixelRatio: 1
      takenAt: new Date().toISOString()
      name: "name"
      blackout: [".foo"]
      duration: 100
    }

    @screenshotConfig = {
      capture: "viewport"
      screenshotOnRunFailure: true
      disableTimersAndAnimations: true
      scale: true
      blackout: [".foo"]
    }

  context "runnable:after:run:async", ->
    it "is noop when not isTextTerminal", ->
<<<<<<< HEAD
      _isTextTerminal = Cypress.config("isTextTerminal")
=======
      ## backup this property so we set it back to whatever
      ## is correct based on what mode we're currently in
      isTextTerminal = Cypress.config("isTextTerminal")
    
>>>>>>> 9a00c611
      Cypress.config("isTextTerminal", false)

      cy.spy(Cypress, "action").log(false)

      test = {
        err: new Error
      }

      runnable = cy.state("runnable")

      Cypress.action("runner:runnable:after:run:async", test, runnable)
      .then ->
        expect(Cypress.action).not.to.be.calledWith("cy:test:set:state")
        expect(Cypress.automation).not.to.be.called
      .finally ->
<<<<<<< HEAD
        Cypress.config("isTextTerminal", _isTextTerminal)
=======
        Cypress.config("isTextTerminal", isTextTerminal)
>>>>>>> 9a00c611

    it "is noop when no test.err", ->
      Cypress.config("isInteractive", false)

      cy.spy(Cypress, "action").log(false)

      test = {}

      runnable = cy.state("runnable")

      Cypress.action("runner:runnable:after:run:async", test, runnable)
      .then ->
        expect(Cypress.action).not.to.be.calledWith("cy:test:set:state")
        expect(Cypress.automation).not.to.be.called

    it "is noop when screenshotOnRunFailure is false", ->
      Cypress.config("isInteractive", false)
      cy.stub(Screenshot, "getConfig").returns({
        screenshotOnRunFailure: false
      })

      cy.spy(Cypress, "action").log(false)

      test = {
        err: new Error
      }

      runnable = cy.state("runnable")

      Cypress.action("runner:runnable:after:run:async", test, runnable)
      .then ->
        expect(Cypress.action).not.to.be.calledWith("cy:test:set:state")
        expect(Cypress.automation).not.to.be.called

    it "sends before/after events", ->
      Cypress.config("isInteractive", false)
      @screenshotConfig.scale = false
      cy.stub(Screenshot, "getConfig").returns(@screenshotConfig)
      Cypress.automation.withArgs("take:screenshot").resolves(@serverResult)

      cy.stub(Cypress, "action").log(false)
      .callThrough()
      .withArgs("cy:before:screenshot")
      .yieldsAsync()

      test = { id: "123", err: new Error() }
      runnable = cy.state("runnable")

      Cypress.action("runner:runnable:after:run:async", test, runnable)
      .then ->
        expect(Cypress.action).to.be.calledWith("cy:before:screenshot", {
          id: runnable.id
          isOpen: true
          appOnly: false
          scale: true
          waitForCommandSynchronization: true
          disableTimersAndAnimations: true
          blackout: []
        })
        expect(Cypress.action).to.be.calledWith("cy:after:screenshot", {
          id: runnable.id
          isOpen: false
          appOnly: false
          scale: true
          waitForCommandSynchronization: true
          disableTimersAndAnimations: true
          blackout: []
        })

    it "takes screenshot when not isInteractive", ->
      Cypress.config("isInteractive", false)
      cy.stub(Screenshot, "getConfig").returns(@screenshotConfig)

      Cypress.automation.withArgs("take:screenshot").resolves(@serverResult)

      test = {
        id: "123"
        err: new Error
      }

      runnable = cy.state("runnable")

      Cypress.action("runner:runnable:after:run:async", test, runnable)
      .then ->
        expect(Cypress.automation).to.be.calledWith("take:screenshot")
        args = Cypress.automation.withArgs("take:screenshot").args[0][1]
        args = _.omit(args, "padding", "clip", "userClip", "viewport", "takenPaths", "startTime")
        expect(args).to.eql({
          testId: runnable.id
          titles: [
            "src/cy/commands/screenshot",
            "runnable:after:run:async",
            runnable.title
          ]
          capture: "runner"
          simple: true
          testFailure: true
          blackout: []
          scaled: true
        })

    describe "if screenshot has been taken in test", ->
      beforeEach ->
        cy.state("screenshotTaken", true)

      it "sends simple: false", ->
        Cypress.config("isInteractive", false)
        cy.stub(Screenshot, "getConfig").returns(@screenshotConfig)

        Cypress.automation.withArgs("take:screenshot").resolves(@serverResult)

        test = {
          id: "123"
          err: new Error
        }

        runnable = cy.state("runnable")

        Cypress.action("runner:runnable:after:run:async", test, runnable)
        .then ->
          expect(Cypress.automation.withArgs("take:screenshot")).to.be.calledOnce
          args = Cypress.automation.withArgs("take:screenshot").args[0][1]
          args = _.omit(args, "padding", "clip", "userClip", "viewport", "takenPaths", "startTime")
          expect(args).to.eql({
            testId: runnable.id
            titles: [
              "src/cy/commands/screenshot",
              "runnable:after:run:async",
              "if screenshot has been taken in test"
              runnable.title
            ]
            capture: "runner"
            testFailure: true
            simple: false
            scaled: true
            blackout: []
          })

  context "runnable:after:run:async hooks", ->
    beforeEach ->
      Cypress.config("isInteractive", false)
      cy.stub(Screenshot, "getConfig").returns(@screenshotConfig)

      Cypress.automation.withArgs("take:screenshot").resolves(@serverResult)

      test = {
        id: "123"
        err: new Error
      }
      runnable = cy.state("runnable")

      Cypress.action("runner:runnable:after:run:async", test, runnable)
      .then ->
        expect(Cypress.automation).to.be.calledWith("take:screenshot")
        args = Cypress.automation.withArgs("take:screenshot").args[0][1]
        args = _.omit(args, "padding", "clip", "userClip", "viewport", "takenPaths", "startTime")
        expect(args).to.eql({
          testId: runnable.id
          titles: [
            "src/cy/commands/screenshot",
            "runnable:after:run:async hooks",
            "takes screenshot of hook title with test",
            '"before each" hook'
          ]
          capture: "runner"
          simple: true
          testFailure: true
          scaled: true
          blackout: []
        })

    it "takes screenshot of hook title with test", ->

  context "#screenshot", ->
    beforeEach ->
      cy.stub(Screenshot, "getConfig").returns(@screenshotConfig)

    it "sets name to undefined when not passed name", ->
      runnable = cy.state("runnable")
      runnable.title = "foo bar"

      Cypress.automation.withArgs("take:screenshot").resolves(@serverResult)

      cy.screenshot().then ->
        expect(Cypress.automation.withArgs("take:screenshot").args[0][1].name).to.be.undefined

    it "can pass name", ->
      runnable = cy.state("runnable")
      runnable.title = "foo bar"

      Cypress.automation.withArgs("take:screenshot").resolves(@serverResult)

      cy.screenshot("my/file").then ->
        expect(Cypress.automation.withArgs("take:screenshot").args[0][1].name).to.equal("my/file")

    it "calls onBeforeScreenshot callback with documentElement", ->
      Cypress.automation.withArgs("take:screenshot").resolves(@serverResult)
      cy.stub(Screenshot, "onBeforeScreenshot")
      cy.spy(Cypress, "action").log(false)

      cy
      .screenshot("foo")
      .then ->
        expect(Screenshot.onBeforeScreenshot).to.be.calledOnce
        expect(Screenshot.onBeforeScreenshot.firstCall.args[0].get(0)).to.eq(cy.state("document").documentElement)

    it "calls onAfterScreenshot callback with documentElement", ->
      Cypress.automation.withArgs("take:screenshot").resolves(@serverResult)
      cy.stub(Screenshot, "onAfterScreenshot")
      cy.spy(Cypress, "action").log(false)

      cy
      .screenshot("foo")
      .then ->
        expect(Screenshot.onAfterScreenshot).to.be.calledOnce
        expect(Screenshot.onAfterScreenshot.firstCall.args[0].get(0)).to.eq(cy.state("document").documentElement)

    it "pauses then unpauses timers if disableTimersAndAnimations is true", ->
      Cypress.automation.withArgs("take:screenshot").resolves(@serverResult)
      cy.spy(Cypress, "action").log(false)
      cy.spy(cy, "pauseTimers")

      cy
      .screenshot("foo")
      .then ->
        expect(cy.pauseTimers).to.be.calledWith(true)
        expect(cy.pauseTimers).to.be.calledWith(false)

    it "does not pause timers if disableTimersAndAnimations is false", ->
      @screenshotConfig.disableTimersAndAnimations = false
      Cypress.automation.withArgs("take:screenshot").resolves(@serverResult)
      cy.spy(Cypress, "action").log(false)

      cy
      .screenshot("foo")
      .then ->
        expect(Cypress.action.withArgs("cy:pause:timers")).not.to.be.called

    it "sends clip as userClip if specified", ->
      Cypress.automation.withArgs("take:screenshot").resolves(@serverResult)
      cy.spy(Cypress, "action").log(false)
      clip = { width: 100, height: 100, x: 0, y: 0 }

      cy
      .screenshot({ clip })
      .then ->
        expect(Cypress.automation.withArgs("take:screenshot").args[0][1].userClip).to.equal(clip)

    it "sends viewport dimensions of main browser window", ->
      Cypress.automation.withArgs("take:screenshot").resolves(@serverResult)
      cy.spy(Cypress, "action").log(false)

      cy
      .screenshot()
      .then ->
        expect(Cypress.automation.withArgs("take:screenshot").args[0][1].viewport).to.eql({
          width: window.parent.innerWidth
          height: window.parent.innerHeight
        })

    it "can handle window w/length > 1 as a subject", ->
      cy.visit('/fixtures/dom.html')
      cy.window().should('have.length.gt', 1)
      .screenshot()

    describe "before/after events", ->
      beforeEach ->
        Cypress.automation.withArgs("take:screenshot").resolves(@serverResult)
        cy.spy(Cypress, "action").log(false)

      it "sends before:screenshot", ->
        runnable = cy.state("runnable")
        cy
        .screenshot("foo")
        .then ->
          expect(Cypress.action.withArgs("cy:before:screenshot")).to.be.calledOnce
          expect(Cypress.action.withArgs("cy:before:screenshot").args[0][1]).to.eql({
            id: runnable.id
            isOpen: true
            appOnly: true
            scale: true
            waitForCommandSynchronization: false
            disableTimersAndAnimations: true
            blackout: [".foo"]
          })

      it "sends after:screenshot", ->
        runnable = cy.state("runnable")
        cy
        .screenshot("foo")
        .then ->
          expect(Cypress.action.withArgs("cy:after:screenshot")).to.be.calledOnce
          expect(Cypress.action.withArgs("cy:after:screenshot").args[0][1]).to.eql({
            id: runnable.id
            isOpen: false
            appOnly: true
            scale: true
            waitForCommandSynchronization: false
            disableTimersAndAnimations: true
            blackout: [".foo"]
          })

      it "always sends scale: true, waitForCommandSynchronization: true, and blackout: [] for non-app captures", ->
        runnable = cy.state("runnable")
        @screenshotConfig.capture = "runner"
        @screenshotConfig.scale = false

        cy
        .screenshot("foo")
        .then ->
          expect(Cypress.action.withArgs("cy:before:screenshot").args[0][1]).to.eql({
            id: runnable.id
            isOpen: true
            appOnly: false
            scale: true
            waitForCommandSynchronization: true
            disableTimersAndAnimations: true
            blackout: []
          })

      it "always sends waitForCommandSynchronization: false for viewport/fullPage captures", ->
        runnable = cy.state("runnable")
        @screenshotConfig.waitForAnimations = true

        cy
        .screenshot("foo")
        .then ->
          expect(Cypress.action.withArgs("cy:before:screenshot").args[0][1]).to.eql({
            id: runnable.id
            isOpen: true
            appOnly: true
            scale: true
            waitForCommandSynchronization: false
            disableTimersAndAnimations: true
            blackout: [".foo"]
          })

    describe "capture: fullPage", ->
      beforeEach ->
        Cypress.automation.withArgs("take:screenshot").resolves(@serverResult)
        cy.spy(Cypress, "action").log(false)
        cy.viewport(600, 200)
        cy.visit("/fixtures/screenshots.html")

      it "takes a screenshot for each time it needs to scroll", ->
        cy.screenshot({ capture: "fullPage" })
        .then ->
          expect(Cypress.automation.withArgs("take:screenshot")).to.be.calledThrice

      it "sends capture: fullPage", ->
        cy.screenshot({ capture: "fullPage" })
        .then ->
          take = Cypress.automation.withArgs("take:screenshot")
          expect(take.args[0][1].capture).to.equal("fullPage")
          expect(take.args[1][1].capture).to.equal("fullPage")
          expect(take.args[2][1].capture).to.equal("fullPage")

      it "sends number of current screenshot for each time it needs to scroll", ->
        cy.screenshot({ capture: "fullPage" })
        .then ->
          take = Cypress.automation.withArgs("take:screenshot")
          expect(take.args[0][1].current).to.equal(1)
          expect(take.args[1][1].current).to.equal(2)
          expect(take.args[2][1].current).to.equal(3)

      it "sends total number of screenshots for each time it needs to scroll", ->
        cy.screenshot({ capture: "fullPage" })
        .then ->
          take = Cypress.automation.withArgs("take:screenshot")
          expect(take.args[0][1].total).to.equal(3)
          expect(take.args[1][1].total).to.equal(3)
          expect(take.args[2][1].total).to.equal(3)

      it "scrolls the window to the right place for each screenshot", ->
        win = cy.state("window")
        win.scrollTo(0, 100)
        scrollTo = cy.spy(win, "scrollTo")
        cy.screenshot({ capture: "fullPage" })
        .then ->
          expect(scrollTo.getCall(0).args.join(",")).to.equal("0,0")
          expect(scrollTo.getCall(1).args.join(",")).to.equal("0,200")
          expect(scrollTo.getCall(2).args.join(",")).to.equal("0,400")

      it "scrolls the window back to the original place", ->
        win = cy.state("window")
        win.scrollTo(0, 100)
        scrollTo = cy.spy(win, "scrollTo")
        cy.screenshot({ capture: "fullPage" })
        .then ->
          expect(scrollTo.getCall(3).args.join(",")).to.equal("0,100")

      it "sends the right clip values", ->
        cy.screenshot({ capture: "fullPage" })
        .then ->
          take = Cypress.automation.withArgs("take:screenshot")
          expect(take.args[0][1].clip).to.eql({ x: 0, y: 0, width: 600, height: 200 })
          expect(take.args[1][1].clip).to.eql({ x: 0, y: 0, width: 600, height: 200 })
          expect(take.args[2][1].clip).to.eql({ x: 0, y: 120, width: 600, height: 80 })

    describe "element capture", ->
      beforeEach ->
        Cypress.automation.withArgs("take:screenshot").resolves(@serverResult)
        cy.spy(Cypress, "action").log(false)
        cy.viewport(600, 200)
        cy.visit("/fixtures/screenshots.html")

      it "yields an object with details", ->
        Cypress.automation.withArgs("take:screenshot").resolves(@serverResult)
        cy.stub(Screenshot, "onAfterScreenshot")
        cy.stub(Screenshot, "onBeforeScreenshot")

        cy
        .get(".tall-element")
        .screenshot("name", {
          onBeforeScreenshot: ($el) ->
            expect($el).to.match(".tall-element")

          onAfterScreenshot: ($el, results) ->
            expect($el).to.match(".tall-element")
            expect(results).to.deep.eq(@serverResult)
            expect(results.name).to.eq("name")
            expect(results.blackout).to.eql(@screenshotConfig.blackout)
            expect(results.dimensions).to.eql(@serverResult.dimensions)

            expect(Screenshot.onBeforeScreenshot).to.be.calledOnce
            expect(Screenshot.onBeforeScreenshot.firstCall.args[0]).to.match(".tall-element")

            expect(Screenshot.onAfterScreenshot).not.to.be.calleed
        })
        .then ->
          expect(Screenshot.onAfterScreenshot).to.be.calledOnce
          expect(Screenshot.onAfterScreenshot.firstCall.args[0]).to.match(".tall-element")

      it "takes a screenshot for each time it needs to scroll", ->
        cy.get(".tall-element").screenshot()
        .then ->
          expect(Cypress.automation.withArgs("take:screenshot")).to.be.calledTwice

      it "sends number of current screenshot for each time it needs to scroll", ->
        cy.get(".tall-element").screenshot()
        .then ->
          take = Cypress.automation.withArgs("take:screenshot")
          expect(take.args[0][1].current).to.equal(1)
          expect(take.args[1][1].current).to.equal(2)

      it "sends total number of screenshots for each time it needs to scroll", ->
        cy.get(".tall-element").screenshot()
        .then ->
          take = Cypress.automation.withArgs("take:screenshot")
          expect(take.args[0][1].total).to.equal(2)
          expect(take.args[1][1].total).to.equal(2)

      it "scrolls the window to the right place for each screenshot", ->
        win = cy.state("window")
        win.scrollTo(0, 100)
        scrollTo = cy.spy(win, "scrollTo")
        cy.get(".tall-element").screenshot()
        .then ->
          expect(scrollTo.getCall(0).args.join(",")).to.equal("0,140")
          expect(scrollTo.getCall(1).args.join(",")).to.equal("0,340")

      it "scrolls the window back to the original place", ->
        win = cy.state("window")
        win.scrollTo(0, 100)
        scrollTo = cy.spy(win, "scrollTo")
        cy.get(".tall-element").screenshot()
        .then ->
          expect(scrollTo.getCall(2).args.join(",")).to.equal("0,100")

      it "sends the right clip values for elements that need scrolling", ->
        scrollTo = cy.spy(cy.state("window"), "scrollTo")

        cy.get(".tall-element").screenshot()
        .then ->
          expect(scrollTo.getCall(0).args).to.eql([0, 140])

          take = Cypress.automation.withArgs("take:screenshot")
          expect(take.args[0][1].clip).to.eql({ x: 20, y: 0, width: 560, height: 200 })
          expect(take.args[1][1].clip).to.eql({ x: 20, y: 60, width: 560, height: 120 })

      it "sends the right clip values for elements that don't need scrolling", ->
        scrollTo = cy.spy(cy.state("window"), "scrollTo")

        cy.get(".short-element").screenshot()
        .then ->
          # even though we don't need to scroll, the implementation behaviour is to
          # try to scroll until the element is at the top of the viewport.
          expect(scrollTo.getCall(0).args).to.eql([0, 20])

          take = Cypress.automation.withArgs("take:screenshot")
          expect(take.args[0][1].clip).to.eql({ x: 40, y: 0, width: 200, height: 100 })

      it "applies padding to clip values for elements that need scrolling", ->
        padding = 10

        scrollTo = cy.spy(cy.state("window"), "scrollTo")

        cy.get(".tall-element").screenshot({ padding })
        .then ->
          viewportHeight = getViewportHeight()
          expect(scrollTo.getCall(0).args).to.eql([0, 140 - padding])
          expect(scrollTo.getCall(1).args).to.eql([0, 140 + viewportHeight - padding ])

          take = Cypress.automation.withArgs("take:screenshot")

          expect(take.args[0][1].clip).to.eql({
            x: 20 - padding,
            y: 0,
            width: 560 + padding * 2,
            height: viewportHeight
          })
          expect(take.args[1][1].clip).to.eql({
            x: 20 - padding,
            y: 60 - padding,
            width: 560 + padding * 2,
            height: 120 + padding * 2
          })

      it "applies padding to clip values for elements that don't need scrolling", ->
        padding = 10

        scrollTo = cy.spy(cy.state("window"), "scrollTo")

        cy.get(".short-element").screenshot({ padding })
        .then ->
          expect(scrollTo.getCall(0).args).to.eql([0, padding])

          take = Cypress.automation.withArgs("take:screenshot")
          expect(take.args[0][1].clip).to.eql({
            x: 30,
            y: 0,
            width: 220,
            height: 120
          })

      it "works with cy.within()", ->
        cy.get(".short-element").within ->
          cy.screenshot()
        .then ->
          take = Cypress.automation.withArgs("take:screenshot")
          expect(take.args[0][1].clip).to.eql({ x: 40, y: 0, width: 200, height: 100 })

      it "coerces capture option into 'app'", ->
        Cypress.automation.withArgs("take:screenshot").resolves(@serverResult)

        cy.get(".short-element").screenshot({ capture: "runner" })
        .then ->
          expect(Cypress.action.withArgs("cy:before:screenshot").args[0][1].appOnly).to.be.true
          expect(Cypress.automation.withArgs("take:screenshot").args[0][1].capture).to.equal("viewport")

      it "passes through the existing $l subject", ->
        cy
        .get(".short-element").then ($el) ->
          cy
          .get(".short-element")
          .screenshot()
          .then ($el2) =>
            expect($el2.get(0)).to.equal($el.get(0))

      it "passes through window", ->
        cy
        .window()
        .then (win) ->
          cy.wrap(win)
          .screenshot()
          .then (w) ->
            expect(win is w).to.be.true

      it "passes through document", ->
        cy
        .document()
        .then (doc) ->
          cy.wrap(doc)
          .screenshot()
          .then (d) ->
            expect(doc is d).to.be.true

    describe "timeout", ->
      beforeEach ->
        Cypress.automation.withArgs("take:screenshot").resolves(@serverResult)

      it "sets timeout to Cypress.config(responseTimeout)", ->
        Cypress.config("responseTimeout", 2500)

        timeout = cy.spy(Promise.prototype, "timeout")

        cy.screenshot().then ->
          expect(timeout).to.be.calledWith(2500)

      it "can override timeout", ->
        timeout = cy.spy(Promise.prototype, "timeout")

        cy.screenshot({timeout: 1000}).then ->
          expect(timeout).to.be.calledWith(1000)

      it "can override timeout and pass name", ->
        timeout = cy.spy(Promise.prototype, "timeout")

        cy.screenshot("foo", {timeout: 1000}).then ->
          expect(timeout).to.be.calledWith(1000)

      it "clears the current timeout and restores after success", ->
        cy.timeout(100)

        cy.spy(cy, "clearTimeout")

        cy.screenshot().then ->
          expect(cy.clearTimeout).to.be.calledWith("take:screenshot")

          ## restores the timeout afterwards
          expect(cy.timeout()).to.eq(100)

    describe "errors", ->
      beforeEach ->
        Cypress.config("defaultCommandTimeout", 50)

        @logs = []

        cy.on "log:added", (attrs, log) =>
          if attrs.name is "screenshot"
            @lastLog = log
            @logs.push(log)

        @assertErrorMessage = (message, done) =>
          cy.on "fail", (err) =>
            expect(@lastLog.get("error").message).to.eq(message)
            done()

        return null

      it "throws if capture is not a string", (done) ->
        @assertErrorMessage("cy.screenshot() 'capture' option must be one of the following: 'fullPage', 'viewport', or 'runner'. You passed: true", done)
        cy.screenshot({ capture: true })

      it "throws if capture is not a valid option", (done) ->
        @assertErrorMessage("cy.screenshot() 'capture' option must be one of the following: 'fullPage', 'viewport', or 'runner'. You passed: foo", done)
        cy.screenshot({ capture: "foo" })

      it "throws if scale is not a boolean", (done) ->
        @assertErrorMessage("cy.screenshot() 'scale' option must be a boolean. You passed: foo", done)
        cy.screenshot({ scale: "foo" })

      it "throws if disableTimersAndAnimations is not a boolean", (done) ->
        @assertErrorMessage("cy.screenshot() 'disableTimersAndAnimations' option must be a boolean. You passed: foo", done)
        cy.screenshot({ disableTimersAndAnimations: "foo" })

      it "throws if blackout is not an array", (done) ->
        @assertErrorMessage("cy.screenshot() 'blackout' option must be an array of strings. You passed: foo", done)
        cy.screenshot({ blackout: "foo" })

      it "throws if blackout is not an array of strings", (done) ->
        @assertErrorMessage("cy.screenshot() 'blackout' option must be an array of strings. You passed: true", done)
        cy.screenshot({ blackout: [true] })

      it "throws if there is a 0px tall element height", (done) ->
        @assertErrorMessage("cy.screenshot() only works with a screenshot area with a height greater than zero.", done)
        cy.visit("/fixtures/screenshots.html")
        cy.get('.empty-element').screenshot()

      it "throws if padding is not a number", (done) ->
        @assertErrorMessage("cy.screenshot() 'padding' option must be either a number or an array of numbers with a maximum length of 4. You passed: 50px", done)
        cy.screenshot({ padding: '50px' })

      it "throws if padding is not an array of numbers", (done) ->
        @assertErrorMessage("cy.screenshot() 'padding' option must be either a number or an array of numbers with a maximum length of 4. You passed: bad, bad, bad, bad", done)
        cy.screenshot({ padding: ['bad', 'bad', 'bad', 'bad'] })

      it "throws if padding is not an array with a length between 1 and 4", (done) ->
        @assertErrorMessage("cy.screenshot() 'padding' option must be either a number or an array of numbers with a maximum length of 4. You passed: 20, 10, 20, 10, 50", done)
        cy.screenshot({ padding: [20, 10, 20, 10, 50] })

      it "throws if padding is a large negative number that causes a 0px tall element height", (done) ->
        @assertErrorMessage("cy.screenshot() only works with a screenshot area with a height greater than zero.", done)
        cy.visit("/fixtures/screenshots.html")
        cy.get('.tall-element').screenshot({ padding: -161 })

      it "throws if clip is not an object", (done) ->
        @assertErrorMessage("cy.screenshot() 'clip' option must be an object with the keys { width, height, x, y } and number values. You passed: true", done)
        cy.screenshot({ clip: true })

      it "throws if clip is lacking proper keys", (done) ->
        @assertErrorMessage("cy.screenshot() 'clip' option must be an object with the keys { width, height, x, y } and number values. You passed: {x: 5}", done)
        cy.screenshot({ clip: { x: 5 } })

      it "throws if clip has extraneous keys", (done) ->
        @assertErrorMessage("cy.screenshot() 'clip' option must be an object with the keys { width, height, x, y } and number values. You passed: Object{5}", done)
        cy.screenshot({ clip: { width: 100, height: 100, x: 5, y: 5, foo: 10 } })

      it "throws if clip has non-number values", (done) ->
        @assertErrorMessage("cy.screenshot() 'clip' option must be an object with the keys { width, height, x, y } and number values. You passed: Object{4}", done)
        cy.screenshot({ clip: { width: 100, height: 100, x: 5, y: "5" } })

      it "throws if element capture with multiple elements", (done) ->
        @assertErrorMessage("cy.screenshot() only works for a single element. You attempted to screenshot 4 elements.", done)
        cy.visit("/fixtures/screenshots.html")
        cy.get(".multiple").screenshot()

      it "logs once on error", (done) ->
        error = new Error("some error")
        error.name = "foo"
        error.stack = "stack"

        Cypress.automation.withArgs("take:screenshot").rejects(error)

        cy.on "fail", (err) =>
          lastLog = @lastLog

          expect(@logs.length).to.eq(1)
          expect(lastLog.get("error").message).to.eq error.message
          expect(lastLog.get("error").name).to.eq error.name
          expect(lastLog.get("error").stack).to.eq error.stack
          expect(lastLog.get("error")).to.eq(err)
          done()

        cy.screenshot()

      it "throws after timing out", (done) ->
        Cypress.automation.withArgs("take:screenshot").resolves(Promise.delay(1000))

        cy.on "fail", (err) =>
          lastLog = @lastLog

          expect(@logs.length).to.eq(1)
          expect(lastLog.get("error")).to.eq(err)
          expect(lastLog.get("state")).to.eq("failed")
          expect(lastLog.get("name")).to.eq("screenshot")
          expect(lastLog.get("message")).to.eq("foo")
          expect(err.message).to.eq("cy.screenshot() timed out waiting '50ms' to complete.")
          done()

        cy.screenshot("foo", {timeout: 50})

    describe ".log", ->
      beforeEach ->
        Cypress.automation.withArgs("take:screenshot").resolves(@serverResult)

        cy.on "log:added", (attrs, log) =>
          if attrs.name is "screenshot"
            @lastLog = log

        return null

      it "can turn off logging", ->
        cy.screenshot("bar", {log: false}).then ->
          expect(@lastLog).to.be.undefined

      it "ends immediately", ->
        cy.screenshot().then ->
          lastLog = @lastLog

          expect(lastLog.get("ended")).to.be.true
          expect(lastLog.get("state")).to.eq("passed")

      it "snapshots immediately", ->
        cy.screenshot().then ->
          lastLog = @lastLog

          expect(lastLog.get("snapshots").length).to.eq(1)
          expect(lastLog.get("snapshots")[0]).to.be.an("object")

      it "#consoleProps", ->
        Cypress.automation.withArgs("take:screenshot").resolves(@serverResult)

        expected = _.extend({}, @serverResult, @screenshotConfig, {
          Command: "screenshot"
          scaled: true
          duration: "100ms"
        })

        expected = _.omit(expected, "blackout", "dimensions", "screenshotOnRunFailure", "scale", "size")

        cy.screenshot().then =>
          consoleProps = @lastLog.invoke("consoleProps")
          actual = _.omit(consoleProps, "blackout", "dimensions", "size")
          { width, height } = @serverResult.dimensions
          expect(actual).to.eql(expected)
          expect(consoleProps.size).to.eq("12 B")
          expect(consoleProps.blackout).to.eql(@screenshotConfig.blackout)
          expect(consoleProps.dimensions).to.equal("#{width}px x #{height}px")<|MERGE_RESOLUTION|>--- conflicted
+++ resolved
@@ -33,14 +33,10 @@
 
   context "runnable:after:run:async", ->
     it "is noop when not isTextTerminal", ->
-<<<<<<< HEAD
-      _isTextTerminal = Cypress.config("isTextTerminal")
-=======
       ## backup this property so we set it back to whatever
       ## is correct based on what mode we're currently in
       isTextTerminal = Cypress.config("isTextTerminal")
     
->>>>>>> 9a00c611
       Cypress.config("isTextTerminal", false)
 
       cy.spy(Cypress, "action").log(false)
@@ -56,11 +52,7 @@
         expect(Cypress.action).not.to.be.calledWith("cy:test:set:state")
         expect(Cypress.automation).not.to.be.called
       .finally ->
-<<<<<<< HEAD
-        Cypress.config("isTextTerminal", _isTextTerminal)
-=======
         Cypress.config("isTextTerminal", isTextTerminal)
->>>>>>> 9a00c611
 
     it "is noop when no test.err", ->
       Cypress.config("isInteractive", false)
