--- conflicted
+++ resolved
@@ -669,11 +669,7 @@
           expect(@logs.length).to.eq(1)
           expect(lastLog.get("error")).to.eq(err)
           expect(lastLog.get("state")).to.eq("failed")
-<<<<<<< HEAD
-          expect(err.message).to.eq("`cy.request()` was called with an invalid method: 'FOO'.  Method can only be: GET, POST, PUT, DELETE, PATCH, HEAD, OPTIONS")
-=======
-          expect(err.message).to.eq("cy.request() was called with an invalid method: 'FOO'. Method can be: GET, POST, PUT, DELETE, PATCH, HEAD, OPTIONS, or any other method supported by Node's HTTP parser.")
->>>>>>> 7a507281
+          expect(err.message).to.eq("`cy.request()` was called with an invalid method: 'FOO'. Method can be: GET, POST, PUT, DELETE, PATCH, HEAD, OPTIONS, or any other method supported by Node's HTTP parser.")
           done()
 
         cy.request({
