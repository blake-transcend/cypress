_ = Cypress._
Promise = Cypress.Promise
RESPONSE_TIMEOUT = 22222

describe "src/cy/commands/request", ->
  context "#request", ->
    beforeEach ->
      cy.stub(Cypress, "backend").callThrough()
      Cypress.config("responseTimeout", RESPONSE_TIMEOUT)

    describe "argument signature", ->
      beforeEach ->
        backend = Cypress.backend
        .withArgs("http:request")
        .resolves({ isOkStatusCode: true, status: 200 })

        @expectOptionsToBe = (opts) ->
          _.defaults(opts, {
            failOnStatusCode: true
            retryOnNetworkFailure: true
            retryOnStatusCodeFailure: false
            gzip: true
            followRedirect: true
            timeout: RESPONSE_TIMEOUT
            method: "GET"
          })

          options = backend.firstCall.args[1]

          _.each options, (value, key) ->
            expect(options[key]).to.deep.eq(opts[key], "failed on property: (#{key})")
          _.each opts, (value, key) ->
            expect(opts[key]).to.deep.eq(options[key], "failed on property: (#{key})")

      it "accepts object with url", ->
        cy.request({url: "http://localhost:8000/foo"}).then ->
          @expectOptionsToBe({
            url: "http://localhost:8000/foo"
          })

      it "accepts object with url, method, headers, body", ->
        cy.request({
          url: "http://github.com/users"
          method: "POST"
          body: {name: "brian"}
          headers: {
            "x-token": "abc123"
          }
        }).then ->
          @expectOptionsToBe({
            url: "http://github.com/users"
            method: "POST"
            json: true
            body: {name: "brian"}
            headers: {
              "x-token": "abc123"
            }
          })

      it "accepts object with url + timeout", ->
        cy.request({url: "http://localhost:8000/foo", timeout: 23456}).then ->
          @expectOptionsToBe({
            url: "http://localhost:8000/foo"
            timeout: 23456
          })

      it "accepts string url", ->
        cy.request("http://localhost:8080/status").then ->
          @expectOptionsToBe({
            url: "http://localhost:8080/status"
          })

      it "accepts method + url", ->
        cy.request("DELETE", "http://localhost:1234/users/1").then ->
          @expectOptionsToBe({
            url: "http://localhost:1234/users/1"
            method: "DELETE"
          })

      it "accepts method + url + body", ->
        cy.request("POST", "http://localhost:8080/users", {name: "brian"}).then ->
          @expectOptionsToBe({
            url: "http://localhost:8080/users"
            method: "POST"
            body: {name: "brian"}
            json: true
          })

      it "accepts url + body", ->
        cy.request("http://www.github.com/projects/foo", {commits: true}).then ->
          @expectOptionsToBe({
            url: "http://www.github.com/projects/foo"
            body: {commits: true}
            json: true
          })

      it "accepts url + string body", ->
        cy.request("http://www.github.com/projects/foo", "foo").then ->
          @expectOptionsToBe({
            url: "http://www.github.com/projects/foo"
            body: "foo"
          })

      context "method normalization", ->
        it "uppercases method", ->
          cy.request("post", "https://www.foo.com").then ->
            @expectOptionsToBe({
              url: "https://www.foo.com/"
              method: "POST"
            })

      context "url normalization", ->
        it "uses absolute urls and adds trailing slash", ->
          Cypress.config("baseUrl", "http://localhost:8080/app")

          cy.request("https://www.foo.com").then ->
            @expectOptionsToBe({
              url: "https://www.foo.com/"
            })

        it "uses localhost urls", ->
          cy.request("localhost:1234").then ->
            @expectOptionsToBe({
              url: "http://localhost:1234/"
            })

        it "uses www urls", ->
          cy.request("www.foo.com").then ->
            @expectOptionsToBe({
              url: "http://www.foo.com/"
            })

        it "prefixes with baseUrl when origin is empty", ->
          cy.stub(cy, "getRemoteLocation").withArgs("origin").returns("")
          Cypress.config("baseUrl", "http://localhost:8080/app")

          cy.request("/foo/bar?cat=1").then ->
            @expectOptionsToBe({
              url: "http://localhost:8080/app/foo/bar?cat=1"
            })

        it "prefixes with baseUrl over current origin", ->
          Cypress.config("baseUrl", "http://localhost:8080/app")
          cy.stub(cy, "getRemoteLocation").withArgs("origin").returns("http://localhost:1234")

          cy.request("foobar?cat=1").then ->
            @expectOptionsToBe({
              url: "http://localhost:8080/app/foobar?cat=1"
            })

      context "gzip", ->
        it "can turn off gzipping", ->
          cy.request({
            url: "http://localhost:8080"
            gzip: false
          }).then ->
            @expectOptionsToBe({
              url: "http://localhost:8080/"
              gzip: false
            })

      context "auth", ->
        it "sends auth when it is an object", ->
          cy.request({
            url: "http://localhost:8888"
            auth: {
              user: "brian"
              pass: "password"
            }
          }).then ->
            @expectOptionsToBe({
              url: "http://localhost:8888/"
              auth: {
                user: "brian"
                pass: "password"
              }
            })

      context "followRedirect", ->
        it "is true by default", ->
          cy.request("http://localhost:8888")
          .then ->
            @expectOptionsToBe({
              url: "http://localhost:8888/"
            })

        it "can be set to false", ->
          cy.request({
            url: "http://localhost:8888"
            followRedirect: false
          })
          .then ->
            @expectOptionsToBe({
              url: "http://localhost:8888/"
              followRedirect: false
            })

        it "normalizes followRedirects -> followRedirect", ->
          cy.request({
            url: "http://localhost:8888"
            followRedirects: false
          })
          .then ->
            @expectOptionsToBe({
              url: "http://localhost:8888/"
              followRedirect: false
            })

      context "qs", ->
        it "accepts an object literal", ->
          cy.request({
            url: "http://localhost:8888"
            qs: {
              foo: "bar"
            }
          })
          .then ->
            @expectOptionsToBe({
              url: "http://localhost:8888/"
              qs: {foo: "bar"}
            })

      context "form", ->
        it "accepts an object literal for body", ->
          cy.request({
            url: "http://localhost:8888"
            form: true
            body: {
              foo: "bar"
            }
          })
          .then ->
            @expectOptionsToBe({
              url: "http://localhost:8888/"
              form: true
              body: {foo: "bar"}
            })

        it "accepts a string for body", ->
          cy.request({
            url: "http://localhost:8888"
            form: true
            body: "foo=bar&baz=quux"
          })
          .then ->
            @expectOptionsToBe({
              url: "http://localhost:8888/"
              form: true
              body: "foo=bar&baz=quux"
            })

        ## https://github.com/cypress-io/cypress/issues/2923
        it "application/x-www-form-urlencoded w/ an object body uses form: true", ->
          cy.request({
            url: "http://localhost:8888"
            headers: {
              "a": "b"
              "Content-type": "application/x-www-form-urlencoded"
            }
            body: { foo: "bar" }
          }).then ->
            @expectOptionsToBe({
              url: "http://localhost:8888/"
              form: true
              headers: {
                "a": "b"
                "Content-type": "application/x-www-form-urlencoded"
              }
              body: { foo: "bar" }
            })

    describe "failOnStatus", ->
      it "is deprecated but does not fail even on 500 when failOnStatus=false", ->
        warning = cy.spy(Cypress.utils, "warning")

        backend = Cypress.backend
        .withArgs("http:request")
        .resolves({ isOkStatusCode: false, status: 500 })

        cy.request({
          url: "http://localhost:1234/foo"
          failOnStatus: false
        })
        .then (resp) ->
          ## make sure it really was 500!
          expect(resp.status).to.eq(500)

          expect(warning).to.be.calledWith("The `cy.request()` `failOnStatus` option has been renamed to `failOnStatusCode`. Please update your code. This option will be removed at a later time.")

    describe "failOnStatusCode", ->
      it "does not fail on status 401", ->
        backend = Cypress.backend
        .withArgs("http:request")
        .resolves({ isOkStatusCode: false, status: 401 })

        cy.request({
          url: "http://localhost:1234/foo"
          failOnStatusCode: false
        })
        .then (resp) ->
          ## make sure it really was 500!
          expect(resp.status).to.eq(401)

    describe "method", ->
      it "can use M-SEARCH method", ->
        cy.request({
          url: 'http://localhost:3500/dump-method',
          method: 'm-Search'
        }).then (res) =>
          expect(res.body).to.contain('M-SEARCH')

    describe "headers", ->
      it "can send user-agent header", ->
        cy.request({
          url: "http://localhost:3500/dump-headers",
          headers: {
            "user-agent": "something special"
          }
        }).then (res) ->
          expect(res.body).to.contain('"user-agent":"something special"')

    describe "subjects", ->
      it "resolves with response obj", ->
        resp = {
          status: 200
          isOkStatusCode: true
          body: "<html>foo</html>"
          headers: {foo: "bar"}
        }

        backend = Cypress.backend
        .withArgs("http:request")
        .resolves(resp)

        cy.request("http://www.foo.com").then (subject) ->
          expect(subject).to.deep.eq(resp)

    describe "timeout", ->
      beforeEach ->
        backend = Cypress.backend
        .withArgs("http:request")
        .resolves({isOkStatusCode: true, status: 200})

      it "sets timeout to Cypress.config(responseTimeout)", ->
        Cypress.config("responseTimeout", 2500)

        timeout = cy.spy(Promise.prototype, "timeout")

        cy.request("http://www.foo.com").then ->
          expect(timeout).to.be.calledWith(2500)

      it "can override timeout", ->
        timeout = cy.spy(Promise.prototype, "timeout")

        cy.request({url: "http://www.foo.com", timeout: 1000}).then ->
          expect(timeout).to.be.calledWith(1000)

      it "clears the current timeout and restores after success", ->
        cy.timeout(100)

        cy.spy(cy, "clearTimeout")

        cy.request("http://www.foo.com").then ->
          expect(cy.clearTimeout).to.be.calledWith("http:request")

          ## restores the timeout afterwards
          expect(cy.timeout()).to.eq(100)

    describe ".log", ->
      beforeEach ->
        cy.on "log:added", (attrs, log) =>
          if attrs.name is "request"
            @lastLog = log

        return null

      it "can turn off logging", ->
        backend = Cypress.backend
        .withArgs("http:request")
        .resolves({isOkStatusCode: true, status: 200})

        cy.request({
          url: "http://localhost:8080"
          log: false
        }).then ->
          expect(@lastLog).to.be.undefined

      it "logs immediately before resolving", (done) ->
        backend = Cypress.backend
        .withArgs("http:request")
        .resolves({isOkStatusCode: true, status: 200})

        cy.on "log:added", (attrs, log) ->
          if log.get("name") is "request"
            expect(log.get("state")).to.eq("pending")
            expect(log.get("message")).to.eq("")
            done()

        cy.request("http://localhost:8080")

      it "snapshots after clicking", ->
        backend = Cypress.backend
        .withArgs("http:request")
        .resolves({isOkStatusCode: true, status: 200})

        cy.request("http://localhost:8080").then ->
          lastLog = @lastLog

          expect(lastLog.get("snapshots").length).to.eq(1)
          expect(lastLog.get("snapshots")[0]).to.be.an("object")

      it ".consoleProps", ->
        allRequestResponse = {
          "Request URL": "http://localhost:8080/foo"
          "Request Headers": {"x-token": "ab123"}
          "Request Body": {first: "brian"}
          "Response Headers": {
            "Content-Type": "application/json"
          }
          "Response Body": {id: 123}
        }

        backend = Cypress.backend
        .withArgs("http:request")
        .resolves({
          duration: 10
          status: 201
          isOkStatusCode: true
          body: {id: 123}
          headers: {
            "Content-Type": "application/json"
          }
          requestHeaders: {"x-token": "ab123"}
          requestBody: {first: "brian"}
          allRequestResponses: [allRequestResponse]
        })

        cy.request({
          url: "http://localhost:8080/foo"
          headers: {"x-token": "abc123"}
          method: "POST"
          body: {first: "brian"}
        }).then ->
          expect(@lastLog.invoke("consoleProps")).to.deep.eq({
            Command: "request"
            Request: allRequestResponse
            Yielded: {
              duration: 10
              status: 201
              body: {id: 123}
              headers: {
                "Content-Type": "application/json"
              }
            }
          })

      it ".consoleProps with array of allRequestResponses", ->
        allRequestResponses = [{
          "Request URL": "http://localhost:8080/foo"
          "Request Headers": {"x-token": "ab123"}
          "Request Body": {first: "brian"}
          "Response Headers": {
            "Content-Type": "application/json"
          }
          "Response Body": {id: 123}
        }, {
          "Request URL": "http://localhost:8080/foo"
          "Request Headers": {"x-token": "ab123"}
          "Request Body": {first: "brian"}
          "Response Headers": {
            "Content-Type": "application/json"
          }
          "Response Body": {id: 123}
        }]

        backend = Cypress.backend
        .withArgs("http:request")
        .resolves({
          duration: 10
          status: 201
          isOkStatusCode: true
          body: {id: 123}
          headers: {
            "Content-Type": "application/json"
          }
          requestHeaders: {"x-token": "ab123"}
          requestBody: {first: "brian"}
          allRequestResponses: allRequestResponses
        })

        cy.request({
          url: "http://localhost:8080/foo"
          headers: {"x-token": "abc123"}
          method: "POST"
          body: {first: "brian"}
        }).then ->
          expect(@lastLog.invoke("consoleProps")).to.deep.eq({
            Command: "request"
            Requests: allRequestResponses
            Yielded: {
              duration: 10
              status: 201
              body: {id: 123}
              headers: {
                "Content-Type": "application/json"
              }
            }
          })

      describe ".renderProps", ->
        describe "in any case", ->
          it "sends correct message", ->
            backend = Cypress.backend
            .withArgs("http:request")
            .resolves({ isOkStatusCode: true, status: 201 })

            cy.request("http://localhost:8080/foo").then ->
              expect(@lastLog.invoke("renderProps").message).to.equal "GET 201 http://localhost:8080/foo"

        describe "when response is successful", ->
          it "sends correct indicator", ->
            backend = Cypress.backend
            .withArgs("http:request")
            .resolves({ isOkStatusCode: true, status: 201 })

            cy.request("http://localhost:8080/foo").then ->
              expect(@lastLog.invoke("renderProps").indicator).to.equal "successful"

        describe "when response is outside 200 range", ->
          it "sends correct indicator", (done) ->
            cy.on "fail", (err) =>
              expect(@lastLog.invoke("renderProps").indicator).to.equal "bad"
              done()

            backend = Cypress.backend
            .withArgs("http:request")
            .resolves({ status: 500 })

            cy.request("http://localhost:8080/foo")

    describe "errors", ->
      beforeEach ->
        Cypress.config("defaultCommandTimeout", 50)

        @logs = []

        cy.on "log:added", (attrs, log) =>
          if attrs.name is "request"
            @lastLog = log
            @logs.push(log)

        return null

      it "throws when no url is passed", (done) ->
        cy.on "fail", (err) =>
          lastLog = @lastLog

          expect(@logs.length).to.eq(1)
          expect(lastLog.get("error")).to.eq(err)
          expect(lastLog.get("state")).to.eq("failed")
          expect(err.message).to.eq("`cy.request()` requires a `url`. You did not provide a `url`.")
          expect(err.docsUrl).to.eq("https://on.cypress.io/request")
          done()

        cy.request()

      it "throws when url is not FQDN", (done) ->
        Cypress.config("baseUrl", "")
        cy.stub(cy, "getRemoteLocation").withArgs("origin").returns("")

        cy.on "fail", (err) =>
          lastLog = @lastLog

          expect(@logs.length).to.eq(1)
          expect(lastLog.get("error")).to.eq(err)
          expect(lastLog.get("state")).to.eq("failed")
<<<<<<< HEAD
          expect(err.message).to.eq("`cy.request()` must be provided a fully qualified `url` - one that begins with `http`. By default `cy.request()` will use either the current window's origin or the `baseUrl` in `cypress.json`. Neither of those values were present.")
          expect(err.docsUrl).to.eq("https://on.cypress.io/request")
=======
          expect(err.message).to.eq("cy.request() must be provided a fully qualified url - one that begins with 'http'. By default cy.request() will use either the current window's origin or the 'baseUrl' in 'cypress.json'. Neither of those values were present.")
          done()

        cy.request("/foo/bar")

      it "throws when url is not FQDN, notes that configFile is disabled", (done) ->
        Cypress.config("baseUrl", "")
        Cypress.config("configFile", false)
        cy.stub(cy, "getRemoteLocation").withArgs("origin").returns("")

        cy.on "fail", (err) =>
          lastLog = @lastLog

          expect(@logs.length).to.eq(1)
          expect(lastLog.get("error")).to.eq(err)
          expect(lastLog.get("state")).to.eq("failed")
          expect(err.message).to.eq("cy.request() must be provided a fully qualified url - one that begins with 'http'. By default cy.request() will use either the current window's origin or the 'baseUrl' in 'cypress.json' (currently disabled by --config-file=false). Neither of those values were present.")
          done()

        cy.request("/foo/bar")

      it "throws when url is not FQDN, notes that configFile is non-default", (done) ->
        Cypress.config("baseUrl", "")
        Cypress.config("configFile", "foo.json")
        cy.stub(cy, "getRemoteLocation").withArgs("origin").returns("")

        cy.on "fail", (err) =>
          lastLog = @lastLog

          expect(@logs.length).to.eq(1)
          expect(lastLog.get("error")).to.eq(err)
          expect(lastLog.get("state")).to.eq("failed")
          expect(err.message).to.eq("cy.request() must be provided a fully qualified url - one that begins with 'http'. By default cy.request() will use either the current window's origin or the 'baseUrl' in 'foo.json'. Neither of those values were present.")
>>>>>>> 4ec77e3d
          done()

        cy.request("/foo/bar")

      it "throws when url isnt a string", (done) ->
        cy.on "fail", (err) =>
          lastLog = @lastLog

          expect(@logs.length).to.eq(1)
          expect(lastLog.get("error")).to.eq(err)
          expect(lastLog.get("state")).to.eq("failed")
          expect(err.message).to.eq("`cy.request()` requires the `url` to be a string.")
          expect(err.docsUrl).to.eq("https://on.cypress.io/request")
          done()

        cy.request({
          url: []
        })

      it "throws when auth is truthy but not an object", (done) ->
        cy.on "fail", (err) =>
          lastLog = @lastLog

          expect(@logs.length).to.eq(1)
          expect(lastLog.get("error")).to.eq(err)
          expect(lastLog.get("state")).to.eq("failed")
          expect(err.message).to.eq("`cy.request()` must be passed an object literal for the `auth` option.")
          expect(err.docsUrl).to.eq("https://on.cypress.io/request")
          done()

        cy.request({
          url: "http://localhost:1234/foo"
          auth: "foobar"
        })

      it "throws when headers is truthy but not an object", (done) ->
        cy.on "fail", (err) =>
          lastLog = @lastLog

          expect(@logs.length).to.eq(1)
          expect(lastLog.get("error")).to.eq(err)
          expect(lastLog.get("state")).to.eq("failed")
          expect(err.message).to.eq("`cy.request()` requires the `headers` option to be an object literal.")
          expect(err.docsUrl).to.eq("https://on.cypress.io/request")
          done()

        cy.request({
          url: "http://localhost:1234/foo"
          headers: "foo=bar"
        })

      it "throws on invalid method", (done) ->
        cy.on "fail", (err) =>
          lastLog = @lastLog

          expect(@logs.length).to.eq(1)
          expect(lastLog.get("error")).to.eq(err)
          expect(lastLog.get("state")).to.eq("failed")
          expect(err.message).to.eq("`cy.request()` was called with an invalid method: `FOO`. Method can be: `GET`, `POST`, `PUT`, `DELETE`, `PATCH`, `HEAD`, `OPTIONS`, or any other method supported by Node's HTTP parser.")
          expect(err.docsUrl).to.eq("https://on.cypress.io/request")
          done()

        cy.request({
          url: "http://localhost:1234/foo"
          method: "FOO"
        })

      it "throws when gzip is not boolean", (done) ->
        cy.on "fail", (err) =>
          lastLog = @lastLog

          expect(@logs.length).to.eq(1)
          expect(lastLog.get("error")).to.eq(err)
          expect(lastLog.get("state")).to.eq("failed")
          expect(err.message).to.eq("`cy.request()` requires the `gzip` option to be a boolean.")
          expect(err.docsUrl).to.eq("https://on.cypress.io/request")
          done()

        cy.request({
          url: "http://localhost:1234/foo"
          gzip: {}
        })

      it "throws when form isnt a boolean", (done) ->
        cy.on "fail", (err) =>
          lastLog = @lastLog

          expect(@logs.length).to.eq(1)
          expect(lastLog.get("error")).to.eq(err)
          expect(lastLog.get("state")).to.eq("failed")
          expect(err.message).to.eq("`cy.request()` requires the `form` option to be a boolean.\n\nIf you're trying to send a `x-www-form-urlencoded` request then pass either a string or object literal to the `body` property.")
          expect(err.docsUrl).to.eq("https://on.cypress.io/request")
          done()

        cy.request({
          url: "http://localhost:1234/foo"
          form: {foo: "bar"}
        })

      it "throws when failOnStatusCode is false and retryOnStatusCodeFailure is true", (done) ->
        cy.on "fail", (err) ->
          expect(err.message).to.contain "`cy.request()` was invoked with `{ failOnStatusCode: false, retryOnStatusCodeFailure: true }`."
          expect(err.docsUrl).to.eq("https://on.cypress.io/request")
          done()

        cy.request({
          url: "http://foobarbaz",
          failOnStatusCode: false
          retryOnStatusCodeFailure: true
        })

      it "throws when status code doesnt start with 2 and failOnStatusCode is true", (done) ->
        backend = Cypress.backend
        .withArgs("http:request")
        .resolves({
          isOkStatusCode: false
          status: 500
          statusText: "Server Error"
          headers: {
            baz: "quux"
          }
          body: "response body"
          requestHeaders: {
            foo: "bar"
          }
          requestBody: "request body"
          redirects: [
            "301: http://www.google.com"
          ]
        })

        cy.on "fail", (err) =>
          lastLog = @lastLog

          expect(@logs.length).to.eq(1)
          expect(lastLog.get("error")).to.eq(err)
          expect(lastLog.get("state")).to.eq("failed")
          expect(err.docsUrl).to.eq("https://on.cypress.io/request")
          expect(err.message).to.include("""
            `cy.request()` failed on:

            http://localhost:1234/foo

            The response we received from your web server was:

              > 500: Server Error

            This was considered a failure because the status code was not `2xx` or `3xx`.

            If you do not want status codes to cause failures pass the option: `failOnStatusCode: false`

            -----------------------------------------------------------

            The request we sent was:

            Method: POST
            URL: http://localhost:1234/foo
            Headers: {
              \"foo\": \"bar\"
            }
            Body: request body
            Redirects: [
              \"301: http://www.google.com\"
            ]

            -----------------------------------------------------------

            The response we got was:

            Status: 500 - Server Error
            Headers: {
              \"baz\": \"quux\"
            }
            Body: response body
          """)
          done()

        cy.request({
          method: "POST"
          url: "http://localhost:1234/foo"
          body: {
            username: "cypress"
          }
        })

      ## https://github.com/cypress-io/cypress/issues/4346
      it "throws on network failure when nested", (done) ->
        cy.request("http://localhost:3500/dump-method")
        .then ->
          cy.request("http://0.0.0.0:12345")

        cy.on "fail", (err) ->
          expect(err.message).to.include "`cy.request()` failed trying to load:"
          done()

      it "displays body_circular when body is circular", (done) ->
        foo = {
          bar: {
            baz: {}
          }
        }

        foo.bar.baz.quux = foo

        cy.request({
          method: "POST"
          url: "http://foo.invalid/"
          body: foo
        })

        cy.on "fail", (err) =>
          lastLog = @lastLog
          expect(@logs.length).to.eq(1)
          expect(lastLog.get("error")).to.eq(err)
          expect(lastLog.get("state")).to.eq("failed")
          expect(err.message).to.eq """
          The `body` parameter supplied to `cy.request()` contained a circular reference at the path "bar.baz.quux".

          `body` can only be a string or an object with no circular references.
          """
          expect(err.docsUrl).to.eq("https://on.cypress.io/request")

          done()

      it "does not include redirects when there were no redirects", (done) ->
        backend = Cypress.backend
        .withArgs("http:request")
        .resolves({
          isOkStatusCode: false
          status: 500
          statusText: "Server Error"
          headers: {
            baz: "quux"
          }
          body: "response body"
          requestHeaders: {
            foo: "bar"
          }
          requestBody: "request body"
        })

        cy.on "fail", (err) =>
          lastLog = @lastLog

          expect(@logs.length).to.eq(1)
          expect(lastLog.get("error")).to.eq(err)
          expect(lastLog.get("state")).to.eq("failed")
          expect(err.docsUrl).to.eq("https://on.cypress.io/request")
          expect(err.message).to.include("""
            `cy.request()` failed on:

            http://localhost:1234/foo

            The response we received from your web server was:

              > 500: Server Error

            This was considered a failure because the status code was not `2xx` or `3xx`.

            If you do not want status codes to cause failures pass the option: `failOnStatusCode: false`

            -----------------------------------------------------------

            The request we sent was:

            Method: POST
            URL: http://localhost:1234/foo
            Headers: {
              \"foo\": \"bar\"
            }
            Body: request body

            -----------------------------------------------------------

            The response we got was:

            Status: 500 - Server Error
            Headers: {
              \"baz\": \"quux\"
            }
            Body: response body
          """)
          done()

        cy.request({
          method: "POST"
          url: "http://localhost:1234/foo"
          body: {
            username: "cypress"
          }
        })

      it "logs once on error", (done) ->
        error = new Error("request failed")
        error.backend = true

        backend = Cypress.backend
        .withArgs("http:request")
        .rejects(error)

        cy.on "fail", (err) =>
          lastLog = @lastLog

          expect(@logs.length).to.eq(1)
          expect(lastLog.get("error")).to.eq(err)
          expect(lastLog.get("state")).to.eq("failed")
          done()

        cy.request("http://localhost:1234/foo")

      context "displays error", ->
        it "displays method and url in error", (done) ->
          error = new Error("request failed")
          error.backend = true

          backend = Cypress.backend
          .withArgs("http:request")
          .rejects(error)

          cy.on "fail", (err) =>
            expect(err.message).to.include("""
            `cy.request()` failed trying to load:

            http://localhost:1234/foo

            We attempted to make an http request to this URL but the request failed without a response.

            We received this error at the network level:

              > request failed

            -----------------------------------------------------------

            The request we sent was:

            Method: GET
            URL: http://localhost:1234/foo

            -----------------------------------------------------------

            Common situations why this would fail:
              - you don't have internet access
              - you forgot to run / boot your web server
              - your web server isn't accessible
              - you have weird network configuration settings on your computer

            The stack trace for this error is:
            """)
            expect(err.docsUrl).to.eq("https://on.cypress.io/request")
            done()

          cy.request("http://localhost:1234/foo")

        it "throws after timing out", (done) ->
          backend = Cypress.backend
          .withArgs("http:request")
          .resolves(Promise.delay(1000))

          cy.on "fail", (err) =>
            lastLog = @lastLog

            expect(@logs.length).to.eq(1)
            expect(lastLog.get("error")).to.eq(err)
            expect(lastLog.get("state")).to.eq("failed")
            expect(err.docsUrl).to.eq("https://on.cypress.io/request")
            expect(err.message).to.eq("""
              `cy.request()` timed out waiting `50ms` for a response from your server.

              The request we sent was:

              Method: GET
              URL: http://localhost:1234/foo

              No response was received within the timeout.
            """)
            done()

          cy.request({url: "http://localhost:1234/foo", timeout: 50})<|MERGE_RESOLUTION|>--- conflicted
+++ resolved
@@ -574,11 +574,8 @@
           expect(@logs.length).to.eq(1)
           expect(lastLog.get("error")).to.eq(err)
           expect(lastLog.get("state")).to.eq("failed")
-<<<<<<< HEAD
           expect(err.message).to.eq("`cy.request()` must be provided a fully qualified `url` - one that begins with `http`. By default `cy.request()` will use either the current window's origin or the `baseUrl` in `cypress.json`. Neither of those values were present.")
           expect(err.docsUrl).to.eq("https://on.cypress.io/request")
-=======
-          expect(err.message).to.eq("cy.request() must be provided a fully qualified url - one that begins with 'http'. By default cy.request() will use either the current window's origin or the 'baseUrl' in 'cypress.json'. Neither of those values were present.")
           done()
 
         cy.request("/foo/bar")
@@ -611,7 +608,6 @@
           expect(lastLog.get("error")).to.eq(err)
           expect(lastLog.get("state")).to.eq("failed")
           expect(err.message).to.eq("cy.request() must be provided a fully qualified url - one that begins with 'http'. By default cy.request() will use either the current window's origin or the 'baseUrl' in 'foo.json'. Neither of those values were present.")
->>>>>>> 4ec77e3d
           done()
 
         cy.request("/foo/bar")
