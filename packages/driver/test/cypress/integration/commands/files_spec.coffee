--- conflicted
+++ resolved
@@ -297,17 +297,7 @@
       Cypress.backend.resolves(okResponse)
 
       cy.writeFile("foo.txt", "contents").then (subject) ->
-<<<<<<< HEAD
-        expect(subject).to.equal("contents")
-
-    it "sets a JSON as the subject", ->
-      Cypress.backend.resolves(okResponse)
-
-      cy.writeFile("foo.json", { name: "Test" }).then (subject) ->
-        expect(subject.name).to.equal("Test")
-=======
         expect(subject).to.not.exist
->>>>>>> 7540a4fe
 
     it "can write a string", ->
       Cypress.backend.resolves(okResponse)
