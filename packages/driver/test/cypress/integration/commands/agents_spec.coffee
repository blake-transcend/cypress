_ = Cypress._

describe "src/cy/commands/agents", ->
  context ".stub", ->
    it "synchronously returns stub", ->
      stub = cy.stub()
      expect(stub).to.exist
      expect(stub.returns).to.be.a("function")

    describe ".stub()", ->
      beforeEach ->
        @stub = cy.stub()

      it "proxies sinon stub", ->
        @stub()
        expect(@stub.callCount).to.eq(1)

      it "has sinon stub API", ->
        @stub.returns(true)
        result = @stub()
        expect(result).to.be.true

    describe ".stub(obj, 'method')", ->
      beforeEach ->
        @originalCalled = false
        @obj = {
          foo: => @originalCalled = true
        }
        @stub = cy.stub(@obj, "foo")

      it "proxies sinon stub", ->
        @obj.foo()
        expect(@stub.callCount).to.eq(1)

      it "replaces method", ->
        @obj.foo()
        expect(@originalCalled).to.be.false

    describe ".stub(obj, 'method', replacerFn)", ->
      beforeEach ->
        @originalCalled = false
        @obj = {
          bar: "bar"
          foo: => @originalCalled = true
        }

        cy.stub(@obj, "bar", "baz")

        @replacementCalled = false
        @stub = cy.stub @obj, "foo", =>
          @replacementCalled = true

      it "proxies sinon stub", ->
        @obj.foo()
        expect(@stub.callCount).to.eq(1)

      it "replaces method with replacement", ->
        @obj.foo()
        expect(@originalCalled).to.be.false
        expect(@replacementCalled).to.be.true

      it "replaces values", ->
        expect(@obj.bar).to.eq("baz")

    describe ".resolves", ->
      beforeEach ->
        @obj = {foo: ->}
        @stub = cy.stub(@obj, "foo")

      it "has resolves method", ->
        expect(@stub.resolves).to.be.a("function")

      it "resolves promise", ->
        @stub.resolves("foo")
        @obj.foo().then (foo) ->
          expect(foo).to.eq("foo")

      it "uses Bluebird under the hood", ->
        obj = {
          foo: ->
        }

        cy.stub(obj, "foo").resolves("bar")

        obj
        .foo()
        .delay(1)

    describe ".rejects", ->
      beforeEach ->
        @obj = {foo: ->}
        @stub = cy.stub(@obj, "foo")

      it "has rejects method", ->
        expect(@stub.rejects).to.be.a("function")

      it "rejects promise", ->
        error = new Error()
        @stub.rejects(error)
        @obj.foo()
        .then ->
          throw new Error("Should throw error")
        .catch (err) ->
          expect(err).to.eq(error)

    describe ".withArgs", ->
      beforeEach ->
        @agentLogs = []
        @logs = []

        cy.on "log:added", (attrs, log) =>
          if attrs.instrument is "agent"
            @agentLogs.push(log)

          @logs.push(log)

        @obj = {foo: ->}
        @stub = cy.stub(@obj, "foo")
        @stubWithArgs = @stub.withArgs("foo")

      it "can be aliased", ->
        @stubWithArgs.as("withFoo")
        expect(@logs[1].get("alias")).to.eq("withFoo")

      describe "logging", ->
        it "creates new log instrument with sub-count", ->
          expect(@agentLogs.length).to.eq(2)
          expect(@agentLogs[1].get("name")).to.eq("stub-1.1")
          @stub.withArgs("bar")
          expect(@agentLogs.length).to.eq(3)
          expect(@agentLogs[2].get("name")).to.eq("stub-1.2")

        describe "on invocation", ->
          it "only logs once", ->
            @obj.foo("foo")
            expect(@logs.length).to.eq(3)

          it "includes count in name", ->
            @obj.foo("foo")
            expect(@logs[2].get("name")).to.eq("stub-1")

          it "has no alias if no aliases set", ->
            @obj.foo("foo")
            expect(@logs[2].get("alias")).to.be.undefined

          it "has withArgs alias if it's the only one set", ->
            @stubWithArgs.as("withFoo")
            @obj.foo("foo")
            expect(@logs[2].get("alias")).to.eql(["withFoo"])

          it "has parent alias if it's the only one set", ->
            @stub.as("noArgs")
            @obj.foo("foo")
            expect(@logs[2].get("alias")).to.eql(["noArgs"])

          it "has both aliases if both set", ->
            @stub.as("noArgs")
            @stubWithArgs.as("withFoo")
            @obj.foo("foo")
            expect(@logs[2].get("alias")).to.eql(["noArgs", "withFoo"])

          it "logs parent if invoked without necessary args", ->
            @obj.foo()
            expect(@logs[2].get("name")).to.eq("stub-1")

          describe ".consoleProps", ->
            beforeEach ->
              @stub.as("objFoo")
              @stubWithArgs.as("withFoo")
              @stub.withArgs("foo", "baz").as("withFooBaz")
              @obj.foo("foo")
              @obj.foo("foo", "baz")
              @consoleProps = @logs[4].get("consoleProps")()

            it "includes the event", ->
              expect(@consoleProps["Event"]).to.eq("stub-1 called")

            it "includes reference to stub", ->
              expect(@consoleProps["stub"]).to.be.a("function")

            it "includes call number", ->
              expect(@consoleProps["Call #"]).to.eq(2)

            it "includes alias", ->
              expect(@consoleProps["Alias"]).to.eq("objFoo")

            it "includes references to withArgs stubs", ->
              expect(@consoleProps["  1.1 stub"]).to.be.a("function")
              expect(@consoleProps["  1.2 stub"]).to.be.a("function")

            it "includes withArgs call numbers", ->
              expect(@consoleProps["  1.1 call #"]).to.eq(2)
              expect(@consoleProps["  1.2 call #"]).to.eq(1)

            it "includes withArgs aliases", ->
              expect(@consoleProps["  1.1 alias"]).to.eq("withFoo")
              expect(@consoleProps["  1.2 alias"]).to.eq("withFooBaz")

            it "includes withArgs matching arguments", ->
              expect(@consoleProps["  1.1 matching arguments"]).to.eql(["foo"])
              expect(@consoleProps["  1.2 matching arguments"]).to.eql(["foo", "baz"])

    describe ".as", ->
      context "without dots", ->
        beforeEach ->
          @logs = []
          cy.on "log:added", (attrs, log) =>
            @logs.push(log)

          @stub = cy.stub().as("myStub")

        it "returns stub", ->
          expect(@stub).to.have.property("callCount")

        it "updates instrument log with alias", ->
          expect(@logs[0].get("alias")).to.eq("myStub")
          expect(@logs[0].get("aliasType")).to.eq("agent")

        it "includes alias in invocation log", ->
          @stub()
          expect(@logs[1].get("alias")).to.eql(["myStub"])
          expect(@logs[1].get("aliasType")).to.eq("agent")

        it "includes alias in console props", ->
          @stub()
          consoleProps = @logs[1].get("consoleProps")()
          expect(consoleProps["Alias"]).to.eql("myStub")

        it "updates the displayName of the agent", ->
          expect(@myStub.displayName).to.eq("myStub")

        it "stores the lookup as an alias", ->
          expect(cy.state("aliases").myStub).to.be.defined

        it "stores the agent as the subject", ->
          expect(cy.state("aliases").myStub.subject).to.eq(@stub)

        it "assigns subject to runnable ctx", ->
          expect(@myStub).to.eq(@stub)

        it "retries until assertions pass", ->
          cy.on "command:retry", _.after 2, =>
            @myStub("foo")
          
          cy.get("@myStub").should("be.calledWith", "foo")

        describe "errors", ->
          _.each [null, undefined, {}, [], 123], (value) =>
            it "throws when passed: #{value}", ->
              expect(=> cy.stub().as(value)).to.throw("cy.as() can only accept a string.")

          it "throws on blank string", ->
            expect(=> cy.stub().as("")).to.throw("cy.as() cannot be passed an empty string.")

          _.each ["test", "runnable", "timeout", "slow", "skip", "inspect"], (blacklist) ->
            it "throws on a blacklisted word: #{blacklist}", ->
              expect(=> cy.stub().as(blacklist)).to.throw("cy.as() cannot be aliased as: '#{blacklist}'. This word is reserved.")
      
      context "with dots", ->
        beforeEach ->
          @logs = []
          cy.on "log:added", (attrs, log) =>
            @logs.push(log)

          @stub = cy.stub().as("my.stub")

        it "returns stub", ->
          expect(@stub).to.have.property("callCount")

        it "updates instrument log with alias", ->
          expect(@logs[0].get("alias")).to.eq("my.stub")
          expect(@logs[0].get("aliasType")).to.eq("agent")

        it "includes alias in invocation log", ->
          @stub()
          expect(@logs[1].get("alias")).to.eql(["my.stub"])
          expect(@logs[1].get("aliasType")).to.eq("agent")

        it "includes alias in console props", ->
          @stub()
          consoleProps = @logs[1].get("consoleProps")()
          expect(consoleProps["Alias"]).to.eql("my.stub")

        it "updates the displayName of the agent", ->
          expect(@["my.stub"].displayName).to.eq("my.stub")

        it "stores the lookup as an alias", ->
          expect(cy.state("aliases")["my.stub"]).to.be.defined

        it "stores the agent as the subject", ->
          expect(cy.state("aliases")["my.stub"].subject).to.eq(@stub)

        it "assigns subject to runnable ctx", ->
          expect(@["my.stub"]).to.eq(@stub)

<<<<<<< HEAD
      it "retries until assertions pass", ->
        cy.on "command:retry", _.after 2, =>
          @myStub("foo")

        cy.get("@myStub").should("be.calledWith", "foo")

      describe "errors", ->
        _.each [null, undefined, {}, [], 123], (value) =>
          it "throws when passed: #{value}", ->
            expect(=> cy.stub().as(value)).to.throw("`cy.as()` can only accept a string.")

        it "throws on blank string", ->
          expect(=> cy.stub().as("")).to.throw("`cy.as()` cannot be passed an empty string.")

        _.each ["test", "runnable", "timeout", "slow", "skip", "inspect"], (blacklist) ->
          it "throws on a blacklisted word: #{blacklist}", ->
            expect(=> cy.stub().as(blacklist)).to.throw("`cy.as()` cannot be aliased as: `#{blacklist}`. This word is reserved.")
=======
        it "retries until assertions pass", ->
          cy.on "command:retry", _.after 2, =>
            @["my.stub"]("foo")
          
          cy.get("@my.stub").should("be.calledWith", "foo")

        describe "errors", ->
          _.each [null, undefined, {}, [], 123], (value) =>
            it "throws when passed: #{value}", ->
              expect(=> cy.stub().as(value)).to.throw("cy.as() can only accept a string.")

          it "throws on blank string", ->
            expect(=> cy.stub().as("")).to.throw("cy.as() cannot be passed an empty string.")

          _.each ["test", "runnable", "timeout", "slow", "skip", "inspect"], (blacklist) ->
            it "throws on a blacklisted word: #{blacklist}", ->
              expect(=> cy.stub().as(blacklist)).to.throw("cy.as() cannot be aliased as: '#{blacklist}'. This word is reserved.")
>>>>>>> 546c92e1

    describe "logging", ->
      beforeEach ->
        @logs = []
        @agentLogs = []
        @stubLogs = []

        cy.on "log:added", (attrs, log) =>
          if attrs.instrument is "agent"
            @agentLogs.push(log)

          if attrs.event
            @stubLogs.push(log)

          @logs.push(log)

        @obj = {foo: ->}
        @stub = cy.stub(@obj, "foo").returns("return value")

      it "logs agent on creation", ->
        expect(@agentLogs[0].get("name")).to.eq("stub-1")
        expect(@agentLogs[0].get("type")).to.eq("stub-1")
        expect(@agentLogs[0].get("instrument")).to.eq("agent")

      it "logs event for each invocation", ->
        @obj.foo("foo")
        expect(@stubLogs.length).to.eq(1)
        expect(@stubLogs[0].get("name")).to.eq("stub-1")
        expect(@stubLogs[0].get("message")).to.eq("foo(\"foo\")")
        expect(@stubLogs[0].get("event")).to.be.true

        @obj.foo("bar")
        expect(@stubLogs.length).to.eq(2)
        expect(@stubLogs[1].get("name")).to.eq("stub-1")
        expect(@stubLogs[1].get("message")).to.eq("foo(\"bar\")")
        expect(@stubLogs[1].get("event")).to.be.true

      it "increments callCount of agent log on each invocation", ->
        expect(@agentLogs[0].get("callCount")).to.eq 0
        @obj.foo("foo", "bar")
        expect(@agentLogs[0].get("callCount")).to.eq 1
        @obj.foo("foo", "baz")
        expect(@agentLogs[0].get("callCount")).to.eq 2

      it "resets unique name counter on restore", ->
        expect(@agentLogs[0].get("name")).to.eq("stub-1")

        Cypress.emit("test:before:run", {})

        cy.stub()

        expect(@agentLogs[1].get("name")).to.eq("stub-1")

      context "arg formatting", ->
        beforeEach ->
          @bigArray = [1, 2, 3, 4, 5]
          @bigObject = {a:1,b:1,c:1,d:1,e:1,f:1}

          @obj.foo("str", 5, true)
          @obj.foo(null, undefined, [1, 2, 3])
          @obj.foo({g: 1}, @bigArray, @bigObject)
          @obj.foo(1, 2, 3, 4, 5)

        context "in message", ->
          it "formats args", ->
            expect(@logs[1].get("message")).to.eq("foo(\"str\", 5, true)")
            expect(@logs[2].get("message")).to.eq("foo(null, undefined, [1, 2, 3])")
            expect(@logs[3].get("message")).to.eq("foo({g: 1}, Array[5], Object{6})")

          it "truncates if more than 3 args", ->
            expect(@logs[4].get("message")).to.eq("foo(1, 2, 3, ...)")

        context "in assertion", ->
          beforeEach ->
            cy.on "log:added", (attrs, log) =>
              @lastLog = log

            return null

          it "formats string, number, boolean args", ->
            expect(@obj.foo).be.calledWith("str", 5, true)

            expect(@lastLog.get("message")).to.include("expected foo to have been called with arguments \"str\", 5, true")

          it "formats null, undefined, small array args", ->
            expect(@obj.foo).be.calledWith(null, undefined, [1, 2, 3])

            expect(@lastLog.get("message")).to.include("expected foo to have been called with arguments null, undefined, [1, 2, 3]")

          it "formats small object, big array, big object args", ->
            expect(@obj.foo).be.calledWith({g: 1}, @bigArray, @bigObject)

            expect(@lastLog.get("message")).to.include("expected foo to have been called with arguments {g: 1}, Array[5], Object{6}")

          it "does not include stack with calls when assertion fails", (done) ->
            cy.on "fail", =>
              expect(@lastLog.get("message")).to.include("""
                #{"    "}foo("str", 5, true) => "return value"
                #{"    "}foo(null, undefined, [1, 2, 3]) => "return value"
                #{"    "}foo({g: 1}, Array[5], Object{6}) => "return value"
                #{"    "}foo(1, 2, 3, 4, 5) => "return value"
              """)
              done()

            cy.wrap(null).then ->
              expect(@obj.foo).to.be.calledWith(false, false, false)

      context "#consoleProps", ->
        beforeEach ->
          @stub.as("objFoo")
          @context = {}
          @obj.foo.call(@context, "foo", "baz")
          @obj.foo("foo", "baz")
          @consoleProps = @logs[1].get("consoleProps")()

        it "does not include 'command' or 'error' properties", ->
          expect(@consoleProps["Command"]).to.be.null
          expect(@consoleProps["Error"]).to.be.null

        it "includes the event", ->
          expect(@consoleProps["Event"]).to.eq("stub-1 called")

        it "includes reference to stub", ->
          expect(@consoleProps["stub"]).to.be.a("function")

        it "includes call number", ->
          expect(@consoleProps["Call #"]).to.eq(2)

        it "includes alias", ->
          expect(@consoleProps["Alias"]).to.eq("objFoo")

        it "includes references to stubbed object", ->
          expect(@consoleProps["Stubbed Obj"]).to.be.eq(@obj)

        it "includes arguments", ->
          expect(@consoleProps["Arguments"]).to.eql(["foo", "baz"])

        it "includes context", ->
          expect(@consoleProps["Context"]).to.eq(@context)

        it "includes return value", ->
          expect(@consoleProps["Returned"]).to.eq("return value")

  context ".spy(obj, 'method')", ->
    beforeEach ->
      @logs = []
      cy.on "log:added", (attrs, log) =>
        @logs.push(log)

      @originalCalled = false
      @obj = {
        foo: =>
          @originalCalled = true
      }
      @spy = cy.spy @obj, "foo"

    it "synchronously returns spy", ->
      expect(@spy).to.exist
      expect(@spy.callCount).to.be.a("number")

    it "proxies sinon spy", ->
      @obj.foo()
      expect(@spy.callCount).to.eq(1)

    it "does not replace method", ->
      @obj.foo()
      expect(@originalCalled).to.be.true

    context "#as", ->
      ## same as cy.stub(), so just some smoke tests here
      beforeEach ->
        @logs = []
        cy.on "log:added", (attrs, log) =>
          @logs.push(log)

        @spy = cy.spy().as("mySpy")

      it "returns spy", ->
        expect(@spy).to.have.property("callCount")

      it "updates instrument log with alias", ->
        expect(@logs[0].get("alias")).to.eq("mySpy")
        expect(@logs[0].get("aliasType")).to.eq("agent")

    context "logging", ->
      ## same as cy.stub() except for name and type
      it "logs agent on creation", ->
        expect(@logs[0].get("name")).to.eq("spy-1")
        expect(@logs[0].get("type")).to.eq("spy-1")
        expect(@logs[0].get("instrument")).to.eq("agent")

      context "#consoleProps", ->
        beforeEach ->
          @obj.foo()
          @consoleProps = @logs[1].get("consoleProps")()

        it "includes reference to spy", ->
          expect(@consoleProps["spy"]).to.be.a("function")

        it "includes references to spied object", ->
          expect(@consoleProps["Spied Obj"]).to.be.eq(@obj)

  context ".agents", ->
    beforeEach ->
      cy.spy(top.console, "warn")
      @agents = cy.agents()

    it "logs deprecation warning", ->
      expect(top.console.warn).to.be.calledWith("Cypress Warning: cy.agents() is deprecated. Use cy.stub() and cy.spy() instead.")

    it "synchronously returns #spy and #stub methods", ->
      expect(@agents.spy).to.be.a("function")
      expect(@agents.spy().callCount).to.be.a("number")
      expect(@agents.stub).to.be.a("function")
      expect(@agents.stub().returns).to.be.a("function")<|MERGE_RESOLUTION|>--- conflicted
+++ resolved
@@ -293,25 +293,6 @@
         it "assigns subject to runnable ctx", ->
           expect(@["my.stub"]).to.eq(@stub)
 
-<<<<<<< HEAD
-      it "retries until assertions pass", ->
-        cy.on "command:retry", _.after 2, =>
-          @myStub("foo")
-
-        cy.get("@myStub").should("be.calledWith", "foo")
-
-      describe "errors", ->
-        _.each [null, undefined, {}, [], 123], (value) =>
-          it "throws when passed: #{value}", ->
-            expect(=> cy.stub().as(value)).to.throw("`cy.as()` can only accept a string.")
-
-        it "throws on blank string", ->
-          expect(=> cy.stub().as("")).to.throw("`cy.as()` cannot be passed an empty string.")
-
-        _.each ["test", "runnable", "timeout", "slow", "skip", "inspect"], (blacklist) ->
-          it "throws on a blacklisted word: #{blacklist}", ->
-            expect(=> cy.stub().as(blacklist)).to.throw("`cy.as()` cannot be aliased as: `#{blacklist}`. This word is reserved.")
-=======
         it "retries until assertions pass", ->
           cy.on "command:retry", _.after 2, =>
             @["my.stub"]("foo")
@@ -324,12 +305,11 @@
               expect(=> cy.stub().as(value)).to.throw("cy.as() can only accept a string.")
 
           it "throws on blank string", ->
-            expect(=> cy.stub().as("")).to.throw("cy.as() cannot be passed an empty string.")
+            expect(=> cy.stub().as("")).to.throw("`cy.as()` cannot be passed an empty string.")
 
           _.each ["test", "runnable", "timeout", "slow", "skip", "inspect"], (blacklist) ->
             it "throws on a blacklisted word: #{blacklist}", ->
-              expect(=> cy.stub().as(blacklist)).to.throw("cy.as() cannot be aliased as: '#{blacklist}'. This word is reserved.")
->>>>>>> 546c92e1
+              expect(=> cy.stub().as(blacklist)).to.throw("`cy.as()` cannot be aliased as: `#{blacklist}`. This word is reserved.")
 
     describe "logging", ->
       beforeEach ->
