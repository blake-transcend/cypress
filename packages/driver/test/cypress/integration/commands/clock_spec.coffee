--- conflicted
+++ resolved
@@ -93,11 +93,7 @@
       it "throws if methods is not an array (or options object)", (done) ->
         cy.on "fail", (err) ->
           expect(err.message).to.equal("`cy.clock()` only accepts an array of function names or an `options` object for its second argument. You passed: `\"setTimeout\"`")
-<<<<<<< HEAD
-          expect(err.docsUrl).to.equal("https://on.cypress.io/clock")          
-=======
           expect(err.docsUrl).to.equal("https://on.cypress.io/clock")
->>>>>>> 689bef00
           done()
 
         cy.clock(0, "setTimeout")
@@ -105,11 +101,7 @@
       it "throws if methods is not an array of strings (or options object)", (done) ->
         cy.on "fail", (err) ->
           expect(err.message).to.equal("`cy.clock()` only accepts an array of function names or an `options` object for its second argument. You passed: `[42]`")
-<<<<<<< HEAD
-          expect(err.docsUrl).to.equal("https://on.cypress.io/clock")          
-=======
           expect(err.docsUrl).to.equal("https://on.cypress.io/clock")
->>>>>>> 689bef00
           done()
 
         cy.clock(0, [42])
@@ -294,11 +286,7 @@
       it "throws if there is not a clock", (done) ->
         cy.on "fail", (err) ->
           expect(err.message).to.equal("`cy.tick()` cannot be called without first calling `cy.clock()`")
-<<<<<<< HEAD
-          expect(err.docsUrl).to.equal('https://on.cypress.io/tick')          
-=======
           expect(err.docsUrl).to.equal('https://on.cypress.io/tick')
->>>>>>> 689bef00
           done()
 
         cy.tick()
