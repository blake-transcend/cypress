const { _, $, Promise } = Cypress
const { getCommandLogWithText,
  findReactInstance,
  withMutableReporterState,
  clickCommandLog,
  attachListeners,
  shouldBeCalledWithCount,
  shouldBeCalled,
  shouldBeCalledOnce,
  shouldNotBeCalled,
} = require('../../../support/utils')

const fail = function (str) {
  throw new Error(str)
}

const mouseClickEvents = ['pointerdown', 'mousedown', 'pointerup', 'mouseup', 'click']
const mouseHoverEvents = [
  'pointerout',
  'pointerleave',
  'pointerover',
  'pointerenter',
  'mouseout',
  'mouseleave',
  'mouseover',
  'mouseenter',
  'pointermove',
  'mousemove',
]
const focusEvents = ['focus', 'focusin']

const attachFocusListeners = attachListeners(focusEvents)
const attachMouseClickListeners = attachListeners(mouseClickEvents)
const attachMouseHoverListeners = attachListeners(mouseHoverEvents)
const attachMouseDblclickListeners = attachListeners(['dblclick'])
const attachContextmenuListeners = attachListeners(['contextmenu'])

<<<<<<< HEAD
=======
const getAllFn = (...aliases) => {
  if (aliases.length > 1) {
    return getAllFn((_.isArray(aliases[1]) ? aliases[1] : aliases[1].split(' ')).map((alias) => `@${aliases[0]}:${alias}`).join(' '))
  }

  return Cypress.Promise.all(
    aliases[0].split(' ').map((alias) => {
      return cy.now('get', alias)
    })
  )
}

Cypress.Commands.add('getAll', getAllFn)

const wrapped = (obj) => cy.wrap(obj, { log: false })
const shouldBeCalled = (stub) => wrapped(stub).should('be.called')
const shouldBeCalledOnce = (stub) => wrapped(stub).should('be.calledOnce')
const shouldBeCalledWithCount = (num) => (stub) => wrapped(stub).should('have.callCount', num)
const shouldNotBeCalled = (stub) => wrapped(stub).should('not.be.called')

const overlayStyle = { position: 'fixed', top: 0, width: '100%', height: '100%', opacity: 0.5 }

>>>>>>> fdaca192
describe('src/cy/commands/actions/click', () => {
  beforeEach(() => {
    cy.visit('/fixtures/dom.html')
  })

  context('#click', () => {
    it('receives native click event', (done) => {
      const $btn = cy.$$('#button')

      $btn.on('click', (e) => {
        const { fromElViewport } = Cypress.dom.getElementCoordinatesByPosition($btn)

        const obj = _.pick(e.originalEvent, 'bubbles', 'cancelable', 'view', 'button', 'buttons', 'which', 'relatedTarget', 'altKey', 'ctrlKey', 'shiftKey', 'metaKey', 'detail', 'type')

        expect(obj).to.deep.eq({
          bubbles: true,
          cancelable: true,
          view: cy.state('window'),
          button: 0,
          buttons: 0,
          which: 1,
          relatedTarget: null,
          altKey: false,
          ctrlKey: false,
          shiftKey: false,
          metaKey: false,
          detail: 1,
          type: 'click',
        })

        expect(e.clientX).to.be.closeTo(fromElViewport.x, 1)
        expect(e.clientY).to.be.closeTo(fromElViewport.y, 1)

        done()
      })

      cy.get('#button').click()
    })

    it('bubbles up native click event', (done) => {
      const click = () => {
        cy.state('window').removeEventListener('click', click)

        done()
      }

      cy.state('window').addEventListener('click', click)

      cy.get('#button').click()
    })

    it('sends native mousedown event', (done) => {
      const $btn = cy.$$('#button')

      const win = cy.state('window')

      $btn.get(0).addEventListener('mousedown', (e) => {
        // calculate after scrolling
        const { fromElViewport } = Cypress.dom.getElementCoordinatesByPosition($btn)

        const obj = _.pick(e, 'bubbles', 'cancelable', 'view', 'button', 'buttons', 'which', 'relatedTarget', 'altKey', 'ctrlKey', 'shiftKey', 'metaKey', 'detail', 'type')

        expect(obj).to.deep.eq({
          bubbles: true,
          cancelable: true,
          view: win,
          button: 0,
          buttons: 1,
          which: 1,
          relatedTarget: null,
          altKey: false,
          ctrlKey: false,
          shiftKey: false,
          metaKey: false,
          detail: 1,
          type: 'mousedown',
        })

        expect(e.clientX).to.be.closeTo(fromElViewport.x, 1)
        expect(e.clientY).to.be.closeTo(fromElViewport.y, 1)

        done()
      })

      cy.get('#button').click()
    })

    it('sends native mouseup event', (done) => {
      const $btn = cy.$$('#button')

      const win = cy.state('window')

      $btn.get(0).addEventListener('mouseup', (e) => {
        const { fromElViewport } = Cypress.dom.getElementCoordinatesByPosition($btn)

        const obj = _.pick(e, 'bubbles', 'cancelable', 'view', 'button', 'buttons', 'which', 'relatedTarget', 'altKey', 'ctrlKey', 'shiftKey', 'metaKey', 'detail', 'type')

        expect(obj).to.deep.eq({
          bubbles: true,
          cancelable: true,
          view: win,
          button: 0,
          buttons: 0,
          which: 1,
          relatedTarget: null,
          altKey: false,
          ctrlKey: false,
          shiftKey: false,
          metaKey: false,
          detail: 1,
          type: 'mouseup',
        })

        expect(e.clientX).to.be.closeTo(fromElViewport.x, 1)
        expect(e.clientY).to.be.closeTo(fromElViewport.y, 1)

        done()
      })

      cy.get('#button').click()
    })

    it('sends mousedown, mouseup, click events in order', () => {
      const events = []

      const $btn = cy.$$('#button')

      _.each('mousedown mouseup click'.split(' '), (event) => {
        $btn.get(0).addEventListener(event, () => {
          events.push(event)
        })
      })

      cy.get('#button').click().then(() => {
        expect(events).to.deep.eq(['mousedown', 'mouseup', 'click'])
      })
    })

    it('sends pointer and mouse events in order', () => {
      const events = []
      const $btn = cy.$$('#button')

      _.each('pointerdown mousedown pointerup mouseup click'.split(' '), (event) => {
        $btn.get(0).addEventListener(event, () => {
          events.push(event)
        })
      })

      cy.get('#button').click().then(() => {
        expect(events).to.deep.eq(['pointerdown', 'mousedown', 'pointerup', 'mouseup', 'click'])
      })
    })

    it('records correct clientX when el scrolled', (done) => {
      const $btn = $(`<button id='scrolledBtn' style='position: absolute; top: 1600px; left: 1200px; width: 100px;'>foo</button>`).appendTo(cy.$$('body'))

      const win = cy.state('window')

      $btn.get(0).addEventListener('click', (e) => {
        const { fromElViewport } = Cypress.dom.getElementCoordinatesByPosition($btn)

        expect(win.scrollX).to.be.gt(0)
        expect(e.clientX).to.be.closeTo(fromElViewport.x, 1)

        done()
      })

      cy.get('#scrolledBtn').click()
    })

    it('records correct clientY when el scrolled', (done) => {
      const $btn = $(`<button id='scrolledBtn' style='position: absolute; top: 1600px; left: 1200px; width: 100px;'>foo</button>`).appendTo(cy.$$('body'))

      const win = cy.state('window')

      $btn.get(0).addEventListener('click', (e) => {
        const { fromElViewport } = Cypress.dom.getElementCoordinatesByPosition($btn)

        expect(win.scrollY).to.be.gt(0)
        expect(e.clientY).to.be.closeTo(fromElViewport.y, 1)

        done()
      })

      cy.get('#scrolledBtn').click()
    })

    it('will send all events even mousedown is defaultPrevented', () => {
      const $btn = cy.$$('#button')

      $btn.get(0).addEventListener('mousedown', (e) => {
        e.preventDefault()
        expect(e.defaultPrevented).to.be.true
      })

      attachMouseClickListeners({ $btn })

      cy.get('#button').click().should('not.have.focus')

      cy.getAll('$btn', 'pointerdown mousedown pointerup mouseup click').each(shouldBeCalled)
    })

    it('will not send mouseEvents/focus if pointerdown is defaultPrevented', () => {
      const $btn = cy.$$('#button')

      $btn.get(0).addEventListener('pointerdown', (e) => {
        e.preventDefault()

        expect(e.defaultPrevented).to.be.true
      })

      attachMouseClickListeners({ $btn })

      cy.get('#button').click().should('not.have.focus')

      cy.getAll('$btn', 'pointerdown pointerup click').each(shouldBeCalledOnce)
      cy.getAll('$btn', 'mousedown mouseup').each(shouldNotBeCalled)
    })

    it('sends a click event', (done) => {
      cy.$$('#button').click(() => {
        done()
      })

      cy.get('#button').click()
    })

    it('returns the original subject', () => {
      const button = cy.$$('#button')

      cy.get('#button').click().then(($button) => {
        expect($button).to.match(button)
      })
    })

    it('causes focusable elements to receive focus', () => {
      const el = cy.$$(':text:first')

      attachFocusListeners({ el })

      cy.get(':text:first').click().should('have.focus')

      cy.getAll('el', 'focus focusin').each(shouldBeCalledOnce)
    })

    // https://github.com/cypress-io/cypress/issues/5430
    it('does not attempt to click element outside viewport', (done) => {
      cy.timeout(100)
      cy.on('fail', (err) => {
        expect(err.message).contain('id="email-with-value"')
        expect(err.message).contain('hidden from view')
        done()
      })

      cy.$$('#tabindex').css(overlayStyle)
      cy.get('#email-with-value').click()
    })

    it('can click element outside viewport with force:true', () => {
      cy.$$('#tabindex').css(overlayStyle)
      cy.get('#email-with-value').click({ force: true })
    })

    it('does not fire a focus, mouseup, or click event when element has been removed on mousedown', () => {
      const $btn = cy.$$('button:first')

      $btn.on('mousedown', function () {
        // synchronously remove this button
        $(this).remove()
      })

      $btn.on('focus', () => {
        fail('should not have gotten focus')
      })

      $btn.on('focusin', () => {
        fail('should not have gotten focusin')
      })

      $btn.on('mouseup', () => {
        fail('should not have gotten mouseup')
      })

      $btn.on('click', () => {
        fail('should not have gotten click')
      })

      cy.contains('button').click()
    })

    it('events when element removed on pointerdown', () => {
      const btn = cy.$$('button:first')
      const div = cy.$$('div#tabindex')

      attachFocusListeners({ btn })
      attachMouseClickListeners({ btn, div })
      attachMouseHoverListeners({ btn, div })

      btn.on('pointerdown', () => {
        // synchronously remove this button
        btn.remove()
      })

      cy.contains('button').click()

      cy.getAll('btn', 'pointerdown').each(shouldBeCalled)
      cy.getAll('btn', 'mousedown mouseup').each(shouldNotBeCalled)

      // the browser is in control of whether or not the pointerdown event
      // so this test *may* not necessarily pass in all browsers, but it's
      // worth adding to help specify the current expected behavior
      cy.getAll('div', 'pointerdown').each(shouldNotBeCalled)
      cy.getAll('div', 'pointerover pointerenter mouseover mouseenter pointerup mouseup').each(shouldBeCalled)
    })

    it('events when element removed on pointerover', () => {
      const btn = cy.$$('button:first')
      const div = cy.$$('div#tabindex')

      // attachFocusListeners({ btn })
      attachMouseClickListeners({ btn, div })
      attachMouseHoverListeners({ btn, div })

      btn.on('pointerover', () => {
        // synchronously remove this button
        btn.remove()
      })

      cy.contains('button').click()

      cy.getAll('btn', 'pointerover pointerenter').each(shouldBeCalled)
      cy.getAll('btn', 'pointerdown mousedown mouseover mouseenter').each(shouldNotBeCalled)
      cy.getAll('div', 'pointerover pointerenter pointerdown mousedown pointerup mouseup click').each(shouldBeCalled)
    })

    it('does not fire a click when element has been removed on mouseup', () => {
      const $btn = cy.$$('button:first')

      $btn.on('mouseup', function () {
        // synchronously remove this button
        $(this).remove()
      })

      $btn.on('click', () => {
        fail('should not have gotten click')
      })

      cy.contains('button').click()
    })

    it('does not fire a click or mouseup when element has been removed on pointerup', () => {
      const $btn = cy.$$('button:first')

      $btn.on('pointerup', function () {
        // synchronously remove this button
        $(this).remove()
      })

      ;['mouseup', 'click'].forEach((eventName) => {
        $btn.on(eventName, () => {
          fail(`should not have gotten ${eventName}`)
        })
      })

      cy.contains('button').click()
    })

    it('sends modifiers', () => {
      const btn = cy.$$('button:first')

      attachMouseClickListeners({ btn })

      cy.get('input:first').type('{ctrl}{shift}', { release: false })
      cy.get('button:first').click()

      cy.getAll('btn', 'pointerdown mousedown pointerup mouseup click').each((stub) => {
        expect(stub).to.be.calledWithMatch({
          shiftKey: true,
          ctrlKey: true,
          metaKey: false,
          altKey: false,
        })
      })
    })

    it('silences errors on unfocusable elements', () => {
      cy.get('div:first').click({ force: true })
    })

    it('causes first focused element to receive blur', () => {
      let blurred = false

      cy.$$('input:first').blur(() => {
        blurred = true
      })

      cy
      .get('input:first').focus()
      .get('input:text:last').click()
      .then(() => {
        expect(blurred).to.be.true
      })
    })

    it('inserts artificial delay of 50ms', () => {
      cy.spy(Promise, 'delay')

      cy.get('#button').click().then(() => {
        expect(Promise.delay).to.be.calledWith(50)
      })
    })

    it('delays 50ms before resolving', () => {
      cy.$$('button:first').on('click', () => {
        cy.spy(Promise, 'delay')
      })

      cy.get('button:first').click({ multiple: true }).then(() => {
        expect(Promise.delay).to.be.calledWith(50, 'click')
      })
    })

    it('can operate on a jquery collection', () => {
      let clicks = 0
      const buttons = cy.$$('button').slice(0, 3)

      buttons.click(() => {
        clicks += 1

        return false
      })

      // make sure we have more than 1 button
      expect(buttons.length).to.be.gt(1)

      // make sure each button received its click event
      cy.get('button').invoke('slice', 0, 3).click({ multiple: true }).then(($buttons) => {
        expect($buttons.length).to.eq(clicks)
      })
    })

    it('can cancel multiple clicks', (done) => {
      cy.stub(Cypress.runner, 'stop')

      // abort after the 3rd click
      const stop = _.after(3, () => {
        Cypress.stop()
      })

      const clicked = cy.spy(() => {
        stop()
      })

      const $anchors = cy.$$('#sequential-clicks a')

      $anchors.on('click', clicked)

      // make sure we have at least 5 anchor links
      expect($anchors.length).to.be.gte(5)

      cy.on('stop', () => {
        // timeout will get called synchronously
        // again during a click if the click function
        // is called
        const timeout = cy.spy(cy.timeout)

        _.delay(() => {
          // and we should have stopped clicking after 3
          expect(clicked.callCount).to.eq(3)

          expect(timeout.callCount).to.eq(0)

          done()
        }
        , 100)
      })

      cy.get('#sequential-clicks a').click({ multiple: true })
    })

    it('serially clicks a collection', () => {
      const throttled = cy.stub().as('clickcount')

      // create a throttled click function
      // which proves we are clicking serially
      const handleClick = cy.stub()
      .callsFake(_.throttle(throttled, 0, { leading: false }))
      .as('handleClick')

      const $anchors = cy.$$('#sequential-clicks a')

      $anchors.on('click', handleClick)

      // make sure we're clicking multiple $anchors
      expect($anchors.length).to.be.gt(1)

      cy.get('#sequential-clicks a').click({ multiple: true }).then(($els) => {
        expect($els).to.have.length(throttled.callCount)
      })
    })

    it('increases the timeout delta after each click', () => {
      const count = cy.$$('#three-buttons button').length

      cy.spy(cy, 'timeout')

      cy.get('#three-buttons button').click({ multiple: true }).then(() => {
        const calls = cy.timeout.getCalls()

        const num = _.filter(calls, (call) => _.isEqual(call.args, [50, true, 'click']))

        expect(num.length).to.eq(count)
      })
    })

    // this test needs to increase the height + width of the div
    // when we implement scrollBy the delta of the left/top
    it('can click elements which are huge and the center is naturally below the fold', () => {
      cy.get('#massively-long-div').click()
    })

    it('can click a tr', () => {
      cy.get('#table tr:first').click()
    })

    it('places cursor at the end of input', () => {
      cy.get('input:first').invoke('val', 'foobar').click().then(($el) => {
        const el = $el.get(0)

        expect(el.selectionStart).to.eql(6)

        expect(el.selectionEnd).to.eql(6)
      })

      cy.get('input:first').invoke('val', '').click().then(($el) => {
        const el = $el.get(0)

        expect(el.selectionStart).to.eql(0)

        expect(el.selectionEnd).to.eql(0)
      })
    })

    it('places cursor at the end of textarea', () => {
      cy.get('textarea:first').invoke('val', 'foo\nbar\nbaz').click().then(($el) => {
        const el = $el.get(0)

        expect(el.selectionStart).to.eql(11)

        expect(el.selectionEnd).to.eql(11)
      })

      cy.get('textarea:first').invoke('val', '').click().then(($el) => {
        const el = $el.get(0)

        expect(el.selectionStart).to.eql(0)

        expect(el.selectionEnd).to.eql(0)
      })
    })

    it('places cursor at the end of [contenteditable]', () => {
      cy.get('[contenteditable]:first')
      .invoke('html', '<div><br></div>').click()
      .then(($el) => {
        const range = $el.get(0).ownerDocument.getSelection().getRangeAt(0)

        expect(range.startContainer.outerHTML).to.eql('<div><br></div>')
        expect(range.startOffset).to.eql(0)
        expect(range.endContainer.outerHTML).to.eql('<div><br></div>')

        expect(range.endOffset).to.eql(0)
      })

      cy.get('[contenteditable]:first')
      .invoke('html', 'foo').click()
      .then(($el) => {
        const range = $el.get(0).ownerDocument.getSelection().getRangeAt(0)

        expect(range.startContainer.nodeValue).to.eql('foo')
        expect(range.startOffset).to.eql(3)
        expect(range.endContainer.nodeValue).to.eql('foo')

        expect(range.endOffset).to.eql(3)
      })

      cy.get('[contenteditable]:first')
      .invoke('html', '<div>foo</div>').click()
      .then(($el) => {
        const range = $el.get(0).ownerDocument.getSelection().getRangeAt(0)

        expect(range.startContainer.nodeValue).to.eql('foo')
        expect(range.startOffset).to.eql(3)
        expect(range.endContainer.nodeValue).to.eql('foo')

        expect(range.endOffset).to.eql(3)
      })

      cy.get('[contenteditable]:first')
      .invoke('html', '').click()
      .then(($el) => {
        const el = $el.get(0)
        const range = el.ownerDocument.getSelection().getRangeAt(0)

        expect(range.startContainer).to.eql(el)
        expect(range.startOffset).to.eql(0)
        expect(range.endContainer).to.eql(el)

        expect(range.endOffset).to.eql(0)
      })
    })

    it('can click SVG elements', () => {
      const onClick = cy.stub()

      const $svgs = cy.$$('#svgs')

      $svgs.click(onClick)

      cy.get('[data-cy=line]').click().first().click()
      cy.get('[data-cy=rect]').click().first().click()

      cy.get('[data-cy=circle]').click().first().click()
      .then(() => {
        expect(onClick.callCount).to.eq(6)
      })
    })

    it('can click a canvas', () => {
      const onClick = cy.stub()

      const $canvas = cy.$$('#canvas')

      $canvas.click(onClick)

      const ctx = $canvas.get(0).getContext('2d')

      ctx.fillStyle = 'green'
      ctx.fillRect(10, 10, 100, 100)

      cy.get('#canvas').click().then(() => {
        expect(onClick).to.be.calledOnce
      })
    })

    describe('pointer-events:none', () => {
      beforeEach(function () {
        cy.$$('<div id="ptr" style="position:absolute;width:200px;height:200px;background-color:#08c18d;">behind #ptrNone</div>').appendTo(cy.$$('#dom'))
        this.ptrNone = cy.$$(`<div id="ptrNone" style="position:absolute;width:400px;height:400px;background-color:salmon;pointer-events:none;opacity:0.4;text-align:right">#ptrNone</div>`).appendTo(cy.$$('#dom'))
        cy.$$('<div id="ptrNoneChild" style="position:absolute;top:50px;left:50px;width:200px;height:200px;background-color:red">#ptrNone > div</div>').appendTo(this.ptrNone)

        this.logs = []
        cy.on('log:added', (attrs, log) => {
          this.lastLog = log

          this.logs.push(log)
        })
      })

      it('element behind pointer-events:none should still get click', () => {
        cy.get('#ptr').click() // should pass with flying colors
      })

      it('should be able to force on pointer-events:none with force:true', () => {
        cy.get('#ptrNone').click({ timeout: 300, force: true })
      })

      it('should error with message about pointer-events', function () {
        const onError = cy.stub().callsFake((err) => {
          const { lastLog } = this

          expect(err.message).to.contain(`has CSS 'pointer-events: none'`)
          expect(err.message).to.not.contain('inherited from')
          const consoleProps = lastLog.invoke('consoleProps')

          expect(_.keys(consoleProps)).deep.eq([
            'Command',
            'Tried to Click',
            'But it has CSS',
            'Error',
          ])

          expect(consoleProps['But it has CSS']).to.eq('pointer-events: none')
        })

        cy.once('fail', onError)

        cy.get('#ptrNone').click({ timeout: 300 })
        .then(() => {
          expect(onError).calledOnce
        })
      })

      it('should error with message about pointer-events and include inheritance', function () {
        const onError = cy.stub().callsFake((err) => {
          const { lastLog } = this

          expect(err.message).to.contain(`has CSS 'pointer-events: none', inherited from this element:`)
          expect(err.message).to.contain('<div id="ptrNone"')
          const consoleProps = lastLog.invoke('consoleProps')

          expect(_.keys(consoleProps)).deep.eq([
            'Command',
            'Tried to Click',
            'But it has CSS',
            'Inherited From',
            'Error',
          ])

          expect(consoleProps['But it has CSS']).to.eq('pointer-events: none')

          expect(consoleProps['Inherited From']).to.eq(this.ptrNone.get(0))
        })

        cy.once('fail', onError)

        cy.get('#ptrNoneChild').click({ timeout: 300 })
        .then(() => {
          expect(onError).calledOnce
        })
      })
    })

    describe('pointer-events:none', () => {
      beforeEach(function () {
        cy.$$('<div id="ptr" style="position:absolute;width:200px;height:200px;background-color:#08c18d;">behind #ptrNone</div>').appendTo(cy.$$('#dom'))
        this.ptrNone = cy.$$('<div id="ptrNone" style="position:absolute;width:400px;height:400px;background-color:salmon;pointer-events:none;opacity:0.4;text-align:right">#ptrNone</div>').appendTo(cy.$$('#dom'))
        cy.$$('<div id="ptrNoneChild" style="position:absolute;top:50px;left:50px;width:200px;height:200px;background-color:red">#ptrNone > div</div>').appendTo(this.ptrNone)

        this.logs = []
        cy.on('log:added', (attrs, log) => {
          this.lastLog = log

          this.logs.push(log)
        })
      })

      it('element behind pointer-events:none should still get click', () => {
        cy.get('#ptr').click() // should pass with flying colors
      })

      it('should be able to force on pointer-events:none with force:true', () => {
        cy.get('#ptrNone').click({ timeout: 300, force: true })
      })

      it('should error with message about pointer-events', function () {
        const onError = cy.stub().callsFake((err) => {
          const { lastLog } = this

          expect(err.message).to.contain('has CSS \'pointer-events: none\'')
          expect(err.message).to.not.contain('inherited from')
          const consoleProps = lastLog.invoke('consoleProps')

          expect(_.keys(consoleProps)).deep.eq([
            'Command',
            'Tried to Click',
            'But it has CSS',
            'Error',
          ])

          expect(consoleProps['But it has CSS']).to.eq('pointer-events: none')
        })

        cy.once('fail', onError)

        cy.get('#ptrNone').click({ timeout: 300 })
        .then(() => {
          expect(onError).calledOnce
        })
      })

      it('should error with message about pointer-events and include inheritance', function () {
        const onError = cy.stub().callsFake((err) => {
          const { lastLog } = this

          expect(err.message).to.contain('has CSS \'pointer-events: none\', inherited from this element:')
          expect(err.message).to.contain('<div id="ptrNone"')
          const consoleProps = lastLog.invoke('consoleProps')

          expect(_.keys(consoleProps)).deep.eq([
            'Command',
            'Tried to Click',
            'But it has CSS',
            'Inherited From',
            'Error',
          ])

          expect(consoleProps['But it has CSS']).to.eq('pointer-events: none')

          expect(consoleProps['Inherited From']).to.eq(this.ptrNone.get(0))
        })

        cy.once('fail', onError)

        cy.get('#ptrNoneChild').click({ timeout: 300 })
        .then(() => {
          expect(onError).calledOnce
        })
      })
    })

    describe('actionability', () => {
      it('can click on inline elements that wrap lines', () => {
        cy.get('#overflow-link').find('.wrapped').click()
      })

      // readonly should only limit typing, not clicking
      it('can click on readonly inputs', () => {
        cy.get('#readonly-attr').click()
      })

      it('can click on readonly submit inputs', () => {
        cy.get('#readonly-submit').click()
      })

      it('can click on checkbox inputs', () => {
        cy.get(':checkbox:first').click()
        .then(($el) => {
          expect($el).to.be.checked
        })
      })

      it('can force click on disabled checkbox inputs', () => {
        cy.get(':checkbox:first')
        .then(($el) => {
          $el[0].disabled = true
        })
        .click({ force: true })
        .then(($el) => {
          expect($el).to.be.checked
        })
      })

      it('can click elements which are hidden until scrolled within parent container', () => {
        cy.get('#overflow-auto-container').contains('quux').click()
      })

      it('does not scroll when being forced', () => {
        const scrolled = []

        cy.on('scrolled', ($el, type) => {
          scrolled.push(type)
        })

        cy
        .get('button:last').click({ force: true })
        .then(() => {
          expect(scrolled).to.be.empty
        })
      })

      it('does not scroll when position sticky and display flex', () => {
        const scrolled = []

        cy.on('scrolled', ($el, type) => {
          scrolled.push(type)
        })

        cy.viewport(1000, 660)

        const $body = cy.$$('body')

        $body.children().remove()

        const $wrap = $('<div></div>')
        .attr('id', 'flex-wrap')
        .css({
          display: 'flex',
        })
        .prependTo($body)

        $(`<div><input type="text" data-cy="input" />
          <br><br>
          <a href="#" data-cy="button"> Button </a></div>\
        `)
        .attr('id', 'nav')
        .css({
          position: 'sticky',
          top: 0,
          height: '100vh',
          width: '200px',
          background: '#f0f0f0',
          borderRight: '1px solid silver',
          padding: '20px',
        })
        .appendTo($wrap)

        const $content = $('<div><h1>Hello</h1></div>')
        .attr('id', 'content')
        .css({
          padding: '20px',
          flex: 1,
        })
        .appendTo($wrap)

        $('<div>Long block 1</div>')
        .attr('id', 'long-block-1')
        .css({
          height: '500px',
          border: '1px solid red',
          marginTop: '10px',
          width: '100%',
        }).appendTo($content)

        $('<div>Long block 2</div>')
        .attr('id', 'long-block-2')
        .css({
          height: '500px',
          border: '1px solid red',
          marginTop: '10px',
          width: '100%',
        }).appendTo($content)

        $('<div>Long block 3</div>')
        .attr('id', 'long-block-3')
        .css({
          height: '500px',
          border: '1px solid red',
          marginTop: '10px',
          width: '100%',
        }).appendTo($content)

        $('<div>Long block 4</div>')
        .attr('id', 'long-block-4')
        .css({
          height: '500px',
          border: '1px solid red',
          marginTop: '10px',
          width: '100%',
        }).appendTo($content)

        $('<div>Long block 5</div>')
        .attr('id', 'long-block-5')
        .css({
          height: '500px',
          border: '1px solid red',
          marginTop: '10px',
          width: '100%',
        }).appendTo($content)

        // make scrolling deterministic by ensuring we don't wait for coordsHistory
        // to build up
        cy.get('[data-cy=button]').click({ waitForAnimations: false }).then(() => {
          expect(scrolled).to.deep.eq(['element'])
        })
      })

      it('can force click on hidden elements', () => {
        cy.get('button:first').invoke('hide').click({ force: true })
      })

      it('can force click on disabled elements', () => {
        cy.get('input:first').invoke('prop', 'disabled', true).click({ force: true })
      })

      it('can forcibly click even when being covered by another element', () => {
        const $btn = $('<button>button covered</button>').attr('id', 'button-covered-in-span').prependTo(cy.$$('body'))

        $('<span>span on button</span>').css({ position: 'absolute', left: $btn.offset().left, top: $btn.offset().top, padding: 5, display: 'inline-block', backgroundColor: 'yellow' }).prependTo(cy.$$('body'))

        const scrolled = []
        let retried = false
        let clicked = false

        cy.on('scrolled', ($el, type) => {
          scrolled.push(type)
        })

        cy.on('command:retry', () => {
          retried = true
        })

        $btn.on('click', () => {
          clicked = true
        })

        cy.get('#button-covered-in-span').click({ force: true }).then(() => {
          expect(scrolled).to.be.empty
          expect(retried).to.be.false

          expect(clicked).to.be.true
        })
      })

      it('eventually clicks when covered up', () => {
        const $btn = $('<button>button covered</button>')
        .attr('id', 'button-covered-in-span')
        .prependTo(cy.$$('body'))

        const $span = $('<span>span on button</span>').css({
          position: 'absolute',
          left: $btn.offset().left,
          top: $btn.offset().top,
          padding: 5,
          display: 'inline-block',
          backgroundColor: 'yellow',
        }).prependTo(cy.$$('body'))

        const scrolled = []
        let retried = false

        cy.on('scrolled', ($el, type) => {
          scrolled.push(type)
        })

        cy.on('command:retry', _.after(3, () => {
          $span.hide()
          retried = true
        }))

        cy.get('#button-covered-in-span').click().then(() => {
          expect(retried).to.be.true

          // - element scrollIntoView
          // - element scrollIntoView (retry animation coords)
          // - element scrollIntoView (retry covered)
          // - element scrollIntoView (retry covered)
          // - window
          expect(scrolled).to.deep.eq(['element', 'element', 'element', 'element'])
        })
      })

      it('scrolls the window past a fixed position element when being covered', () => {
        const spy = cy.spy().as('mousedown')

        $('<button>button covered</button>')
        .attr('id', 'button-covered-in-nav')
        .css({
          width: 120,
          height: 20,
        })
        .appendTo(cy.$$('#fixed-nav-test'))
        .mousedown(spy)

        $('<nav>nav on button</nav>').css({
          position: 'fixed',
          left: 0,
          top: 0,
          padding: 20,
          backgroundColor: 'yellow',
          zIndex: 1,
        }).prependTo(cy.$$('body'))

        const scrolled = []

        cy.on('scrolled', ($el, type) => {
          scrolled.push(type)
        })

        // - element scrollIntoView
        // - element scrollIntoView (retry animation coords)
        // - window
        cy
        .get('#button-covered-in-nav').click()
        .then(($btn) => {
          const rect = $btn.get(0).getBoundingClientRect()
          const { fromElViewport } = Cypress.dom.getElementCoordinatesByPosition($btn)

          // this button should be 120 pixels wide
          expect(rect.width).to.eq(120)

          const obj = spy.firstCall.args[0]

          // clientX + clientY are relative to the document
          expect(scrolled).to.deep.eq(['element', 'element', 'window'])
          expect(obj).property('clientX').closeTo(fromElViewport.leftCenter, 1)
          expect(obj).property('clientY').closeTo(fromElViewport.topCenter, 1)
        })
      })

      it('scrolls the window past two fixed positioned elements when being covered', () => {
        $('<button>button covered</button>')
        .attr('id', 'button-covered-in-nav')
        .appendTo(cy.$$('#fixed-nav-test'))

        $('<nav>nav on button</nav>').css({
          position: 'fixed',
          left: 0,
          top: 0,
          padding: 20,
          backgroundColor: 'yellow',
          zIndex: 1,
        }).prependTo(cy.$$('body'))

        $('<nav>nav2 on button</nav>').css({
          position: 'fixed',
          left: 0,
          top: 40,
          padding: 20,
          backgroundColor: 'red',
          zIndex: 1,
        }).prependTo(cy.$$('body'))

        const scrolled = []

        cy.on('scrolled', ($el, type) => {
          scrolled.push(type)
        })

        // - element scrollIntoView
        // - element scrollIntoView (retry animation coords)
        // - window (nav1)
        // - window (nav2)
        cy.get('#button-covered-in-nav').click().then(() => {
          expect(scrolled).to.deep.eq(['element', 'element', 'window', 'window'])
        })
      })

      it('scrolls a container past a fixed position element when being covered', () => {
        cy.viewport(600, 450)

        const $body = cy.$$('body')

        // we must remove all of our children to
        // prevent the window from scrolling
        $body.children().remove()

        // this tests that our container properly scrolls!
        const $container = $('<div></div>')
        .attr('id', 'scrollable-container')
        .css({
          position: 'relative',
          width: 300,
          height: 200,
          marginBottom: 100,
          backgroundColor: 'green',
          overflow: 'auto',
        })
        .prependTo($body)

        $('<button>button covered</button>')
        .attr('id', 'button-covered-in-nav')
        .css({
          marginTop: 500,
          // marginLeft: 500
          marginBottom: 500,
        })
        .appendTo($container)

        $('<nav>nav on button</nav>')
        .css({
          position: 'fixed',
          left: 0,
          top: 0,
          padding: 20,
          backgroundColor: 'yellow',
          zIndex: 1,
        })
        .prependTo($container)

        const scrolled = []

        cy.on('scrolled', ($el, type) => {
          scrolled.push(type)
        })

        // - element scrollIntoView
        // - element scrollIntoView (retry animation coords)
        // - window
        // - container
        cy.get('#button-covered-in-nav').click().then(() => {
          expect(scrolled).to.deep.eq(['element', 'element', 'window', 'container'])
        })
      })

      it('waits until element becomes visible', () => {
        const $btn = cy.$$('#button').hide()

        let retried = false

        cy.on('command:retry', _.after(3, () => {
          $btn.show()
          retried = true
        }))

        cy.get('#button').click().then(() => {
          expect(retried).to.be.true
        })
      })

      it('waits until element is no longer disabled', () => {
        const $btn = cy.$$('#button').prop('disabled', true)

        let retried = false
        let clicks = 0

        $btn.on('click', () => {
          clicks += 1
        })

        cy.on('command:retry', _.after(3, () => {
          $btn.prop('disabled', false)
          retried = true
        }))

        cy.get('#button').click().then(() => {
          expect(clicks).to.eq(1)

          expect(retried).to.be.true
        })
      })

      it('waits until element stops animating', () => {
        let retries = 0

        cy.on('command:retry', () => {
          retries += 1
        })

        cy.stub(cy, 'ensureElementIsNotAnimating')
        .throws(new Error('animating!'))
        .onThirdCall().returns()

        cy.get('button:first').click().then(() => {
          // - retry animation coords
          // - retry animation
          // - retry animation
          expect(retries).to.eq(3)

          expect(cy.ensureElementIsNotAnimating).to.be.calledThrice
        })
      })

      it('does not throw when waiting for animations is disabled', () => {
        cy.stub(cy, 'ensureElementIsNotAnimating').throws(new Error('animating!'))
        Cypress.config('waitForAnimations', false)

        cy.get('button:first').click().then(() => {
          expect(cy.ensureElementIsNotAnimating).not.to.be.called
        })
      })

      it('does not throw when turning off waitForAnimations in options', () => {
        cy.stub(cy, 'ensureElementIsNotAnimating').throws(new Error('animating!'))

        cy.get('button:first').click({ waitForAnimations: false }).then(() => {
          expect(cy.ensureElementIsNotAnimating).not.to.be.called
        })
      })

      it('passes options.animationDistanceThreshold to cy.ensureElementIsNotAnimating', () => {
        const $btn = cy.$$('button:first')

        const { fromElWindow } = Cypress.dom.getElementCoordinatesByPosition($btn)

        cy.spy(cy, 'ensureElementIsNotAnimating')

        cy.get('button:first').click({ animationDistanceThreshold: 1000 }).then(() => {
          const { args } = cy.ensureElementIsNotAnimating.firstCall

          expect(args[1]).to.deep.eq([fromElWindow, fromElWindow])

          expect(args[2]).to.eq(1000)
        })
      })

      it('passes config.animationDistanceThreshold to cy.ensureElementIsNotAnimating', () => {
        const animationDistanceThreshold = Cypress.config('animationDistanceThreshold')

        const $btn = cy.$$('button:first')

        const { fromElWindow } = Cypress.dom.getElementCoordinatesByPosition($btn)

        cy.spy(cy, 'ensureElementIsNotAnimating')

        cy.get('button:first').click().then(() => {
          const { args } = cy.ensureElementIsNotAnimating.firstCall

          expect(args[1]).to.deep.eq([fromElWindow, fromElWindow])

          expect(args[2]).to.eq(animationDistanceThreshold)
        })
      })
    })

    describe('assertion verification', () => {
      beforeEach(function () {
        cy.on('log:added', (attrs, log) => {
          if (log.get('name') === 'assert') {
            this.lastLog = log
          }
        })

        null
      })

      it('eventually passes the assertion', () => {
        cy.$$('button:first').click(function () {
          _.delay(() => {
            $(this).addClass('clicked')
          }
          , 50)

          return false
        })

        cy.get('button:first').click().should('have.class', 'clicked').then(function () {
          const { lastLog } = this

          expect(lastLog.get('name')).to.eq('assert')
          expect(lastLog.get('state')).to.eq('passed')

          expect(lastLog.get('ended')).to.be.true
        })
      })

      it('eventually passes the assertion on multiple buttons', () => {
        cy.$$('button').click(function () {
          _.delay(() => {
            $(this).addClass('clicked')
          }
          , 50)

          return false
        })

        cy
        .get('button')
        .invoke('slice', 0, 2)
        .click({ multiple: true })
        .should('have.class', 'clicked')
      })
    })

    describe('position argument', () => {
      it('can click center by default', (done) => {
        const $btn = $('<button>button covered</button>').attr('id', 'button-covered-in-span').css({ height: 100, width: 100 }).prependTo(cy.$$('body'))
        const span = $('<span>span</span>').css({ position: 'absolute', left: $btn.offset().left + 30, top: $btn.offset().top + 40, padding: 5, display: 'inline-block', backgroundColor: 'yellow' }).appendTo($btn)

        const clicked = _.after(2, () => {
          done()
        })

        span.on('click', clicked)
        $btn.on('click', clicked)

        cy.get('#button-covered-in-span').click()
      })

      it('can click topLeft', (done) => {
        const $btn = $('<button>button covered</button>').attr('id', 'button-covered-in-span').css({ height: 100, width: 100 }).prependTo(cy.$$('body'))

        const $span = $('<span>span</span>').css({ position: 'absolute', left: $btn.offset().left, top: $btn.offset().top, padding: 5, display: 'inline-block', backgroundColor: 'yellow' }).appendTo($btn)

        const clicked = _.after(2, () => {
          done()
        })

        $span.on('click', clicked)
        $btn.on('click', clicked)

        cy.get('#button-covered-in-span').click('topLeft')
      })

      it('can click top', (done) => {
        const $btn = $('<button>button covered</button>').attr('id', 'button-covered-in-span').css({ height: 100, width: 100 }).prependTo(cy.$$('body'))
        const span = $('<span>span</span>').css({ position: 'absolute', left: $btn.offset().left + 30, top: $btn.offset().top, padding: 5, display: 'inline-block', backgroundColor: 'yellow' }).appendTo($btn)

        const clicked = _.after(2, () => {
          done()
        })

        span.on('click', clicked)
        $btn.on('click', clicked)

        cy.get('#button-covered-in-span').click('top')
      })

      it('can click topRight', (done) => {
        const $btn = $('<button>button covered</button>').attr('id', 'button-covered-in-span').css({ height: 100, width: 100 }).prependTo(cy.$$('body'))
        const span = $('<span>span</span>').css({ position: 'absolute', left: $btn.offset().left + 80, top: $btn.offset().top, padding: 5, display: 'inline-block', backgroundColor: 'yellow' }).appendTo($btn)

        const clicked = _.after(2, () => {
          done()
        })

        span.on('click', clicked)
        $btn.on('click', clicked)

        cy.get('#button-covered-in-span').click('topRight')
      })

      it('can click left', (done) => {
        const $btn = $('<button>button covered</button>').attr('id', 'button-covered-in-span').css({ height: 100, width: 100 }).prependTo(cy.$$('body'))
        const span = $('<span>span</span>').css({ position: 'absolute', left: $btn.offset().left, top: $btn.offset().top + 40, padding: 5, display: 'inline-block', backgroundColor: 'yellow' }).appendTo($btn)

        const clicked = _.after(2, () => {
          done()
        })

        span.on('click', clicked)
        $btn.on('click', clicked)

        cy.get('#button-covered-in-span').click('left')
      })

      it('can click center', (done) => {
        const $btn = $('<button>button covered</button>').attr('id', 'button-covered-in-span').css({ height: 100, width: 100 }).prependTo(cy.$$('body'))
        const span = $('<span>span</span>').css({ position: 'absolute', left: $btn.offset().left + 30, top: $btn.offset().top + 40, padding: 5, display: 'inline-block', backgroundColor: 'yellow' }).appendTo($btn)

        const clicked = _.after(2, () => {
          done()
        })

        span.on('click', clicked)
        $btn.on('click', clicked)

        cy.get('#button-covered-in-span').click('center')
      })

      it('can click right', (done) => {
        const $btn = $('<button>button covered</button>').attr('id', 'button-covered-in-span').css({ height: 100, width: 100 }).prependTo(cy.$$('body'))
        const span = $('<span>span</span>').css({ position: 'absolute', left: $btn.offset().left + 80, top: $btn.offset().top + 40, padding: 5, display: 'inline-block', backgroundColor: 'yellow' }).appendTo($btn)

        const clicked = _.after(2, () => {
          done()
        })

        span.on('click', clicked)
        $btn.on('click', clicked)

        cy.get('#button-covered-in-span').click('right')
      })

      it('can click bottomLeft', (done) => {
        const $btn = $('<button>button covered</button>').attr('id', 'button-covered-in-span').css({ height: 100, width: 100 }).prependTo(cy.$$('body'))
        const span = $('<span>span</span>').css({ position: 'absolute', left: $btn.offset().left, top: $btn.offset().top + 80, padding: 5, display: 'inline-block', backgroundColor: 'yellow' }).appendTo($btn)

        const clicked = _.after(2, () => {
          done()
        })

        span.on('click', clicked)
        $btn.on('click', clicked)

        cy.get('#button-covered-in-span').click('bottomLeft')
      })

      it('can click bottom', (done) => {
        const $btn = $('<button>button covered</button>').attr('id', 'button-covered-in-span').css({ height: 100, width: 100 }).prependTo(cy.$$('body'))
        const span = $('<span>span</span>').css({ position: 'absolute', left: $btn.offset().left + 30, top: $btn.offset().top + 80, padding: 5, display: 'inline-block', backgroundColor: 'yellow' }).appendTo($btn)

        const clicked = _.after(2, () => {
          done()
        })

        span.on('click', clicked)
        $btn.on('click', clicked)

        cy.get('#button-covered-in-span').click('bottom')
      })

      it('can click bottomRight', (done) => {
        const $btn = $('<button>button covered</button>').attr('id', 'button-covered-in-span').css({ height: 100, width: 100 }).prependTo(cy.$$('body'))
        const span = $('<span>span</span>').css({ position: 'absolute', left: $btn.offset().left + 80, top: $btn.offset().top + 80, padding: 5, display: 'inline-block', backgroundColor: 'yellow' }).appendTo($btn)

        const clicked = _.after(2, () => {
          done()
        })

        span.on('click', clicked)
        $btn.on('click', clicked)

        cy.get('#button-covered-in-span').click('bottomRight')
      })

      it('can pass options along with position', (done) => {
        const $btn = $('<button>button covered</button>').attr('id', 'button-covered-in-span').css({ height: 100, width: 100 }).prependTo(cy.$$('body'))

        $btn.on('click', () => {
          done()
        })

        cy.get('#button-covered-in-span').click('bottomRight', { force: true })
      })
    })

    describe('relative coordinate arguments', () => {
      it('can specify x and y', (done) => {
        const $btn = $('<button>button covered</button>')
        .attr('id', 'button-covered-in-span')
        .css({ height: 100, width: 100 })
        .prependTo(cy.$$('body'))

        const $span = $('<span>span</span>')
        .css({ position: 'absolute', left: $btn.offset().left + 50, top: $btn.offset().top + 65, padding: 5, display: 'inline-block', backgroundColor: 'yellow' })
        .appendTo($btn)

        const clicked = _.after(2, () => {
          done()
        })

        $span.on('click', clicked)
        $btn.on('click', clicked)

        cy.get('#button-covered-in-span').click(75, 78)
      })

      it('can pass options along with x, y', (done) => {
        const $btn = $('<button>button covered</button>').attr('id', 'button-covered-in-span').css({ height: 100, width: 100 }).prependTo(cy.$$('body'))

        $btn.on('click', () => {
          done()
        })

        cy.get('#button-covered-in-span').click(75, 78, { force: true })
      })
    })

    describe('mousedown', () => {
      it('gives focus after mousedown', (done) => {
        const input = cy.$$('input:first')

        input.get(0).addEventListener('focus', (e) => {
          const obj = _.pick(e, 'bubbles', 'cancelable', 'view', 'which', 'relatedTarget', 'detail', 'type')

          expect(obj).to.deep.eq({
            bubbles: false,
            cancelable: false,
            view: cy.state('window'),
            // chrome no longer fires pageX and pageY
            // pageX: 0
            // pageY: 0
            which: 0,
            relatedTarget: null,
            detail: 0,
            type: 'focus',
          })

          done()
        })

        cy.get('input:first').click()
      })

      it('gives focusin after mousedown', (done) => {
        const input = cy.$$('input:first')

        input.get(0).addEventListener('focusin', (e) => {
          const obj = _.pick(e, 'bubbles', 'cancelable', 'view', 'which', 'relatedTarget', 'detail', 'type')

          expect(obj).to.deep.eq({
            bubbles: true,
            cancelable: false,
            view: cy.state('window'),
            // pageX: 0
            // pageY: 0
            which: 0,
            relatedTarget: null,
            detail: 0,
            type: 'focusin',
          })

          done()
        })

        cy.get('input:first').click()
      })

      it('gives all events in order', () => {
        const events = []

        const input = cy.$$('input:first')

        _.each('focus focusin mousedown mouseup click'.split(' '), (event) => {
          input.get(0).addEventListener(event, () => {
            events.push(event)
          })
        })

        cy.get('input:first').click().then(() => {
          expect(events).to.deep.eq(['mousedown', 'focus', 'focusin', 'mouseup', 'click'])
        })
      })

      it('does not give focus if mousedown is defaultPrevented', (done) => {
        const input = cy.$$('input:first')

        input.get(0).addEventListener('focus', () => {
          done('should not have received focused event')
        })

        input.get(0).addEventListener('mousedown', (e) => {
          e.preventDefault()

          expect(e.defaultPrevented).to.be.true
        })

        cy.get('input:first').click().then(() => {
          done()
        })
      })

      it('still gives focus to the focusable element even when click is issued to child element', () => {
        const $btn = $('<button>', { id: 'button-covered-in-span' }).prependTo(cy.$$('body'))

        $('<span>span in button</span>').css({ padding: 5, display: 'inline-block', backgroundColor: 'yellow' }).appendTo($btn)

        cy
        .get('#button-covered-in-span').click()
        .focused().should('have.id', 'button-covered-in-span')
      })

      it('will not fire focus events when nothing can receive focus', () => {
        const onFocus = cy.stub()
        const win = cy.state('window')
        const $body = cy.$$('body')
        const $div = cy.$$('#nested-find')

        $(win).on('focus', onFocus)
        $body.on('focus', onFocus)
        $div.on('focus', onFocus)

        cy
        .get('#nested-find').click()
        .then(() => {
          expect(onFocus).not.to.be.called
        })
      })

      it('will fire pointerdown event', () => {
        // cy.get('input').eq(1).click()
        // cy.get('input').eq(2).click()
        // cy.get('input').eq(4).click()
        cy.get('textarea:first').click()
        // cy.get('input').eq(3).click()
        cy.get('input:first').click()
        // cy.get('input').eq(1).click()
      })
    })

    describe('errors', () => {
      beforeEach(function () {
        Cypress.config('defaultCommandTimeout', 100)

        this.logs = []

        cy.on('log:added', (attrs, log) => {
          this.lastLog = log

          this.logs.push(log)
        })

        null
      })

      it('throws when not a dom subject', (done) => {
        cy.on('fail', () => {
          done()
        })

        cy.click()
      })

      it('throws when attempting to click multiple elements', (done) => {
        cy.on('fail', (err) => {
          expect(err.message).to.eq('cy.click() can only be called on a single element. Your subject contained 4 elements. Pass { multiple: true } if you want to serially click each element.')

          done()
        })

        cy.get('.badge-multi').click()
      })

      it('throws when subject is not in the document', (done) => {
        let clicked = 0

        const $checkbox = cy.$$(':checkbox:first').click(() => {
          clicked += 1
          $checkbox.remove()

          return false
        })

        cy.on('fail', (err) => {
          expect(clicked).to.eq(1)
          expect(err.message).to.include('cy.click() failed because this element is detached from the DOM')

          done()
        })

        cy.get(':checkbox:first').click().click()
      })

      it('throws when subject is detached during actionability', (done) => {
        cy.on('fail', (err) => {
          expect(err.message).to.include('cy.click() failed because this element is detached from the DOM')

          done()
        })

        cy.get('input:first')
        .then(($el) => {
          // This represents an asynchronous re-render
          // since we fire the 'scrolled' event during actionability
          // if we use el.on('scroll'), headless electron is flaky
          cy.on('scrolled', () => {
            $el.remove()
          })
        })
        .click()
      })

      it('logs once when not dom subject', function (done) {
        cy.on('fail', (err) => {
          const { lastLog } = this

          expect(this.logs.length).to.eq(1)
          expect(lastLog.get('error')).to.eq(err)

          done()
        })

        cy.click()
      })
      // Array(1).fill().map(()=>

      it('throws when any member of the subject isnt visible', function (done) {
        // sometimes the command will timeout early with
        // Error: coordsHistory must be at least 2 sets of coords
        cy.timeout(300)

        cy.$$('#three-buttons button').show().last().hide()

        cy.on('fail', (err) => {
          const { lastLog, logs } = this
          const logsArr = logs.map((log) => log.get().consoleProps())

          expect(logsArr).to.have.length(4)
          expect(lastLog.get('error')).to.eq(err)
          expect(err.message).to.include('cy.click() failed because this element is not visible')

          done()
        })

        cy.get('#three-buttons button').click({ multiple: true })
      })

      it('throws when subject is disabled', function (done) {
        cy.$$('#button').prop('disabled', true)

        cy.on('fail', (err) => {
          // get + click logs
          expect(this.logs.length).eq(2)
          expect(err.message).to.include('cy.click() failed because this element is disabled:\n')

          done()
        })

        cy.get('#button').click()
      })

      it('throws when a non-descendent element is covering subject', function (done) {
        const $btn = $('<button>button covered</button>').attr('id', 'button-covered-in-span').prependTo(cy.$$('body'))
        const span = $('<span>span on button</span>').css({ position: 'absolute', left: $btn.offset().left, top: $btn.offset().top, padding: 5, display: 'inline-block', backgroundColor: 'yellow' }).prependTo(cy.$$('body'))

        cy.on('fail', (err) => {
          const { lastLog } = this

          // get + click logs
          expect(this.logs.length).eq(2)
          expect(lastLog.get('error')).to.eq(err)

          // there should still be 2 snapshots on error (before + after)
          expect(lastLog.get('snapshots').length).to.eq(2)
          expect(lastLog.get('snapshots')[0]).to.be.an('object')
          expect(lastLog.get('snapshots')[0].name).to.eq('before')
          expect(lastLog.get('snapshots')[1]).to.be.an('object')
          expect(lastLog.get('snapshots')[1].name).to.eq('after')
          expect(err.message).to.include('cy.click() failed because this element')
          expect(err.message).to.include('is being covered by another element')

          const clickLog = this.logs[1]

          expect(clickLog.get('name')).to.eq('click')

          const console = clickLog.invoke('consoleProps')

          expect(console['Tried to Click']).to.eq($btn.get(0))
          expect(console['But its Covered By']).to.eq(span.get(0))

          done()
        })

        cy.get('#button-covered-in-span').click()
      })

      it('throws when non-descendent element is covering with fixed position', function (done) {
        const $btn = $('<button>button covered</button>').attr('id', 'button-covered-in-span').prependTo(cy.$$('body'))
        const span = $('<span>span on button</span>').css({ position: 'fixed', left: 0, top: 0, padding: 20, display: 'inline-block', backgroundColor: 'yellow' }).prependTo(cy.$$('body'))

        cy.on('fail', (err) => {
          const { lastLog } = this

          // get + click logs
          expect(this.logs.length).eq(2)
          expect(lastLog.get('error')).to.eq(err)

          // there should still be 2 snapshots on error (before + after)
          expect(lastLog.get('snapshots').length).to.eq(2)
          expect(lastLog.get('snapshots')[0]).to.be.an('object')
          expect(lastLog.get('snapshots')[0].name).to.eq('before')
          expect(lastLog.get('snapshots')[1]).to.be.an('object')
          expect(lastLog.get('snapshots')[1].name).to.eq('after')
          expect(err.message).to.include('cy.click() failed because this element')
          expect(err.message).to.include('is being covered by another element')

          const console = lastLog.invoke('consoleProps')

          expect(console['Tried to Click']).to.eq($btn.get(0))
          expect(console['But its Covered By']).to.eq(span.get(0))

          done()
        })

        cy.get('#button-covered-in-span').click()
      })

      it('throws when element is fixed position and being covered', function (done) {
        $('<button>button covered</button>')
        .attr('id', 'button-covered-in-span')
        .css({ position: 'fixed', left: 0, top: 0 })
        .prependTo(cy.$$('body'))

        $('<span>span on button</span>')
        .css({ position: 'fixed', left: 0, top: 0, padding: 20, display: 'inline-block', backgroundColor: 'yellow', zIndex: 10 })
        .prependTo(cy.$$('body'))

        cy.on('fail', (err) => {
          const { lastLog } = this

          // get + click logs
          expect(this.logs.length).eq(2)
          expect(lastLog.get('error')).to.eq(err)

          // there should still be 2 snapshots on error (before + after)
          expect(lastLog.get('snapshots').length).to.eq(2)
          expect(lastLog.get('snapshots')[0]).to.be.an('object')
          expect(lastLog.get('snapshots')[0].name).to.eq('before')
          expect(lastLog.get('snapshots')[1]).to.be.an('object')
          expect(lastLog.get('snapshots')[1].name).to.eq('after')
          expect(err.message).to.include('cy.click() failed because this element is not visible:')
          expect(err.message).to.include('>button ...</button>')
          expect(err.message).to.include(`'<button#button-covered-in-span>' is not visible because it has CSS property: 'position: fixed' and its being covered`)
          expect(err.message).to.include('>span on...</span>')

          const console = lastLog.invoke('consoleProps')

          expect(console['Tried to Click']).to.be.undefined
          expect(console['But its Covered By']).to.be.undefined

          done()
        })

        cy.get('#button-covered-in-span').click()
      })

      it('throws when element is hidden and theres no element specifically covering it', (done) => {
        // i cant come up with a way to easily make getElementAtCoordinates
        // return null so we are just forcing it to return null to simulate
        // the element being "hidden" so to speak but still displacing space

        cy.stub(Cypress.dom, 'getElementAtPointFromViewport').returns(null)

        cy.on('fail', (err) => {
          expect(err.message).to.include('cy.click() failed because the center of this element is hidden from view:')
          expect(err.message).to.include('<li>quux</li>')

          done()
        })

        cy.get('#overflow-auto-container').contains('quux').click()
      })

      it('throws when attempting to click a <select> element', function (done) {
        cy.on('fail', (err) => {
          expect(this.logs.length).to.eq(2)
          expect(err.message).to.eq('cy.click() cannot be called on a <select> element. Use cy.select() command instead to change the value.')

          done()
        })

        cy.get('select:first').click()
      })

      it('throws when provided invalid position', function (done) {
        cy.on('fail', (err) => {
          expect(this.logs.length).to.eq(2)
          expect(err.message).to.eq(`Invalid position argument: 'foo'. Position may only be topLeft, top, topRight, left, center, right, bottomLeft, bottom, bottomRight.`)

          done()
        })

        cy.get('button:first').click('foo')
      })

      it('throws when element animation exceeds timeout', (done) => {
        // force the animation calculation to think we moving at a huge distance ;-)
        cy.stub(Cypress.utils, 'getDistanceBetween').returns(100000)

        let clicks = 0

        cy.$$('button:first').on('click', () => {
          clicks += 1
        })

        cy.on('fail', (err) => {
          expect(clicks).to.eq(0)
          expect(err.message).to.include('cy.click() could not be issued because this element is currently animating:\n')

          done()
        })

        cy.get('button:first').click()
      })

      it('eventually fails the assertion', function (done) {
        cy.on('fail', (err) => {
          const { lastLog } = this

          expect(err.message).to.include(lastLog.get('error').message)
          expect(err.message).not.to.include('undefined')
          expect(lastLog.get('name')).to.eq('assert')
          expect(lastLog.get('state')).to.eq('failed')
          expect(lastLog.get('error')).to.be.an.instanceof(window.chai.AssertionError)

          done()
        })

        cy.get('button:first').click().should('have.class', 'clicked')
      })

      it('does not log an additional log on failure', function (done) {
        cy.on('fail', () => {
          expect(this.logs.length).to.eq(3)

          done()
        })

        cy.get('button:first').click().should('have.class', 'clicked')
      })
    })

    describe('.log', () => {
      beforeEach(function () {
        this.logs = []

        cy.on('log:added', (attrs, log) => {
          this.lastLog = log

          this.logs.push(log)
        })
      })

      it('logs immediately before resolving', (done) => {
        const button = cy.$$('button:first')

        cy.on('log:added', (attrs, log) => {
          if (log.get('name') === 'click') {
            expect(log.get('state')).to.eq('pending')
            expect(log.get('$el').get(0)).to.eq(button.get(0))

            done()
          }
        })

        cy.get('button:first').click()
      })

      it('snapshots before clicking', function (done) {
        cy.$$('button:first').click(() => {
          const { lastLog } = this

          expect(lastLog.get('snapshots').length).to.eq(1)
          expect(lastLog.get('snapshots')[0].name).to.eq('before')
          expect(lastLog.get('snapshots')[0].body).to.be.an('object')

          done()
        })

        cy.get('button:first').click()
      })

      it('snapshots after clicking', () => {
        cy.get('button:first').click().then(function () {
          const { lastLog } = this

          expect(lastLog.get('snapshots').length).to.eq(2)
          expect(lastLog.get('snapshots')[1].name).to.eq('after')

          expect(lastLog.get('snapshots')[1].body).to.be.an('object')
        })
      })

      it('returns only the $el for the element of the subject that was clicked', () => {
        const clicks = []

        // append two buttons
        const button = () => {
          return $(`<button class='clicks'>click</button>`)
        }

        cy.$$('body').append(button()).append(button())

        cy.on('log:added', (attrs, log) => {
          if (log.get('name') === 'click') {
            clicks.push(log)
          }
        })

        cy.get('button.clicks').click({ multiple: true }).then(($buttons) => {
          expect($buttons.length).to.eq(2)
          expect(clicks.length).to.eq(2)

          expect(clicks[1].get('$el').get(0)).to.eq($buttons.last().get(0))
        })
      })

      it('logs only 1 click event', () => {
        const logs = []

        cy.on('log:added', (attrs, log) => {
          if (log.get('name') === 'click') {
            logs.push(log)
          }
        })

        cy.get('button:first').click().then(() => {
          expect(logs.length).to.eq(1)
        })
      })

      it('passes in coords', () => {
        cy.get('button').first().click().then(function ($btn) {
          const { lastLog } = this

          $btn.blur() // blur which removes focus styles which would change coords
          const { fromElWindow } = Cypress.dom.getElementCoordinatesByPosition($btn)

          expect(lastLog.get('coords')).to.deep.eq(fromElWindow)
        })
      })

      it('ends', () => {
        const logs = []

        cy.on('log:added', (attrs, log) => {
          if (log.get('name') === 'click') {
            logs.push(log)
          }
        })

        cy.get('#three-buttons button').click({ multiple: true }).then(() => {
          _.each(logs, (log) => {
            expect(log.get('state')).to.eq('passed')

            expect(log.get('ended')).to.be.true
          })
        })
      })

      it('logs { multiple: true} options', () => {
        cy.get('span').invoke('slice', 0, 2).click({ multiple: true, timeout: 1000 }).then(function () {
          const { lastLog } = this

          expect(lastLog.get('message')).to.eq('{multiple: true, timeout: 1000}')

          expect(lastLog.invoke('consoleProps').Options).to.deep.eq({ multiple: true, timeout: 1000 })
        })
      })

      it('#consoleProps', () => {
        cy.get('button').first().click().then(function ($btn) {
          const { lastLog } = this

          const rect = $btn.get(0).getBoundingClientRect()
          const consoleProps = lastLog.invoke('consoleProps')
          const { fromElWindow } = Cypress.dom.getElementCoordinatesByPosition($btn)

          // this button should be 60 pixels wide
          expect(rect.width).to.eq(60)

          expect(consoleProps.Coords.x).to.be.closeTo(fromElWindow.x, 1) // ensure we are within 1
          expect(consoleProps.Coords.y).to.be.closeTo(fromElWindow.y, 1) // ensure we are within 1

          expect(consoleProps).to.containSubset({
            'Command': 'click',
            'Applied To': lastLog.get('$el').get(0),
            'Elements': 1,
          })
        })
      })

      it('#consoleProps actual element clicked', () => {
        const $btn = $('<button>', {
          id: 'button-covered-in-span',
        })
        .prependTo(cy.$$('body'))

        const $span = $('<span>span in button</span>')
        .css({ padding: 5, display: 'inline-block', backgroundColor: 'yellow' })
        .appendTo($btn)

        cy.get('#button-covered-in-span').click().then(function () {
          expect(this.lastLog.invoke('consoleProps')['Actual Element Clicked']).to.eq($span.get(0))
        })
      })

      it('#consoleProps groups MouseDown', () => {
        cy.$$('input:first').mousedown(_.stubFalse)

        cy.get('input:first').click().then(function () {
          const consoleProps = this.lastLog.invoke('consoleProps')

          expect(consoleProps.table[1]()).to.containSubset({
            'name': 'Mouse Move Events',
            'data': [
              {
                'Event Name': 'pointerover',
                'Target Element': { id: 'input' },
                'Prevented Default?': false,
                'Stopped Propagation?': false,
              },
              {
                'Event Name': 'mouseover',
                'Target Element': { id: 'input' },
                'Prevented Default?': false,
                'Stopped Propagation?': false,
              },
              {
                'Event Name': 'pointermove',
                'Target Element': { id: 'input' },
                'Prevented Default?': false,
                'Stopped Propagation?': false,
              },
              {
                'Event Name': 'mousemove',
                'Target Element': { id: 'input' },
                'Prevented Default?': false,
                'Stopped Propagation?': false,
              },
            ],
          })

          expect(consoleProps.table[2]()).to.containSubset({
            name: 'Mouse Click Events',
            data: [
              {
                'Event Name': 'pointerdown',
                'Target Element': { id: 'input' },
                'Prevented Default?': false,
                'Stopped Propagation?': false,
              },
              {
                'Event Name': 'mousedown',
                'Target Element': { id: 'input' },
                'Prevented Default?': true,
                'Stopped Propagation?': true,
              },
              {
                'Event Name': 'pointerup',
                'Target Element': { id: 'input' },
                'Prevented Default?': false,
                'Stopped Propagation?': false,
              },
              {
                'Event Name': 'mouseup',
                'Target Element': { id: 'input' },
                'Prevented Default?': false,
                'Stopped Propagation?': false,
              },
              {
                'Event Name': 'click',
                'Target Element': { id: 'input' },
                'Prevented Default?': false,
                'Stopped Propagation?': false,
              },
            ],
          })
        })
      })

      it('#consoleProps groups MouseUp', () => {
        cy.$$('input:first').mouseup(_.stubFalse)

        cy.get('input:first').click().then(function () {
          expect(this.lastLog.invoke('consoleProps').table[2]().data).to.containSubset([
            {
              'Event Name': 'pointerdown',
              'Target Element': { id: 'input' },
              'Prevented Default?': false,
              'Stopped Propagation?': false,
            },
            {
              'Event Name': 'mousedown',
              'Target Element': { id: 'input' },
              'Prevented Default?': false,
              'Stopped Propagation?': false,
            },
            {
              'Event Name': 'pointerup',
              'Target Element': { id: 'input' },
              'Prevented Default?': false,
              'Stopped Propagation?': false,
            },
            {
              'Event Name': 'mouseup',
              'Target Element': { id: 'input' },
              'Prevented Default?': true,
              'Stopped Propagation?': true,
            },
            {
              'Event Name': 'click',
              'Target Element': { id: 'input' },
              'Prevented Default?': false,
              'Stopped Propagation?': false,
            },
          ])
        })
      })

      it('#consoleProps groups Click', () => {
        cy.$$('input:first').click(_.stubFalse)

        cy.get('input:first').click().then(function () {
          expect(this.lastLog.invoke('consoleProps').table[2]().data).to.containSubset([
            {
              'Event Name': 'pointerdown',
              'Target Element': { id: 'input' },
              'Prevented Default?': false,
              'Stopped Propagation?': false,
            },
            {
              'Event Name': 'mousedown',
              'Target Element': { id: 'input' },
              'Prevented Default?': false,
              'Stopped Propagation?': false,
            },
            {
              'Event Name': 'pointerup',
              'Target Element': { id: 'input' },
              'Prevented Default?': false,
              'Stopped Propagation?': false,
            },
            {
              'Event Name': 'mouseup',
              'Target Element': { id: 'input' },
              'Prevented Default?': false,
              'Stopped Propagation?': false,
            },
            {
              'Event Name': 'click',
              'Target Element': { id: 'input' },
              'Prevented Default?': true,
              'Stopped Propagation?': true,
            },
          ])
        })
      })

      it('#consoleProps groups skips mouse move events if no mouse move', () => {
        const btn = cy.$$('span#not-hidden')

        attachMouseClickListeners({ btn })
        attachMouseHoverListeners({ btn })

        cy.get('span#not-hidden').click().click()

        cy.getAll('btn', 'mousemove mouseover').each(shouldBeCalledOnce)
        cy.getAll('btn', 'pointerdown mousedown pointerup mouseup click').each(shouldBeCalledWithCount(2))
        .then(function () {
          const { logs } = this
          const logsArr = logs.map((x) => x.invoke('consoleProps'))

          const lastClickProps = _.filter(logsArr, { Command: 'click' })[1]
          const consoleProps = lastClickProps

          expect(_.map(consoleProps.table, (x) => x())).to.containSubset([
            {
              'name': 'Mouse Move Events (skipped)',
              'data': [],
            },
            {
              'name': 'Mouse Click Events',
              'data': [
                {
                  'Event Name': 'pointerdown',
                  'Target Element': {},
                  'Prevented Default?': false,
                  'Stopped Propagation?': false,
                  'Modifiers': null,
                },
                {
                  'Event Name': 'mousedown',
                  'Target Element': {},
                  'Prevented Default?': false,
                  'Stopped Propagation?': false,
                  'Modifiers': null,
                },
                {
                  'Event Name': 'pointerup',
                  'Target Element': {},
                  'Prevented Default?': false,
                  'Stopped Propagation?': false,
                  'Modifiers': null,
                },
                {
                  'Event Name': 'mouseup',
                  'Target Element': {},
                  'Prevented Default?': false,
                  'Stopped Propagation?': false,
                  'Modifiers': null,
                },
                {
                  'Event Name': 'click',
                  'Target Element': {},
                  'Prevented Default?': false,
                  'Stopped Propagation?': false,
                  'Modifiers': null,
                },
              ],
            },
          ])
        })
      })

      it('#consoleProps groups have activated modifiers', () => {
        cy.$$('input:first').click(_.stubFalse)

        cy.get('input:first').type('{ctrl}{shift}', { release: false }).click().then(function () {
          expect(this.lastLog.invoke('consoleProps').table[2]().data).to.containSubset([
            {
              'Event Name': 'pointerdown',
              'Target Element': { id: 'input' },
              'Prevented Default?': false,
              'Stopped Propagation?': false,
              'Modifiers': 'ctrl, shift',

            },
            {
              'Event Name': 'mousedown',
              'Target Element': { id: 'input' },
              'Prevented Default?': false,
              'Stopped Propagation?': false,
              'Modifiers': 'ctrl, shift',

            },
            {
              'Event Name': 'pointerup',
              'Target Element': { id: 'input' },
              'Prevented Default?': false,
              'Stopped Propagation?': false,
              'Modifiers': 'ctrl, shift',

            },
            {
              'Event Name': 'mouseup',
              'Target Element': { id: 'input' },
              'Prevented Default?': false,
              'Stopped Propagation?': false,
              'Modifiers': 'ctrl, shift',

            },
            {
              'Event Name': 'click',
              'Target Element': { id: 'input' },
              'Prevented Default?': true,
              'Stopped Propagation?': true,
              'Modifiers': 'ctrl, shift',

            },
          ])
        })
      })

      it('#consoleProps when no click', () => {
        const $btn = cy.$$('button:first')

        $btn.on('mouseup', function () {
          // synchronously remove this button
          $(this).remove()
        })

        cy.contains('button').click().then(function () {
          expect(this.lastLog.invoke('consoleProps').table[2]().data).to.containSubset([
            {
              'Event Name': 'pointerdown',
              'Target Element': { id: 'button' },
              'Prevented Default?': false,
              'Stopped Propagation?': false,
              'Modifiers': null,
            },
            {
              'Event Name': 'mousedown',
              'Target Element': { id: 'button' },
              'Prevented Default?': false,
              'Stopped Propagation?': false,
              'Modifiers': null,
            },
            {
              'Event Name': 'pointerup',
              'Target Element': { id: 'button' },
              'Prevented Default?': false,
              'Stopped Propagation?': false,
              'Modifiers': null,
            },
            {
              'Event Name': 'mouseup',
              'Target Element': { id: 'button' },
              'Prevented Default?': false,
              'Stopped Propagation?': false,
              'Modifiers': null,
            },
            {
              'Event Name': 'click',
              'Target Element': '⚠️ not fired (Element was detached)',
              'Prevented Default?': null,
              'Stopped Propagation?': null,
              'Modifiers': null,
            },
          ])
        })
      })

      it('does not fire a click when element has been removed on mouseup', () => {
        const $btn = cy.$$('button:first')

        $btn.on('mouseup', function () {
          // synchronously remove this button
          $(this).remove()
        })

        $btn.on('click', () => {
          fail('should not have gotten click')
        })

        cy.contains('button').click()
      })

      it('logs deltaOptions', () => {
        cy
        .get('button:first').click({ force: true, timeout: 1000 })
        .then(function () {
          const { lastLog } = this

          expect(lastLog.get('message')).to.eq('{force: true, timeout: 1000}')

          expect(lastLog.invoke('consoleProps').Options).to.deep.eq({ force: true, timeout: 1000 })
        })
      })
    })
  })

  context('#dblclick', () => {
    it('sends a dblclick event', (done) => {
      cy.$$('#button').on('dblclick', () => {
        done()
      })

      cy.get('#button').dblclick()
    })

    it('returns the original subject', () => {
      const $btn = cy.$$('#button')

      cy.get('#button').dblclick().then(($button) => {
        expect($button).to.match($btn)
      })
    })

    it('causes focusable elements to receive focus', () => {
      cy.get(':text:first').dblclick().should('have.focus')
    })

    it('silences errors on unfocusable elements', () => {
      cy.get('div:first').dblclick({ force: true })
    })

    it('causes first focused element to receive blur', () => {
      let blurred = false

      cy.$$('input:first').blur(() => {
        blurred = true
      })

      cy
      .get('input:first').focus()
      .get('input:text:last').dblclick()
      .then(() => {
        expect(blurred).to.be.true
      })
    })

    it('inserts artificial delay of 50ms', () => {
      cy.spy(Promise, 'delay')

      cy.get('#button').click().then(() => {
        expect(Promise.delay).to.be.calledWith(50)
      })
    })

    it('can operate on a jquery collection', () => {
      let dblclicks = 0

      const $buttons = cy.$$('button').slice(0, 2)

      $buttons.dblclick(() => {
        dblclicks += 1

        return false
      })

      // make sure we have more than 1 button
      expect($buttons.length).to.be.gt(1)

      // make sure each button received its dblclick event
      cy.get('button').invoke('slice', 0, 2).dblclick().then(($buttons) => {
        expect($buttons.length).to.eq(dblclicks)
      })
    })

    // TODO: fix this once we implement aborting / restoring / reset
    it.skip('can cancel multiple dblclicks', function (done) {
      let dblclicks = 0

      const spy = this.sandbox.spy(() => {
        this.Cypress.abort()
      })

      // abort after the 3rd dblclick
      const dblclicked = _.after(3, spy)

      const anchors = cy.$$('#sequential-clicks a')

      anchors.dblclick(() => {
        dblclicks += 1

        dblclicked()
      })

      // make sure we have at least 5 anchor links
      expect(anchors.length).to.be.gte(5)

      cy.on('cancel', () => {
        // timeout will get called synchronously
        // again during a click if the click function
        // is called
        const timeout = this.sandbox.spy(cy, '_timeout')

        _.delay(() => {
          // abort should only have been called once
          expect(spy.callCount).to.eq(1)

          // and we should have stopped dblclicking after 3
          expect(dblclicks).to.eq(3)

          expect(timeout.callCount).to.eq(0)

          done()
        }
        , 200)
      })

      cy.get('#sequential-clicks a').dblclick()
    })

    it('serially dblclicks a collection of anchors to the top of the page', () => {
      const throttled = cy.stub().as('clickcount')

      // create a throttled click function
      // which proves we are clicking serially
      const handleClick = cy.stub()
      .callsFake(_.throttle(throttled, 5, { leading: false }))
      .as('handleClick')

      const $anchors = cy.$$('#sequential-clicks a')

      $anchors.on('click', handleClick)
      cy.$$('div#dom').on('click', cy.stub().as('topClick'))
      .on('dblclick', cy.stub().as('topDblclick'))

      // make sure we're clicking multiple $anchors
      expect($anchors.length).to.be.gt(1)

      cy.get('#sequential-clicks a').dblclick({ multiple: true }).then(($els) => {
        expect($els).to.have.length(throttled.callCount)
        cy.get('@topDblclick').should('have.property', 'callCount', $els.length)
      })
    })

    it('serially dblclicks a collection', () => {
      const throttled = cy.stub().as('clickcount')

      // create a throttled click function
      // which proves we are clicking serially
      const handleClick = cy.stub()
      .callsFake(_.throttle(throttled, 5, { leading: false }))
      .as('handleClick')

      const $anchors = cy.$$('#three-buttons button')

      $anchors.on('dblclick', handleClick)

      // make sure we're clicking multiple $anchors
      expect($anchors.length).to.be.gt(1)

      cy.get('#three-buttons button').dblclick({ multiple: true }).then(($els) => {
        expect($els).to.have.length(throttled.callCount)
      })
    })

    it('correctly sets the detail property on mouse events', () => {
      const btn = cy.$$('button:first')

      attachMouseClickListeners({ btn })
      attachMouseDblclickListeners({ btn })
      cy.get('button:first').dblclick()
      cy.getAll('btn', 'mousedown mouseup click').each((spy) => {
        expect(spy.firstCall).calledWithMatch({ detail: 1 })
      })

      cy.getAll('btn', 'mousedown mouseup click').each((spy) => {
        expect(spy.lastCall).to.be.calledWithMatch({ detail: 2 })
      })

      cy.getAll('btn', 'dblclick').each((spy) => {
        expect(spy).to.be.calledOnce
        expect(spy.firstCall).to.be.calledWithMatch({ detail: 2 })
      })

      // pointer events do not set change detail prop
      cy.getAll('btn', 'pointerdown pointerup').each((spy) => {
        expect(spy).to.be.calledWithMatch({ detail: 0 })
      })
    })

    it('sends modifiers', () => {
      const btn = cy.$$('button:first')

      attachMouseClickListeners({ btn })
      attachMouseDblclickListeners({ btn })

      cy.get('input:first').type('{ctrl}{shift}', { release: false })
      cy.get('button:first').dblclick()

      cy.getAll('btn', 'pointerdown mousedown pointerup mouseup click dblclick').each((stub) => {
        expect(stub).to.be.calledWithMatch({
          shiftKey: true,
          ctrlKey: true,
          metaKey: false,
          altKey: false,
        })
      })
    })

    it('increases the timeout delta after each dblclick', () => {
      const count = cy.$$('#three-buttons button').length

      cy.spy(cy, 'timeout')

      cy.get('#three-buttons button').dblclick().then(() => {
        const calls = cy.timeout.getCalls()

        const num = _.filter(calls, (call) => _.isEqual(call.args, [50, true, 'dblclick']))

        expect(num.length).to.eq(count)
      })
    })

    describe('errors', () => {
      beforeEach(function () {
        Cypress.config('defaultCommandTimeout', 100)

        this.logs = []

        cy.on('log:added', (attrs, log) => {
          this.lastLog = log

          this.logs.push(log)
        })

        null
      })

      it('throws when not a dom subject', (done) => {
        cy.on('fail', () => {
          done()
        })

        cy.dblclick()
      })

      it('throws when subject is not in the document', (done) => {
        let dblclicked = 0

        const $button = cy.$$('button:first').dblclick(() => {
          dblclicked += 1
          $button.remove()

          return false
        })

        cy.on('fail', (err) => {
          expect(dblclicked).to.eq(1)
          expect(err.message).to.include('cy.dblclick() failed because this element')

          done()
        })

        cy.get('button:first').dblclick().dblclick()
      })

      it('logs once when not dom subject', function (done) {
        cy.on('fail', (err) => {
          const { lastLog } = this

          expect(this.logs.length).to.eq(1)
          expect(lastLog.get('error')).to.eq(err)

          done()
        })

        cy.dblclick()
      })

      it('throws when any member of the subject isnt visible', function (done) {
        cy.timeout(600)
        cy.$$('#three-buttons button').show().last().hide()

        cy.on('fail', (err) => {
          const { lastLog } = this

          const logs = _.cloneDeep(this.logs)

          expect(logs).to.have.length(4)
          expect(lastLog.get('error')).to.eq(err)
          expect(err.message).to.include('cy.dblclick() failed because this element is not visible')

          done()
        })

        cy.get('#three-buttons button').dblclick()
      })
    })

    describe('.log', () => {
      beforeEach(function () {
        this.logs = []

        cy.on('log:added', (attrs, log) => {
          this.lastLog = log

          this.logs.push(log)
        })

        null
      })

      it('logs immediately before resolving', (done) => {
        const $button = cy.$$('button:first')

        cy.on('log:added', (attrs, log) => {
          if (log.get('name') === 'dblclick') {
            expect(log.get('state')).to.eq('pending')
            expect(log.get('$el').get(0)).to.eq($button.get(0))

            done()
          }
        })

        cy.get('button:first').dblclick()
      })

      it('snapshots after clicking', () => {
        cy.get('button:first').dblclick().then(function () {
          const { lastLog } = this

          expect(lastLog.get('snapshots')).to.have.length(2)
          expect(lastLog.get('snapshots')[0]).to.containSubset({ name: 'before' })
          expect(lastLog.get('snapshots')[1]).to.containSubset({ name: 'after' })
        })
      })

      // TODO: remove this after 4.0 when {multiple:true} is no longer default
      // https://github.com/cypress-io/cypress/issues/5406
      it('does not log default option {multiple:true}', () => {
        const logs = []

        cy.on('log:added', (attrs, log) => {
          logs.push(log)
        })

        cy.get('button:first').dblclick().then(() => {
          expect(logs[1].get('message')).to.eq('')
          expect(logs[1].invoke('consoleProps').Options).not.ok
        })
      })

      it('returns only the $el for the element of the subject that was dblclicked', () => {
        const dblclicks = []

        // append two buttons
        const $button = () => {
          return $(`<button class='dblclicks'>dblclick</button`)
        }

        cy.$$('body').append($button()).append($button())

        cy.on('log:added', (attrs, log) => {
          if (log.get('name') === 'dblclick') {
            dblclicks.push(log)
          }
        })

        cy.get('button.dblclicks').dblclick().then(($buttons) => {
          expect($buttons.length).to.eq(2)
          expect(dblclicks.length).to.eq(2)

          expect(dblclicks[1].get('$el').get(0)).to.eq($buttons.last().get(0))
        })
      })

      it('logs only 1 dblclick event', () => {
        const logs = []

        cy.on('log:added', (attrs, log) => {
          if (log.get('name') === 'dblclick') {
            logs.push(log)
          }
        })

        cy.get('button:first').dblclick().then(() => {
          expect(logs.length).to.eq(1)
        })
      })

      it('#consoleProps', function () {
        cy.on('log:added', (attrs, log) => {
          this.log = log
        })

        cy.get('button').first().dblclick().then(function ($btn) {
          const { lastLog } = this

          const rect = $btn.get(0).getBoundingClientRect()
          const consoleProps = lastLog.invoke('consoleProps')
          const { fromElWindow } = Cypress.dom.getElementCoordinatesByPosition($btn)

          // this button should be 60 pixels wide
          expect(rect.width).to.eq(60)

          expect(consoleProps.Coords.x).to.be.closeTo(fromElWindow.x, 1) // ensure we are within 1
          expect(consoleProps.Coords.y).to.be.closeTo(fromElWindow.y, 1) // ensure we are within 1

          expect(consoleProps).to.containSubset({
            'Command': 'dblclick',
            'Applied To': {},
            'Elements': 1,
            'table': {},
          })

          const tables = _.map(consoleProps.table, ((x) => x()))

          expect(tables).to.containSubset([
            {
              'name': 'Mouse Move Events',
              'data': [
                {
                  'Event Name': 'pointerover',
                  'Target Element': {},
                  'Prevented Default?': false,
                  'Stopped Propagation?': false,
                },
                {
                  'Event Name': 'mouseover',
                  'Target Element': {},
                  'Prevented Default?': false,
                  'Stopped Propagation?': false,
                },
                {
                  'Event Name': 'pointermove',
                  'Target Element': {},
                  'Prevented Default?': false,
                  'Stopped Propagation?': false,
                },
                {
                  'Event Name': 'mousemove',
                  'Target Element': {},
                  'Prevented Default?': false,
                  'Stopped Propagation?': false,
                },
              ],
            },
            {
              'name': 'Mouse Click Events',
              'data': [
                {
                  'Event Name': 'pointerdown',
                  'Target Element': {},
                  'Prevented Default?': false,
                  'Stopped Propagation?': false,
                  'Modifiers': null,
                },
                {
                  'Event Name': 'mousedown',
                  'Target Element': {},
                  'Prevented Default?': false,
                  'Stopped Propagation?': false,
                  'Modifiers': null,
                },
                {
                  'Event Name': 'pointerup',
                  'Target Element': {},
                  'Prevented Default?': false,
                  'Stopped Propagation?': false,
                  'Modifiers': null,
                },
                {
                  'Event Name': 'mouseup',
                  'Target Element': {},
                  'Prevented Default?': false,
                  'Stopped Propagation?': false,
                  'Modifiers': null,
                },
                {
                  'Event Name': 'click',
                  'Target Element': {},
                  'Prevented Default?': false,
                  'Stopped Propagation?': false,
                  'Modifiers': null,
                },
                {
                  'Event Name': 'pointerdown',
                  'Target Element': {},
                  'Prevented Default?': false,
                  'Stopped Propagation?': false,
                  'Modifiers': null,
                },
                {
                  'Event Name': 'mousedown',
                  'Target Element': {},
                  'Prevented Default?': false,
                  'Stopped Propagation?': false,
                  'Modifiers': null,
                },
                {
                  'Event Name': 'pointerup',
                  'Target Element': {},
                  'Prevented Default?': false,
                  'Stopped Propagation?': false,
                  'Modifiers': null,
                },
                {
                  'Event Name': 'mouseup',
                  'Target Element': {},
                  'Prevented Default?': false,
                  'Stopped Propagation?': false,
                  'Modifiers': null,
                },
                {
                  'Event Name': 'click',
                  'Target Element': {},
                  'Prevented Default?': false,
                  'Stopped Propagation?': false,
                  'Modifiers': null,
                },
              ],
            },
            {
              'name': 'Mouse Double Click Event',
              'data': [
                {
                  'Event Name': 'dblclick',
                  'Target Element': {},
                  'Prevented Default?': false,
                  'Stopped Propagation?': false,
                  'Modifiers': null,
                },
              ],
            },
          ])
        })
      })
    })
  })

  context('#rightclick', () => {
    it('can rightclick', () => {
      const el = cy.$$('button:first')

      attachMouseClickListeners({ el })
      attachContextmenuListeners({ el })

      cy.get('button:first').rightclick().should('have.focus')

      cy.getAll('el', 'pointerdown mousedown contextmenu pointerup mouseup').each(shouldBeCalled)
      cy.getAll('el', 'click').each(shouldNotBeCalled)

      cy.getAll('el', 'pointerdown mousedown pointerup mouseup').each((stub) => {
        expect(stub.firstCall.args[0]).to.containSubset({
          button: 2,
          buttons: 2,
          which: 3,
        })
      })

      cy.getAll('el', 'contextmenu').each((stub) => {
        expect(stub.firstCall.args[0]).to.containSubset({
          altKey: false,
          bubbles: true,
          target: el.get(0),
          button: 2,
          buttons: 2,
          cancelable: true,
          data: undefined,
          detail: 0,
          handleObj: { type: 'contextmenu', origType: 'contextmenu', data: undefined },
          relatedTarget: null,
          shiftKey: false,
          type: 'contextmenu',
          view: cy.state('window'),
          which: 3,
        })
      })
    })

    it('can rightclick disabled', () => {
      const el = cy.$$('input:first')

      el.get(0).disabled = true

      attachMouseClickListeners({ el })
      attachFocusListeners({ el })
      attachContextmenuListeners({ el })

      cy.get('input:first').rightclick({ force: true })

      cy.getAll('el', 'mousedown contextmenu mouseup').each(shouldNotBeCalled)
      cy.getAll('el', 'pointerdown pointerup').each(shouldBeCalled)
    })

    it('rightclick cancel contextmenu', () => {
      const el = cy.$$('button:first')

      // canceling contextmenu prevents the native contextmenu
      // likely we want to call attention to this, since we cannot
      // reproduce the native contextmenu
      el.on('contextmenu', () => false)

      attachMouseClickListeners({ el })
      attachFocusListeners({ el })
      attachContextmenuListeners({ el })

      cy.get('button:first').rightclick().should('have.focus')

      cy.getAll('el', 'pointerdown mousedown contextmenu pointerup mouseup').each(shouldBeCalled)
      cy.getAll('el', 'click').each(shouldNotBeCalled)
    })

    it('rightclick cancel mousedown', () => {
      const el = cy.$$('button:first')

      el.on('mousedown', () => false)

      attachMouseClickListeners({ el })
      attachFocusListeners({ el })
      attachContextmenuListeners({ el })

      cy.get('button:first').rightclick().should('not.have.focus')

      cy.getAll('el', 'pointerdown mousedown contextmenu pointerup mouseup').each(shouldBeCalled)
      cy.getAll('el', 'focus click').each(shouldNotBeCalled)
    })

    it('rightclick cancel pointerdown', () => {
      const el = cy.$$('button:first')

      el.on('pointerdown', () => false)

      attachMouseClickListeners({ el })
      attachFocusListeners({ el })
      attachContextmenuListeners({ el })

      cy.get('button:first').rightclick()

      cy.getAll('el', 'pointerdown pointerup contextmenu').each(shouldBeCalled)
      cy.getAll('el', 'mousedown mouseup').each(shouldNotBeCalled)
    })

    it('rightclick remove el on pointerdown', () => {
      const el = cy.$$('button:first')

      el.on('pointerdown', () => el.get(0).remove())

      attachMouseClickListeners({ el })
      attachFocusListeners({ el })
      attachContextmenuListeners({ el })

      cy.get('button:first').rightclick().should('not.exist')

      cy.getAll('el', 'pointerdown').each(shouldBeCalled)
      cy.getAll('el', 'mousedown mouseup contextmenu pointerup').each(shouldNotBeCalled)
    })

    it('rightclick remove el on mouseover', () => {
      const el = cy.$$('button:first')
      const el2 = cy.$$('div#tabindex')

      el.on('mouseover', () => el.get(0).remove())

      attachMouseClickListeners({ el, el2 })
      attachMouseHoverListeners({ el, el2 })
      attachFocusListeners({ el, el2 })
      attachContextmenuListeners({ el, el2 })

      cy.get('button:first').rightclick().should('not.exist')
      cy.get('div#tabindex').should('have.focus')

      cy.getAll('el', 'pointerover mouseover').each(shouldBeCalledOnce)
      cy.getAll('el', 'pointerdown mousedown pointerup mouseup contextmenu').each(shouldNotBeCalled)
      cy.getAll('el2', 'focus pointerdown pointerup contextmenu').each(shouldBeCalled)
    })

    describe('errors', () => {
      beforeEach(function () {
        Cypress.config('defaultCommandTimeout', 100)

        this.logs = []

        cy.on('log:added', (attrs, log) => {
          this.lastLog = log

          this.logs.push(log)
        })

        null
      })

      it('throws when not a dom subject', (done) => {
        cy.on('fail', () => {
          done()
        })

        cy.rightclick()
      })

      it('throws when subject is not in the document', (done) => {
        let rightclicked = 0

        const $button = cy.$$('button:first').on('contextmenu', () => {
          rightclicked += 1
          $button.remove()

          return false
        })

        cy.on('fail', (err) => {
          expect(rightclicked).to.eq(1)
          expect(err.message).to.include('cy.rightclick() failed because this element')

          done()
        })

        cy.get('button:first').rightclick().rightclick()
      })

      it('logs once when not dom subject', function (done) {
        cy.on('fail', (err) => {
          const { lastLog } = this

          expect(this.logs.length).to.eq(1)
          expect(lastLog.get('error')).to.eq(err)

          done()
        })

        cy.rightclick()
      })

      it('throws when any member of the subject isnt visible', function (done) {
        cy.timeout(300)
        cy.$$('#three-buttons button').show().last().hide()

        cy.on('fail', (err) => {
          const { lastLog } = this

          expect(this.logs.length).to.eq(4)
          expect(lastLog.get('error')).to.eq(err)
          expect(err.message).to.include('cy.rightclick() failed because this element is not visible')

          done()
        })

        cy.get('#three-buttons button').rightclick({ multiple: true })
      })
    })

    describe('.log', () => {
      beforeEach(function () {
        this.logs = []

        cy.on('log:added', (attrs, log) => {
          this.lastLog = log

          this.logs.push(log)
        })

        null
      })

      it('logs immediately before resolving', (done) => {
        const $button = cy.$$('button:first')

        cy.on('log:added', (attrs, log) => {
          if (log.get('name') === 'rightclick') {
            expect(log.get('state')).to.eq('pending')
            expect(log.get('$el').get(0)).to.eq($button.get(0))

            done()
          }
        })

        cy.get('button:first').rightclick()
      })

      it('snapshots after clicking', () => {
        cy.get('button:first').rightclick().then(function () {
          const { lastLog } = this

          expect(lastLog.get('snapshots')).to.have.length(2)
          expect(lastLog.get('snapshots')[0]).to.containSubset({ name: 'before' })
          expect(lastLog.get('snapshots')[1]).to.containSubset({ name: 'after' })
        })
      })

      it('returns only the $el for the element of the subject that was rightclicked', () => {
        const rightclicks = []

        // append two buttons
        const $button = () => {
          return $(`<button class='rightclicks'>rightclick</button`)
        }

        cy.$$('body').append($button()).append($button())

        cy.on('log:added', (attrs, log) => {
          if (log.get('name') === 'rightclick') {
            rightclicks.push(log)
          }
        })

        cy.get('button.rightclicks').rightclick({ multiple: true }).then(($buttons) => {
          expect($buttons.length).to.eq(2)
          expect(rightclicks.length).to.eq(2)

          expect(rightclicks[1].get('$el').get(0)).to.eq($buttons.last().get(0))
        })
      })

      it('logs only 1 rightclick event', () => {
        const logs = []

        cy.on('log:added', (attrs, log) => {
          if (log.get('name') === 'rightclick') {
            logs.push(log)
          }
        })

        cy.get('button:first').rightclick().then(() => {
          expect(logs.length).to.eq(1)
        })
      })

      it('#consoleProps', function () {
        cy.on('log:added', (attrs, log) => {
          this.log = log
        })

        cy.get('button').first().rightclick().then(function ($btn) {
          const { lastLog } = this

          const rect = $btn.get(0).getBoundingClientRect()
          const consoleProps = lastLog.invoke('consoleProps')
          const { fromElWindow } = Cypress.dom.getElementCoordinatesByPosition($btn)

          // this button should be 60 pixels wide
          expect(rect.width).to.eq(60)

          expect(consoleProps.Coords.x).to.be.closeTo(fromElWindow.x, 1) // ensure we are within 1
          expect(consoleProps.Coords.y).to.be.closeTo(fromElWindow.y, 1) // ensure we are within 1

          expect(consoleProps).to.containSubset({
            'Command': 'rightclick',
            'Applied To': {},
            'Elements': 1,
            'table': {},
          })

          const tables = _.map(consoleProps.table, ((x) => x()))

          expect(tables).to.containSubset([
            {
              'name': 'Mouse Move Events',
              'data': [
                {
                  'Event Name': 'pointerover',
                  'Target Element': {},
                  'Prevented Default?': false,
                  'Stopped Propagation?': false,
                },
                {
                  'Event Name': 'mouseover',
                  'Target Element': {},
                  'Prevented Default?': false,
                  'Stopped Propagation?': false,
                },
                {
                  'Event Name': 'pointermove',
                  'Target Element': {},
                  'Prevented Default?': false,
                  'Stopped Propagation?': false,
                },
                {
                  'Event Name': 'mousemove',
                  'Target Element': {},
                  'Prevented Default?': false,
                  'Stopped Propagation?': false,
                },
              ],
            },
            {
              'name': 'Mouse Click Events',
              'data': [
                {
                  'Event Name': 'pointerdown',
                  'Target Element': {},
                  'Prevented Default?': false,
                  'Stopped Propagation?': false,
                  'Modifiers': null,
                },
                {
                  'Event Name': 'mousedown',
                  'Target Element': {},
                  'Prevented Default?': false,
                  'Stopped Propagation?': false,
                  'Modifiers': null,
                },
                {
                  'Event Name': 'pointerup',
                  'Target Element': {},
                  'Prevented Default?': false,
                  'Stopped Propagation?': false,
                  'Modifiers': null,
                },
                {
                  'Event Name': 'mouseup',
                  'Target Element': {},
                  'Prevented Default?': false,
                  'Stopped Propagation?': false,
                  'Modifiers': null,
                },
              ],
            },
            {
              'name': 'Mouse Right Click Event',
              'data': [
                {
                  'Event Name': 'contextmenu',
                  'Target Element': {},
                  'Prevented Default?': false,
                  'Stopped Propagation?': false,
                  'Modifiers': null,
                },
              ],
            },
          ])
        })
      })
    })
  })
})

describe('mouse state', () => {
  describe('mouse/pointer events', () => {
    beforeEach(() => {
      cy.visit('http://localhost:3500/fixtures/dom.html')
    })

    describe('resets mouse state', () => {
      it('set state', () => {
        cy.get('div.item:first').then(($el) => {
          const mouseenter = cy.stub().as('mouseenter')

          cy.get('body').then(($el) => {
            $el[0].addEventListener('mouseenter', mouseenter)
          }).then(() => {
            const rect = _.pick($el[0].getBoundingClientRect(), 'left', 'top')
            const coords = {
              x: rect.left,
              y: rect.top,
              doc: cy.state('document'),
            }

            cy.devices.mouse.move(coords)
            expect(mouseenter).to.be.calledOnce
            expect(cy.state('mouseCoords')).ok
          })
        })
      })

      it('reset state', () => {
        const mouseenter = cy.stub().as('mouseenter')

        cy.get('body').then(($el) => {
          $el[0].addEventListener('mouseenter', mouseenter)
        }).then(() => {
          expect(cy.state('mouseCoords')).to.eq(undefined)
          expect(mouseenter).to.not.be.called
        })
      // expect(this.mousemove).to.have.been.called
      })
    })

    describe('mouseout', () => {
      it('can move mouse from a div to another div', () => {
        const mouseout = cy.stub().callsFake((e) => {
          expect(_.toPlainObject(e)).to.containSubset({
            altKey: false,
            bubbles: true,
            button: 0,
            buttons: 0,
            cancelBubble: false,
            cancelable: true,
            clientX: 492,
            clientY: 9,
            composed: true,
            ctrlKey: false,
            currentTarget: cy.$$('div.item')[0],
            defaultPrevented: false,
            detail: 0,
            eventPhase: 2,
            // fromElement: cy.$$('div.item')[0],
            isTrusted: false,
            layerX: 492,
            layerY: 215,
            metaKey: false,
            movementX: 0,
            movementY: 0,
            // offsetX: 484,
            // offsetY: 27,
            pageX: 492,
            pageY: 215,
            relatedTarget: cy.$$('div.item')[1],
            returnValue: true,
            screenX: 492,
            screenY: 9,
            shiftKey: false,
            sourceCapabilities: null,
            target: cy.$$('div.item')[0],
            // not in firefox?
            // toElement: cy.$$('div.item')[1],
            type: 'mouseout',
            view: cy.state('window'),
            // which: 0,
            x: 492,
            y: 9,
          })
        }).as('mouseout')
        const mouseleave = cy.stub().callsFake((e) => {
          expect(_.toPlainObject(e)).to.containSubset({
            altKey: false,
            bubbles: false,
            button: 0,
            buttons: 0,
            cancelBubble: false,
            cancelable: false,
            clientX: 492,
            clientY: 9,
            composed: true,
            ctrlKey: false,
            currentTarget: cy.$$('div.item')[0],
            defaultPrevented: false,
            detail: 0,
            eventPhase: 2,
            // fromElement: cy.$$('div.item')[0],
            isTrusted: false,
            layerX: 492,
            layerY: 215,
            metaKey: false,
            movementX: 0,
            movementY: 0,
            // offsetX: 484,
            // offsetY: 27,
            pageX: 492,
            pageY: 215,
            relatedTarget: cy.$$('div.item')[1],
            returnValue: true,
            screenX: 492,
            screenY: 9,
            shiftKey: false,
            sourceCapabilities: null,
            target: cy.$$('div.item')[0],
            // not in firefox?
            // toElement: cy.$$('div.item')[1],
            type: 'mouseleave',
            view: cy.state('window'),
            // which: 0,
            x: 492,
            y: 9,
          })
        }).as('mouseleave')
        const pointerout = cy.stub().callsFake((e) => {
          expect(_.toPlainObject(e)).to.containSubset({
            altKey: false,
            bubbles: true,
            button: -1,
            buttons: 0,
            cancelBubble: false,
            cancelable: true,
            clientX: 492,
            clientY: 9,
            composed: true,
            ctrlKey: false,
            currentTarget: cy.$$('div.item')[0],
            defaultPrevented: false,
            detail: 0,
            eventPhase: 2,
            // fromElement: cy.$$('div.item')[0],
            isTrusted: false,
            layerX: 492,
            layerY: 215,
            metaKey: false,
            movementX: 0,
            movementY: 0,
            // offsetX: 484,
            // offsetY: 27,
            pageX: 492,
            pageY: 215,
            relatedTarget: cy.$$('div.item')[1],
            returnValue: true,
            screenX: 492,
            screenY: 9,
            shiftKey: false,
            sourceCapabilities: null,
            target: cy.$$('div.item')[0],
            // not in firefox?
            // toElement: cy.$$('div.item')[1],
            type: 'pointerout',
            view: cy.state('window'),
            // which: 0,
            x: 492,
            y: 9,
          })
        }).as('pointerout')
        const pointerleave = cy.stub().callsFake((e) => {
          expect(_.toPlainObject(e)).to.containSubset({
            altKey: false,
            bubbles: false,
            button: -1,
            buttons: 0,
            cancelBubble: false,
            cancelable: false,
            clientX: 492,
            clientY: 9,
            composed: true,
            ctrlKey: false,
            currentTarget: cy.$$('div.item')[0],
            defaultPrevented: false,
            detail: 0,
            eventPhase: 2,
            // fromElement: cy.$$('div.item')[0],
            isTrusted: false,
            layerX: 492,
            layerY: 215,
            metaKey: false,
            movementX: 0,
            movementY: 0,
            // offsetX: 484,
            // offsetY: 27,
            pageX: 492,
            pageY: 215,
            relatedTarget: cy.$$('div.item')[1],
            returnValue: true,
            screenX: 492,
            screenY: 9,
            shiftKey: false,
            sourceCapabilities: null,
            target: cy.$$('div.item')[0],
            // not in firefox?
            // toElement: cy.$$('div.item')[1],
            type: 'pointerleave',
            view: cy.state('window'),
            // which: 0,
            x: 492,
            y: 9,
          })
        }).as('pointerleave')
        const mouseover = cy.stub().callsFake((e) => {
          expect(_.toPlainObject(e)).to.containSubset({
            altKey: false,
            bubbles: true,
            button: 0,
            buttons: 0,
            cancelBubble: false,
            cancelable: true,
            clientX: 492,
            clientY: 9,
            composed: true,
            ctrlKey: false,
            currentTarget: cy.$$('div.item')[1],
            defaultPrevented: false,
            detail: 0,
            eventPhase: 2,
            // fromElement: cy.$$('div.item')[0],
            isTrusted: false,
            layerX: 492,
            layerY: 215,
            metaKey: false,
            movementX: 0,
            movementY: 0,
            // offsetX: 484,
            // offsetY: 27,
            pageX: 492,
            pageY: 215,
            relatedTarget: cy.$$('div.item')[0],
            returnValue: true,
            screenX: 492,
            screenY: 9,
            shiftKey: false,
            sourceCapabilities: null,
            target: cy.$$('div.item')[1],
            // not in Firefox
            // toElement: cy.$$('div.item')[1],
            type: 'mouseover',
            view: cy.state('window'),
            // which: 0,
            x: 492,
            y: 9,
          })
        }).as('mouseover')
        const mouseenter = cy.stub().callsFake((e) => {
          expect(_.toPlainObject(e)).to.containSubset({
            altKey: false,
            bubbles: false,
            button: 0,
            buttons: 0,
            cancelBubble: false,
            cancelable: false,
            clientX: 492,
            clientY: 9,
            composed: true,
            ctrlKey: false,
            currentTarget: cy.$$('div.item')[1],
            defaultPrevented: false,
            detail: 0,
            eventPhase: 2,
            // fromElement: cy.$$('div.item')[0],
            isTrusted: false,
            layerX: 492,
            layerY: 215,
            metaKey: false,
            movementX: 0,
            movementY: 0,
            // offsetX: 484,
            // offsetY: 27,
            pageX: 492,
            pageY: 215,
            relatedTarget: cy.$$('div.item')[0],
            returnValue: true,
            screenX: 492,
            screenY: 9,
            shiftKey: false,
            sourceCapabilities: null,
            target: cy.$$('div.item')[1],
            // not in Firefox
            // toElement: cy.$$('div.item')[1],
            type: 'mouseenter',
            view: cy.state('window'),
            // which: 0,
            x: 492,
            y: 9,
          })
        }).as('mouseenter')
        const pointerover = cy.stub().callsFake((e) => {
          expect(_.toPlainObject(e)).to.containSubset({
            altKey: false,
            bubbles: true,
            button: -1,
            buttons: 0,
            cancelBubble: false,
            cancelable: true,
            clientX: 492,
            clientY: 9,
            composed: true,
            ctrlKey: false,
            currentTarget: cy.$$('div.item')[1],
            defaultPrevented: false,
            detail: 0,
            eventPhase: 2,
            // fromElement: cy.$$('div.item')[0],
            isTrusted: false,
            layerX: 492,
            layerY: 215,
            metaKey: false,
            movementX: 0,
            movementY: 0,
            // offsetX: 484,
            // offsetY: 27,
            pageX: 492,
            pageY: 215,
            relatedTarget: cy.$$('div.item')[0],
            returnValue: true,
            screenX: 492,
            screenY: 9,
            shiftKey: false,
            sourceCapabilities: null,
            target: cy.$$('div.item')[1],
            // not in Firefox
            // toElement: cy.$$('div.item')[1],
            type: 'pointerover',
            view: cy.state('window'),
            // which: 0,
            x: 492,
            y: 9,
          })
        }).as('pointerover')
        const pointerenter = cy.stub().callsFake((e) => {
          expect(_.toPlainObject(e)).to.containSubset({
            altKey: false,
            bubbles: false,
            button: -1,
            buttons: 0,
            cancelBubble: false,
            cancelable: false,
            clientX: 492,
            clientY: 9,
            composed: true,
            ctrlKey: false,
            currentTarget: cy.$$('div.item')[1],
            defaultPrevented: false,
            detail: 0,
            eventPhase: 2,
            // fromElement: cy.$$('div.item')[0],
            isTrusted: false,
            layerX: 492,
            layerY: 215,
            metaKey: false,
            movementX: 0,
            movementY: 0,
            // offsetX: 484,
            // offsetY: 27,
            pageX: 492,
            pageY: 215,
            relatedTarget: cy.$$('div.item')[0],
            returnValue: true,
            screenX: 492,
            screenY: 9,
            shiftKey: false,
            sourceCapabilities: null,
            target: cy.$$('div.item')[1],
            // not in Firefox
            // toElement: cy.$$('div.item')[1],
            type: 'pointerenter',
            view: cy.state('window'),
            // which: 0,
            x: 492,
            y: 9,
          })
        }).as('pointerenter')

        cy.get('div.item').eq(0)
        .should(($el) => {
          $el[0].addEventListener('mouseout', mouseout)
          $el[0].addEventListener('mouseleave', mouseleave)
          $el[0].addEventListener('pointerout', pointerout)
          $el[0].addEventListener('pointerleave', pointerleave)
        })
        .click()
        .then(() => {
          expect(cy.state('mouseCoords')).ok
        })

        cy.get('div.item').eq(1).should(($el) => {
          $el[0].addEventListener('mouseover', mouseover)
          $el[0].addEventListener('mouseenter', mouseenter)
          $el[0].addEventListener('pointerover', pointerover)
          $el[0].addEventListener('pointerenter', pointerenter)
        })
        .click()

        Cypress.Promise.delay(5000)
        .then(() => {
          expect(mouseout).to.be.calledOnce
          expect(mouseleave).to.be.calledOnce
          expect(pointerout).to.be.calledOnce
          expect(pointerleave).to.be.calledOnce
          expect(mouseover).to.be.calledOnce
          expect(mouseover).to.be.calledOnce
          expect(mouseenter).to.be.calledOnce
          expect(pointerover).to.be.calledOnce
          expect(pointerenter).to.be.calledOnce
        })
      })
    })
  })

  describe('more mouse state', () => {
    beforeEach(() => {
      cy.visit('http://localhost:3500/fixtures/issue-2956.html')
    })

    describe('mouseleave mouseenter animations', () => {
      it('sends mouseenter/mouseleave event', () => {
        cy.get('#outer').click()
        cy.get('#inner').should('be.visible')
        cy.get('body').click()
        cy.get('#inner').should('not.be.visible')
      })

      it('will respect changes to dom in event handlers', () => {
        const els = {
          sq4: cy.$$('#sq4'),
          outer: cy.$$('#outer'),
          input: cy.$$('input:first'),
        }

        attachListeners(['mouseenter', 'mouseexit'])

        attachMouseClickListeners(els)
        attachMouseHoverListeners(els)

        cy.get('#sq4').click()
        cy.get('#outer').click()

        cy.getAll('sq4', 'mouseover mousedown mouseup click').each(shouldBeCalledWithCount(2))

        cy.getAll('sq4', 'mouseout').each(shouldBeCalledOnce)

        cy.getAll('outer', 'mousedown mouseup click').each(shouldNotBeCalled)

        cy.getAll('outer', 'mouseover mouseout').each(shouldBeCalledOnce)

        cy.get('input:first').click().should('not.have.focus')

        cy.getAll('input', 'mouseover mouseout').each(shouldBeCalledOnce)

        cy.getAll('input', 'mousedown mouseup click').each(shouldNotBeCalled)
      })

      it('can click on a recursively moving element', () => {
        const sq6 = cy.$$('#sq6')

        /*
        * the square moves back-forth on mouseleave/mouseenter
        * so:
        * - move phase, mouseover sent to sq, sq leaves
        * - before mousedown events, move phase, sq returns, mousedown sent to sq
        * - before mouseup events, move phase, mouseover sent to sq, sq leaves, mouseup sent to body
        * - before click events, move events sent, sq returns, click sent to sq
        */
        attachListeners(['mouseover'])({ sq6 })
        attachMouseClickListeners({ sq6 })

        cy.get('#sq6')
        .click()

        cy.getAll('sq6', 'mousedown pointerdown click').each(shouldBeCalledOnce)
        cy.getAll('sq6', 'mouseover').each(shouldBeCalledWithCount(2))
      })
    })

    it('handles disabled attr', () => {
      const btn = cy.$$(/*html*/`<button id='btn'></button>`)
      .css({
        float: 'left',
        display: 'block',
        width: 250,
        height: 30,
      })
      .appendTo(cy.$$('body'))

      attachMouseHoverListeners({ btn })
      attachMouseClickListeners({ btn })

      btn.on('pointerover', () => {
        btn.attr('disabled', true)
      })

      cy.get('#btn').click()

      cy.getAll('btn', 'pointerover pointerenter pointerdown pointerup').each((stub) => {
        expect(stub).to.be.calledOnce
      })

      cy.getAll('btn', 'mouseover mouseenter mousedown mouseup click').each((stub) => {
        expect(stub).to.not.be.called
      })
    })

    it('handles disabled attr added on mousedown', () => {
      const btn = cy.$$(/*html*/`<button id='btn'></button>`)
      .css({
        float: 'left',
        display: 'block',
        width: 250,
        height: 30,
      })
      .appendTo(cy.$$('body'))

      attachMouseHoverListeners({ btn })
      attachMouseClickListeners({ btn })

      btn.on('mousedown', () => {
        btn.attr('disabled', true)
      })

      cy.get('#btn').click()

      cy.getAll('btn', 'pointerdown mousedown pointerup').each((stub) => {
        expect(stub).to.be.calledOnce
      })

      cy.getAll('btn', 'mouseup click').each((stub) => {
        expect(stub).to.not.be.calledOnce
      })
    })

    it('can click new element after mousemove sequence', () => {
      const btn = cy.$$(/*html*/`<button id='btn'></button>`)
      .css({
        float: 'left',
        display: 'block',
        width: 250,
        height: 30,
      })
      .appendTo(cy.$$('body'))

      const cover = cy.$$(/*html*/`<div id='cover'></div>`).css({
        backgroundColor: 'blue',
        position: 'relative',
        height: 50,
        width: 300,
      })
      .appendTo(btn.parent())

      cover.on('mousemove', () => {
        cover.hide()
      })

      attachMouseHoverListeners({ btn, cover })
      attachMouseClickListeners({ btn, cover })

      cy.get('#cover').click()

      cy.getAll('cover', 'pointerdown mousedown pointerup mouseup click').each((stub) => {
        expect(stub).to.not.be.called
      })

      cy.getAll('btn', 'pointerdown mousedown mouseup pointerup click').each((stub) => {
        expect(stub).to.be.calledOnce
      })
    })

    it('can click new element after mousemove sequence [disabled]', () => {
      const btn = cy.$$(/*html*/`<button id='btn'></button>`)
      .css({
        float: 'left',
        display: 'block',
        width: 250,
        height: 30,
      })
      .appendTo(cy.$$('body'))

      const cover = cy.$$(/*html*/`<div id='cover'></div>`).css({
        backgroundColor: 'blue',
        position: 'relative',
        height: 50,
        width: 300,
      })
      .appendTo(btn.parent())

      cover.on('mousemove', () => {
        cover.hide()
      })

      attachMouseHoverListeners({ btn, cover })
      attachMouseClickListeners({ btn, cover })

      btn.attr('disabled', true)

      cover.on('mousemove', () => {
        cover.hide()
      })

      attachMouseHoverListeners({ btn, cover })
      attachMouseClickListeners({ btn, cover })

      cy.get('#cover').click()

      cy.getAll('btn', 'mousedown mouseup click').each((stub) => {
        expect(stub).to.not.be.called
      })

      // on disabled inputs, pointer events are still fired
      cy.getAll('btn', 'pointerdown pointerup').each((stub) => {
        expect(stub).to.be.called
      })
    })

    it('can target new element after mousedown sequence', () => {
      const btn = cy.$$(/*html*/`<button id='btn'></button>`)
      .css({
        float: 'left',
        display: 'block',
        width: 250,
        height: 30,
      })
      .appendTo(cy.$$('body'))

      const cover = cy.$$(/*html*/`<div id='cover'></div>`).css({
        backgroundColor: 'blue',
        position: 'relative',
        height: 50,
        width: 300,
      })
      .appendTo(btn.parent())

      cover.on('mousedown', () => {
        cover.hide()
      })

      attachMouseHoverListeners({ btn, cover })
      attachMouseClickListeners({ btn, cover })

      btn.on('mouseup', () => {
        btn.attr('disabled', true)
      })

      cy.get('#cover').click()

      cy.getAll('btn', 'mouseup pointerup').each((stub) => {
        expect(stub).to.be.calledOnce
      })
    })

    it('can target new element after mouseup sequence', () => {
      const btn = cy.$$(/*html*/`<button id='btn'></button>`)
      .css({
        float: 'left',
        display: 'block',
        width: 250,
        height: 30,
      })
      .appendTo(cy.$$('body'))

      const cover = cy.$$(/*html*/`<div id='cover'></div>`).css({
        backgroundColor: 'blue',
        position: 'relative',
        height: 50,
        width: 300,
      })
      .appendTo(btn.parent())

      cover.on('mouseup', () => {
        cover.hide()
      })

      attachMouseHoverListeners({ btn, cover })
      attachMouseClickListeners({ btn, cover })

      btn.on('mouseup', () => {
        btn.attr('disabled', true)
      })

      cy.get('#cover').click()

      cy.getAll('cover', 'click').each((stub) => {
        expect(stub).to.not.be.called
      })

      cy.getAll('cover', 'pointerdown mousedown mouseup').each((stub) => {
        expect(stub).to.be.calledOnce
      })
    })

    it('responds to changes in move handlers', () => {
      const btn = cy.$$(/*html*/`<button id='btn'></button>`)
      .css({
        float: 'left',
        display: 'block',
        width: 250,
        height: 30,
      })
      .appendTo(cy.$$('body'))

      const cover = cy.$$(/*html*/`<div id='cover'></div>`).css({
        backgroundColor: 'blue',
        position: 'relative',
        height: 50,
        width: 300,
      })
      .appendTo(btn.parent())

      cover.on('mouseover', () => {
        cover.hide()
      })

      attachMouseHoverListeners({ btn, cover })
      attachMouseClickListeners({ btn, cover })

      cy.get('#cover').click()

      cy.getAll('cover', 'mousedown').each((stub) => {
        expect(stub).to.not.be.called
      })

      cy.getAll('btn', 'pointerdown mousedown mouseup pointerup click').each((stub) => {
        expect(stub).to.be.calledOnce
      })
    })
  })

  describe('user experience', () => {
    beforeEach(() => {
      cy.visit('/fixtures/dom.html')
    })

    // https://github.com/cypress-io/cypress/issues/4347
    it('can render element highlight inside iframe', () => {
      cy.get('iframe:first')
      .should(($iframe) => {
        // wait for iframe to load
        expect($iframe.first().contents().find('body').html()).ok
      })
      .then(($iframe) => {
        // cypress does not wrap this as a DOM element (does not wrap in jquery)
        return cy.wrap($iframe.first().contents().find('body'))
      })
      .within(() => {
        cy.get('a#hashchange')
        .click()
      })
      .then(($body) => {
        expect($body[0].ownerDocument.defaultView.location.hash).eq('#hashchange')
      })

      clickCommandLog('click')
      .then(() => {
        cy.get('.__cypress-highlight').then(($target) => {
          const targetRect = $target[0].getBoundingClientRect()
          const iframeRect = cy.$$('iframe')[0].getBoundingClientRect()

          expect(targetRect.top).gt(iframeRect.top)
          expect(targetRect.bottom).lt(iframeRect.bottom)
        })
      })
    })

    it('can print table of keys on click', () => {
      const spyTableName = cy.spy(top.console, 'groupCollapsed')
      const spyTableData = cy.spy(top.console, 'table')

      cy.get('input:first').click()

      cy.wrap(null)
      .should(() => {
        spyTableName.reset()
        spyTableData.reset()

        return withMutableReporterState(() => {
          const commandLogEl = getCommandLogWithText('click')

          const reactCommandInstance = findReactInstance(commandLogEl.get(0))

          reactCommandInstance.props.appState.isRunning = false

          commandLogEl.find('.command-wrapper').click()

          expect(spyTableName).calledWith('Mouse Move Events')
          expect(spyTableName).calledWith('Mouse Click Events')
          expect(spyTableData).calledTwice
        })
      })
    })
  })
})<|MERGE_RESOLUTION|>--- conflicted
+++ resolved
@@ -35,8 +35,6 @@
 const attachMouseDblclickListeners = attachListeners(['dblclick'])
 const attachContextmenuListeners = attachListeners(['contextmenu'])
 
-<<<<<<< HEAD
-=======
 const getAllFn = (...aliases) => {
   if (aliases.length > 1) {
     return getAllFn((_.isArray(aliases[1]) ? aliases[1] : aliases[1].split(' ')).map((alias) => `@${aliases[0]}:${alias}`).join(' '))
@@ -59,7 +57,6 @@
 
 const overlayStyle = { position: 'fixed', top: 0, width: '100%', height: '100%', opacity: 0.5 }
 
->>>>>>> fdaca192
 describe('src/cy/commands/actions/click', () => {
   beforeEach(() => {
     cy.visit('/fixtures/dom.html')
