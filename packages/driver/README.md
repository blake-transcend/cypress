# Driver

This is the core JavaScript library that is loaded inside the browser that is responsible for executing Cypress commands and managing the test runtime.

## Installing

The driver's dependencies can be installed with:

```bash
cd packages/driver
npm install
```

## Building

The driver is actually consumed by the [`runner`](../runner) like any other npm module. To develop the driver and see changes reflected you need to run the `watch` task inside of the runner.

```bash
cd packages/runner
npm run watch
```

## Developing

If you're developing on the driver, you'll want to run in the normal Cypress GUI mode, like you would when you're writing tests for your own Cypress projects.

```bash
## run in cypress GUI mode
cd packages/driver
npm run cypress:open
```

Read the runner's [`README.md`](../runner/README.md) for more information.

## Running

You can also run all of the driver's tests locally. We don't really recommend this because it takes a long time, and we have this process optimized by load balancing the tests across multiple workers in CI.

It's usually easier to run the tests in the GUI, commit, and then see if anything broke elsewhere.

```bash
## run all the tests
npm run cypress:run
```

## Testing

This project is tested with Cypress itself. It acts exactly like any other Cypress project (really we're not kidding!).

The driver uses a node server to test all of its edge cases, so first start that.

```bash
## boot the driver's server
cd packages/driver
npm start
```

<<<<<<< HEAD
For working with a single spec file, use `testFiles` configuration option. For example, to only show the `e2e/focus_blur_spec.js` spec file when Cypress is opened use (path is relative to `test/cypress/integration` folder)

```bash
npm run cypress:open -- --config testFiles=e2e/focus_blur_spec.js
```

Or to run that single spec headlessly

```bash
npm run cypress:run -- --config testFiles=e2e/focus_blur_spec.js
```

Alternative: use `--spec`, but pass the path from the current folder, for example

```bash
npm run cypress:run -- --spec test/cypress/integration/issues/1939_1940_2190_spec.js --browser chrome
```

If you want to run tests in Chrome and keep it open after the spec finishes, you can do

```bash
npm run cypress:run -- --config testFiles=e2e/focus_blur_spec.js --browser chrome --no-exit
=======
If you would like to run a particular integration test, see the GUI and poke around during the test, you can an exclusive test like:

```bash
cd packages/driver
node ../../scripts/cypress run \
  --project ./test \
  --spec test/cypress/integration/cypress/cy_spec.coffee \
  --headed --no-exit
>>>>>>> 9d453289
```

## Debugging

In the browser

```js
localStorage.debug = "cypress:driver"
```

<!-- ## Catalog of Events

TODO: this data is accurate but also somewhat out of date.

### Order of Runnable Events

Event | From | To | Description
--- | --- | --- | ---
restart:test:run | Runner | Anyone | when cypress has been told to 're-run' and before iframes have been loaded. typically seen after a test change or the 'restart tests' button has been clicked
before:add | Runner | Anyone | before any tests have been added to the UI
suite:add | Runner | Anyone | when a suite should be added to the UI
test:add | Runner | Anyone | when a test should be added to the UI
after:add | Runner | Anyone | when all runnables have been added to the UI
runnables:ready | Runner | Anyone | when all runnables have been reduced to basic objects
mocha:start | Mocha | Cypress | when mocha runner triggers its 'start' event
suite:start | Mocha | Cypress | when mocha runner fires its 'suite' event
test:before:run:async | Cypress | Anyone | before any code has run for a particular test
test:before:run:async | Cypress | Cypress | before any hooks for a test have started
hook:start | Mocha | Cypress | when mocha runner fires its 'hook' event
test:start | Mocha | Cypress | when mocha runner fires its 'test' event
suite:end | Mocha | Cypress | when mocha runner fires its 'suite end' event
hook:end | Mocha | Cypress | when mocha runner fires its 'hook end' event
mocha:pass | Mocha | Cypress | when mocha runner fires its 'pass' event
mocha:pending | Mocha | Cypress | when mocha runner fires its 'pending' event
mocha:fail | Mocha | Cypress | when mocha runner fires its 'fail' event
test:end | Mocha | Cypress | when mocha runner fires its 'test end' event
test:results:ready | Runner | Anyone | when we receive the 'test:end' event
test:after:hooks | Cypress | Cypress | after all hooks have run for a test
test:after:run | Cypress | Anyone | after any code has run for a test
mocha:end | Mocha | Cypress | when mocha runner fires its 'end' event
after:run | Runner | Anyone | after run has finished

### Command Events

Event | From | To | Description
--- | --- | --- | ---
log | Cypress | Runner | when log entries have been added (commands / routes / spies)
log:state:changed | Cypress | Runner | when an existing logs state or attributes have changed

### Automation Events

Event | From | To | Description
--- | --- | --- | ---
get:cookies | Cypress | Runner | when cookies are being requested
get:cookie | Cypress | Runner | when a cookie is being requested
set:cookie | Cypress | Runner | when setting cookie is being requested
clear:cookie | Cypress | Runner | when clearing a cookie is being requested
clear:cookies | Cypress | Runner | when clearing cookies is being requested
message | Cypress | Runner | when a msg is being requested
fixture | Cypress | Runner | when a fixture is being requested
request | Cypress | Runner | when a request is being requested
exec | Cypress | Runner | when exec is being requested
paused | Cypress | Runner | when pausing is being requested

### AUT Events

Event | From | To | Description
--- | --- | --- | ---
url:changed | Cypress | Anyone | when aut app url is changed
page:loading | Cypress | Anyone | when aut app is currently loading a page
viewport | Cypress | Anyone | when viewport has changed

### Server Sent Events

Event | From | To | Description
--- | --- | --- | ---
watched:file:changed | Server | Runner | when user has changed local spec file
automation:push:message | Server | Runner | when automation server has sent a message

## Example 1.

Given this test:

```js
describe('parent', () => {
  it('child', () => {
    cy.visit('/index.html')
  })
})
```

The Driver would emit the following events:

Event |
--- | --><|MERGE_RESOLUTION|>--- conflicted
+++ resolved
@@ -55,7 +55,6 @@
 npm start
 ```
 
-<<<<<<< HEAD
 For working with a single spec file, use `testFiles` configuration option. For example, to only show the `e2e/focus_blur_spec.js` spec file when Cypress is opened use (path is relative to `test/cypress/integration` folder)
 
 ```bash
@@ -78,7 +77,6 @@
 
 ```bash
 npm run cypress:run -- --config testFiles=e2e/focus_blur_spec.js --browser chrome --no-exit
-=======
 If you would like to run a particular integration test, see the GUI and poke around during the test, you can an exclusive test like:
 
 ```bash
@@ -87,7 +85,6 @@
   --project ./test \
   --spec test/cypress/integration/cypress/cy_spec.coffee \
   --headed --no-exit
->>>>>>> 9d453289
 ```
 
 ## Debugging
