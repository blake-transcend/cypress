describe('network stubbing', { retries: 2 }, function () {
  const { $, _, sinon, state, Promise } = Cypress

  beforeEach(function () {
    cy.spy(Cypress.utils, 'warning')
  })

  context('cy.route2()', function () {
    it('emits a warning', function () {
      cy.route2('*')
      .then(() => expect(Cypress.utils.warning).to.be.calledWith('`cy.route2()` was renamed to `cy.http()` and will be removed in a future release. Please update usages of `cy.route2()` to use `cy.http()` instead.'))
    })

    it('calls through to cy.http()', function (done) {
      cy.route2('*', 'hello world').then(() => {
        $.get('/abc123').done((responseText, _, xhr) => {
          expect(responseText).to.eq('hello world')

          done()
        })
      })
    })

    it('can be used with cy.wait', function () {
      cy.route2('*', 'hello world').as('foo')
      .then(() => $.get('/abc123')).wait('@foo')
    })
  })

  context('cy.http()', function () {
    beforeEach(function () {
      // we don't use cy.spy() because it causes an infinite loop with logging events
      this.sandbox = sinon.createSandbox()
      this.emit = this.sandbox.spy(Cypress, 'emit').withArgs('backend:request', 'net', 'route:added')

      this.testRoute = function (options, handler, expectedEvent, expectedRoute) {
        cy.http(options, handler).then(function () {
          const handlerId = _.findKey(state('routes'), { handler })
          const route = state('routes')[handlerId!]

          expectedEvent.handlerId = handlerId
          expect(this.emit).to.be.calledWith('backend:request', 'net', 'route:added', expectedEvent)

          expect(route.handler).to.deep.eq(expectedRoute.handler)
          expect(route.options).to.deep.eq(expectedRoute.options)
        })
      }
    })

    afterEach(function () {
      this.sandbox.restore()
    })

    it('emits with url, body and stores Route', function () {
      const handler = 'bar'
      const url = 'http://foo.invalid'
      const expectedEvent = {
        routeMatcher: {
          url: {
            type: 'glob',
            value: url,
          },
        },
        staticResponse: {
          body: 'bar',
        },
        hasInterceptor: false,
      }

      const expectedRoute = {
        options: { url },
        handler,
      }

      this.testRoute(url, handler, expectedEvent, expectedRoute)
    })

    it('emits with url, HTTPController and stores Route', function () {
      const handler = () => {
        return {}
      }

      const url = 'http://foo.invalid'
      const expectedEvent = {
        routeMatcher: {
          url: {
            type: 'glob',
            value: url,
          },
        },
        hasInterceptor: true,
      }

      const expectedRoute = {
        options: { url },
        handler,
      }

      this.testRoute(url, handler, expectedEvent, expectedRoute)
    })

    it('emits with regex values stringified and other values copied and stores Route', function () {
      const handler = () => {
        return {}
      }

      const options = {
        auth: {
          username: 'foo',
          password: /.*/,
        },
        headers: {
          'Accept-Language': /hylian/i,
          'Content-Encoding': 'corrupted',
        },
        hostname: /any.com/,
        https: true,
        method: 'POST',
        path: '/bing?foo',
        pathname: '/bazz',
        port: [1, 2, 3, 4, 5, 6],
        query: {
          bar: 'baz',
          quuz: /(.*)quux/gi,
        },
        url: 'http://foo.invalid',
        webSocket: false,
      }

      const expectedEvent = {
        routeMatcher: {
          auth: {
            username: {
              type: 'glob',
              value: options.auth.username,
            },
            password: {
              type: 'regex',
              value: '/.*/',
            },
          },
          headers: {
            'accept-language': {
              type: 'regex',
              value: '/hylian/i',
            },
            'content-encoding': {
              type: 'glob',
              value: options.headers['Content-Encoding'],
            },
          },
          hostname: {
            type: 'regex',
            value: '/any.com/',
          },
          https: options.https,
          method: {
            type: 'glob',
            value: options.method,
          },
          path: {
            type: 'glob',
            value: options.path,
          },
          pathname: {
            type: 'glob',
            value: options.pathname,
          },
          port: options.port,
          query: {
            bar: {
              type: 'glob',
              value: options.query.bar,
            },
            quuz: {
              type: 'regex',
              value: '/(.*)quux/gi',
            },
          },
          url: {
            type: 'glob',
            value: options.url,
          },
          webSocket: options.webSocket,
        },
        hasInterceptor: true,
      }

      const expectedRoute = {
        options,
        handler,
      }

      this.testRoute(options, handler, expectedEvent, expectedRoute)
    })

    // https://github.com/cypress-io/cypress/issues/8729
    it('resolve ambiguity between overloaded definitions', () => {
      cy.http('POST', 'http://dummy.restapiexample.com/api/v1/create').as('create')

      cy.window().then((win) => {
        win.eval(
          `fetch("http://dummy.restapiexample.com/api/v1/create", {
            method: 'POST', // *GET, POST, PUT, DELETE, etc.
          });`,
        )
      })

      cy.wait('@create')
    })

    // TODO: implement warning in cy.http if appropriate
    // https://github.com/cypress-io/cypress/issues/2372
    it.skip('warns if a percent-encoded URL is used', function () {
      cy.http('GET', '/foo%25bar').then(function () {
        expect(Cypress.utils.warning).to.be.calledWith('A URL with percent-encoded characters was passed to cy.http(), but cy.http() expects a decoded URL.\n\nDid you mean to pass "/foo%bar"?')
      })
    })

    // NOTE: see todo on 'warns if a percent-encoded URL is used'
    it.skip('does not warn if an invalid percent-encoded URL is used', function () {
      cy.http('GET', 'http://example.com/%E0%A4%A').then(function () {
        expect(Cypress.utils.warning).to.not.be.called
      })
    })

    context('logging', function () {
      beforeEach(function () {
        this.logs = []
        cy.on('log:added', (attrs, log) => {
          if (attrs.instrument === 'route') {
            this.lastLog = log

            this.logs.push(log)
          }
        })
      })

      it('has name of route', function () {
        cy.http('/foo', {}).then(function () {
          let lastLog

          lastLog = this.lastLog

          expect(lastLog.get('name')).to.eq('route')
        })
      })

      it('uses the wildcard URL', function () {
        cy.http('*', {}).then(function () {
          let lastLog

          lastLog = this.lastLog

          expect(lastLog.get('url')).to.eq('*')
        })
      })

      // TODO: implement log niceties
      it.skip('#consoleProps', function () {
        cy.http('*', {
          foo: 'bar',
        }).as('foo').then(function () {
          expect(this.lastLog.invoke('consoleProps')).to.deep.eq({
            Command: 'route',
            Method: 'GET',
            URL: '*',
            Status: 200,
            Response: {
              foo: 'bar',
            },
            Alias: 'foo',
          })
        })
      })

      describe('numResponses', function () {
        it('is initially 0', function () {
          cy.http(/foo/, {}).then(() => {
            let lastLog

            lastLog = this.lastLog

            expect(lastLog.get('numResponses')).to.eq(0)
          })
        })

        it('is incremented to 2', function () {
          cy.http(/foo/, {}).then(function () {
            $.get('/foo')
          }).wrap(this).invoke('lastLog.get', 'numResponses').should('eq', 1)
        })

        it('is incremented for each matching request', function () {
          cy.http(/foo/, {}).then(function () {
            return Promise.all([$.get('/foo'), $.get('/foo'), $.get('/foo')])
          }).wrap(this).invoke('lastLog.get', 'numResponses').should('eq', 3)
        })
      })
    })

    context('errors', function () {
      beforeEach(function () {
        this.logs = []

        cy.on('log:added', (attrs, log) => {
          this.lastLog = log
          this.logs.push(log)
        })
      })

      it('url must be a string or regexp', function (done) {
        cy.on('fail', function (err) {
          expect(err.message).to.include('`url` must be a string or a regular expression')

          done()
        })

        // @ts-ignore: should fail
        cy.http({
          // @ts-ignore
          url: {},
        })
      })

      // TODO: not currently implemented
      it.skip('fails when method is invalid', function (done) {
        cy.on('fail', function (err) {
          expect(err.message).to.include('cy.http() was called with an invalid method: \'POSTS\'.')

          done()
        })

        cy.http('post', '/foo', {})
      })

      it('requires a url when given a response', function (done) {
        cy.on('fail', function (err) {
          expect(err.message).to.include('The RouteMatcher does not contain any keys. You must pass something to match on.')

          done()
        })

        cy.http({})
      })

      it('requires arguments', function (done) {
        cy.on('fail', function (err) {
          expect(err.message).to.include('An invalid RouteMatcher was supplied to `cy.http()`. The RouteMatcher does not contain any keys. You must pass something to match on.')

          done()
        })

        // @ts-ignore - should fail
        cy.http()
      })

      context('with invalid RouteMatcher', function () {
        it('requires unique header names', function (done) {
          cy.on('fail', function (err) {
            expect(err.message).to.include('`FOO` was specified more than once in `headers`. Header fields can only be matched once (HTTP header field names are case-insensitive).')

            done()
          })

          cy.http({
            headers: {
              foo: 'bar',
              FOO: 'bar',
            },
          })
        })

        it('requires StringMatcher header values', function (done) {
          cy.on('fail', function (err) {
            expect(err.message).to.include('`headers.wrong` must be a string or a regular expression.')

            done()
          })

          // @ts-ignore this is invalid on purpose
          cy.http({
            headers: {
              good: 'string',
              fine: /regexp/,
              // @ts-ignore
              wrong: 3,
            },
          })
        })
      })

      context('with invalid handler', function () {
        [false, null].forEach(function (handler) {
          const name = String(handler)

          it(`${name} fails`, function (done) {
            cy.on('fail', (err) => {
              expect(err).to.eq(this.lastLog.get('error'))
              expect(err.message).to.contain(`You passed: ${name}`)

              done()
            })

            // @ts-ignore - this should error
            cy.http('/', handler)
          })
        })
      })

      context('with invalid StaticResponse', function () {
        [
          [
            'forceNetworkError set but not alone',
            {
              forceNetworkError: true,
              body: 'aaa',
            },
            'must be the only option',
          ],
          [
            'statusCode out of range',
            {
              statusCode: -1,
            },
            'must be a number',
          ],
          [
            'headers invalid type',
            {
              headers: {
                a: {
                  1: 2,
                },
              },
            },
            'must be a map',
          ],
        ].forEach(function ([name, handler, expectedErr]) {
          it(`${name} fails`, function (done) {
            cy.on('fail', (err) => {
              expect(err).to.eq(this.lastLog.get('error'))
              expect(err.message).to.contain(expectedErr)
              expect(err.message).to.contain(`You passed: ${JSON.stringify(handler, null, 2)}`)

              done()
            })

            // @ts-ignore - this should error
            cy.http('/', handler)
          })
        })
      })
    })
  })

  context('network handling', function () {
    // @see https://github.com/cypress-io/cypress/issues/8497
    it('can load transfer-encoding: chunked redirects', function () {
      const url4 = 'http://localhost:3501/fixtures/generic.html'
      const url3 = `http://localhost:3501/redirect?href=${encodeURIComponent(url4)}`
      const url2 = `https://localhost:3502/redirect?chunked=1&href=${encodeURIComponent(url3)}`
      const url1 = `https://localhost:3502/redirect?chunked=1&href=${encodeURIComponent(url2)}`

      cy.visit(url1)
      .location('href').should('eq', url4)
    })

    context('can intercept against any domain', function () {
      beforeEach(function () {
        // reset origin
        cy.visit('http://localhost:3500/fixtures/generic.html')
      })

      it('different origin (HTTP)', function () {
        cy.http('/foo').as('foo')
        .then(() => {
          $.get('http://baz.foobar.com:3501/foo')
        })
        .wait('@foo')
      })

      it('different origin with response interception (HTTP)', function () {
        cy.http('/xhr.html', (req) => {
          req.reply((res) => {
            expect(res.body).to.include('xhr fixture')
            res.body = 'replaced the body'
          })
        }).as('foo')
        .then(() => {
          return $.get('http://baz.foobar.com:3501/fixtures/xhr.html')
          .then((responseText) => {
            expect(responseText).to.eq('replaced the body')
          })
        })
        .wait('@foo').its('response.body').should('eq', 'replaced the body')
      })

      // @see https://github.com/cypress-io/cypress/issues/8487
      it('different origin (HTTPS)', function () {
        cy.http('/foo', 'somethin').as('foo')
        .then(() => {
          $.get('https://bar.foobar.com.invalid:3502/foo')
        })
        .wait('@foo')
      })

      it('different origin with response interception (HTTPS)', function () {
        cy.http('/xhr.html', (req) => {
          req.reply((res) => {
            expect(res.body).to.include('xhr fixture')
            res.body = 'replaced the body'
          })
        }).as('foo')
        .then(() => {
          return $.get('https://bar.foobar.com:3502/fixtures/xhr.html')
          .then((responseText) => {
            expect(responseText).to.eq('replaced the body')
          })
        })
        .wait('@foo').its('response.body').should('eq', 'replaced the body')
      })
    })
  })

  context('stubbing with static responses', function () {
    it('can stub a response with static body as string', function (done) {
      cy.http({
        url: '*',
      }, 'hello world').then(() => {
        $.get('/abc123').done((responseText, _, xhr) => {
          expect(xhr.status).to.eq(200)
          expect(responseText).to.eq('hello world')

          done()
        })
      })
    })

    it('can stub a cy.visit with static body', function () {
      cy.http('/foo', '<html>hello cruel world</html>').visit('/foo').document().should('contain.text', 'hello cruel world')
    })

    it('can stub a response with an empty StaticResponse', function (done) {
      cy.http('/', {}).then(() => {
        $.get('/').done((responseText, _, xhr) => {
          expect(xhr.status).to.eq(200)
          expect(responseText).to.eq('')

          done()
        })
      })
    })

    it('can stub a response with a network error', function (done) {
      cy.http('/', {
        forceNetworkError: true,
      }).then(() => {
        $.get('/').fail((xhr) => {
          expect(xhr.statusText).to.eq('error')
          expect(xhr.status).to.eq(0)

          done()
        })
      })
    })

    it('can use regular strings as response', function () {
      cy.http('/foo', 'foo bar baz').as('getFoo').then(function (win) {
        $.get('/foo')
      }).wait('@getFoo').then(function (res) {
        expect(res.response!.body).to.eq('foo bar baz')
      })
    })

    it('can stub requests with uncommon HTTP methods', function () {
      cy.http('PROPFIND', '/foo', 'foo bar baz').as('getFoo').then(function (win) {
        $.ajax({
          url: '/foo',
          method: 'PROPFIND',
        })
      }).wait('@getFoo').then(function (res) {
        expect(res.response!.body).to.eq('foo bar baz')
      })
    })

    it('can stub a response with an array', function (done) {
      const response = ['foo', 'bar', { foo: 'baz' }]

      cy.http({
        url: '*',
      }, response).then(() => {
        $.get('/abc123').done((responseJson, _, xhr) => {
          expect(xhr.status).to.eq(200)
          expect(responseJson).to.deep.eq(response)
          expect(xhr.getResponseHeader('content-type')).to.eq('application/json')

          done()
        })
      })
    })

    // TODO: flaky - unable to reproduce outside of CI
    it('still works after a cy.visit', { retries: 2 }, function () {
      cy.http(/foo/, {
        body: JSON.stringify({ foo: 'bar' }),
        headers: {
          'content-type': 'application/json',
        },
      }).as('getFoo').visit('http://localhost:3500/fixtures/jquery.html').window().then(function (win) {
        return new Promise(function (resolve) {
          $.get('/foo').done(_.ary(resolve, 0))
        })
      }).wait('@getFoo').its('request.url').should('include', '/foo').visit('http://localhost:3500/fixtures/generic.html').window().then(function (win) {
        return new Promise(function (resolve) {
          $.get('/foo').done(_.ary(resolve, 0))
        })
      }).wait('@getFoo').its('request.url').should('include', '/foo')
    })

    // @see https://github.com/cypress-io/cypress/issues/8532
    context('can stub a response with an empty array', function () {
      const assertEmptyArray = (done) => {
        return () => {
          $.get('/abc123').done((responseJson, _, xhr) => {
            expect(xhr.status).to.eq(200)
            expect(responseJson).to.deep.eq([])
            expect(xhr.getResponseHeader('content-type')).to.eq('application/json')

            done()
          })
        }
      }

      it('with explicit StaticResponse', function (done) {
        cy.http({
          url: '*',
        }, {
          body: [],
        }).then(assertEmptyArray(done))
      })

      it('with body shorthand', function (done) {
        cy.http('*', []).then(assertEmptyArray(done))
      })

      it('with method, url, res shorthand', function (done) {
        cy.http('GET', '*', []).then(assertEmptyArray(done))
      })

      it('in req.reply', function (done) {
        cy.http('*', (req) => req.reply([])).then(assertEmptyArray(done))
      })

      it('in res.send', function (done) {
        cy.http('*', (req) => req.reply((res) => res.send(200, []))).then(assertEmptyArray(done))
      })
    })

    context('fixtures', function () {
      it('can stub a response with a JSON object', function () {
        cy.http({
          method: 'POST',
          url: '/test-xhr',
        }, {
          fixture: 'valid.json',
        }).visit('/fixtures/xhr-triggered.html').get('#trigger-xhr').click()

        cy.contains('#result', '{"foo":1,"bar":{"baz":"cypress"}}').should('be.visible')
      })

      it('works with content-type override', function () {
        cy.http({
          method: 'POST',
          url: '/test-xhr',
        }, {
          headers: {
            'content-type': 'text/plain',
          },
          fixture: 'valid.json',
        }).visit('/fixtures/xhr-triggered.html').get('#trigger-xhr').click()

        cy.contains('#result', '"{\\"foo\\":1,\\"bar\\":{\\"baz\\":\\"cypress\\"}}"').should('be.visible')
      })

      it('works if the JSON file has null content', function () {
        cy.http({
          method: 'POST',
          url: '/test-xhr',
        }, {
          fixture: 'null.json',
        }).visit('/fixtures/xhr-triggered.html').get('#trigger-xhr').click()

        cy.contains('#result', '""').should('be.visible')
      })

      // @see https://github.com/cypress-io/cypress/issues/8623
      it('works with images', function () {
        cy.visit('/fixtures/img-embed.html')
        .contains('div', 'error loading image')
        .http('non-existing-image.png', { fixture: 'media/cypress.png' })
        .reload()
        .contains('div', 'it loaded')
      })
    })
  })

  context('intercepting request', function () {
    it('receives the original request in handler', function (done) {
      cy.http('/def456', function (req) {
        req.reply({
          statusCode: 404,
        })

        expect(req).to.include({
          method: 'GET',
          httpVersion: '1.1',
        })

        expect(req.url).to.match(/^http:\/\/localhost:3500\/def456/)

        done()
      }).then(function () {
        $.get('/def456')
      })
    })

    it('receives the original request body in handler', function (done) {
      cy.http('/aaa', function (req) {
        expect(req.body).to.eq('foo-bar-baz')

        done()
      }).then(function () {
        $.post('/aaa', 'foo-bar-baz')
      })
    })

    it('can modify original request body and have it passed to next handler', function (done) {
      cy.http('/post-only', function (req) {
        expect(req.body).to.eq('foo-bar-baz')
        req.body = 'quuz'
      }).then(function () {
        cy.http('/post-only', function (req) {
          expect(req.body).to.eq('quuz')
          req.body = 'quux'
        })
      }).then(function () {
        cy.http('/post-only', function (req) {
          expect(req.body).to.eq('quux')

          done()
        })
      }).then(function () {
        $.post('/post-only', 'foo-bar-baz')
      })
    })

    it('can modify a cy.visit before it goes out', function () {
      cy.http('/dump-headers', function (req) {
        expect(req.headers['foo']).to.eq('bar')

        req.headers['foo'] = 'quux'
      }).then(function () {
        cy.visit({
          url: '/dump-headers',
          headers: {
            'foo': 'bar',
          },
        })

        cy.get('body').should('contain.text', '"foo":"quux"')
      })
    })

    it('can modify the request URL and headers', function (done) {
      cy.http('/does-not-exist', function (req) {
        expect(req.headers['foo']).to.eq('bar')
        req.url = 'http://localhost:3500/dump-headers'

        req.headers['foo'] = 'quux'
      }).then(function () {
        const xhr = new XMLHttpRequest()

        xhr.open('GET', '/does-not-exist')
        xhr.setRequestHeader('foo', 'bar')
        xhr.send()

        xhr.onload = () => {
          expect(xhr.responseText).to.contain('"foo":"quux"')

          done()
        }
      })
    })

    it('can modify the request method', function (done) {
      cy.http('/dump-method', function (req) {
        expect(req.method).to.eq('POST')

        req.method = 'PATCH'
      }).then(function () {
        $.post('/dump-method').done((responseText) => {
          expect(responseText).to.contain('request method: PATCH')

          done()
        })
      })
    })

    it('can modify the request body', function (done) {
      const body = '{"foo":"bar"}'

      cy.http('/post-only', function (req) {
        expect(req.body).to.eq('quuz')
        req.headers['content-type'] = 'application/json'

        req.body = body
      }).then(function () {
        $.post('/post-only', 'quuz').done((responseText) => {
          expect(responseText).to.contain(body)

          done()
        })
      })
    })

    it('can add a body to a request that does not have one', function (done) {
      const body = '{"foo":"bar"}'

      cy.http('/post-only', function (req) {
        expect(req.body).to.eq('')
        expect(req.method).to.eq('GET')
        req.method = 'POST'
        req.headers['content-type'] = 'application/json'

        req.body = body
      }).then(function () {
        $.get('/post-only').done((responseText) => {
          expect(responseText).to.contain(body)

          done()
        })
      })
    })

    it('can reply with a JSON fixture', function () {
      cy.http({
        method: 'POST',
        url: '/test-xhr',
      }, (req) => {
        req.reply({
          fixture: 'valid.json',
        })
      }).visit('/fixtures/xhr-triggered.html').get('#trigger-xhr').click()

      cy.contains('{"foo":1,"bar":{"baz":"cypress"}}')
    })

    it('can delay and throttle a StaticResponse', function (done) {
      const payload = 'A'.repeat(10 * 1024)
      const throttleKbps = 10
      const delayMs = 250
      const expectedSeconds = payload.length / (1024 * throttleKbps) + delayMs / 1000

      cy.http('/timeout', (req) => {
        this.start = Date.now()

        req.reply({
          statusCode: 200,
          body: payload,
          throttleKbps,
          delayMs,
        })
      }).then(() => {
        return $.get('/timeout').then((responseText) => {
          expect(Date.now() - this.start).to.be.closeTo(expectedSeconds * 1000 + 100, 100)
          expect(responseText).to.eq(payload)

          done()
        })
      })
    })

    context('body parsing', function () {
      it('automatically parses JSON request bodies', function () {
        const p = Promise.defer()

        cy.http('/post-only', (req) => {
          expect(req.body).to.deep.eq({ foo: 'bar' })

          p.resolve()
        }).as('post')
        .then(() => {
          return $.ajax({
            url: '/post-only',
            method: 'POST',
            contentType: 'application/json',
            data: JSON.stringify({ foo: 'bar' }),
          })
        }).then((responseText) => {
          expect(responseText).to.include('request body:<br>{"foo":"bar"}')

          return p
        })
        .wait('@post').its('request.body').should('deep.eq', { foo: 'bar' })
      })

      it('doesn\'t automatically parse JSON request bodies if content-type is wrong', function () {
        const p = Promise.defer()

        cy.http('/post-only', (req) => {
          expect(req.body).to.deep.eq(JSON.stringify({ foo: 'bar' }))

          p.resolve()
        }).as('post')
        .then(() => {
          return $.ajax({
            url: '/post-only',
            method: 'POST',
            contentType: 'text/html',
            data: JSON.stringify({ foo: 'bar' }),
          })
        }).wrap(p)
        .wait('@post').its('request.body').should('eq', JSON.stringify({ foo: 'bar' }))
      })

      it('sets body to string if JSON is malformed', function () {
        const p = Promise.defer()

        cy.http('/post-only', (req) => {
          expect(req.body).to.deep.eq('{ foo::: }')

          p.resolve()
        }).as('post')
        .then(() => {
          return $.ajax({
            url: '/post-only',
            method: 'POST',
            contentType: 'application/json',
            // invalid JSON
            data: '{ foo::: }',
          }).catch(() => p)
        })
        .wait('@post').its('request.body').should('deep.eq', '{ foo::: }')
      })
    })

    context('matches requests as expected', function () {
      it('handles querystrings as expected', function () {
        cy.http({
          query: {
            foo: 'b*r',
            baz: /quu[x]/,
          },
        }).as('first')
        .http({
          path: '/abc?foo=bar&baz=qu*x*',
        }).as('second')
        .http({
          pathname: '/abc',
        }).as('third')
        .http('*', 'it worked').as('final')
        .then(() => {
          return $.get('/abc?foo=bar&baz=quux')
        })
        .wait('@first')
        .wait('@second')
        .wait('@third')
        .wait('@final')
      })

      // @see https://github.com/cypress-io/cypress/issues/8921
      it('with case-insensitive header matching', function () {
        cy.http({
          headers: {
            'X-some-Thing': 'foo',
          },
        })
        .as('foo')
        .then(() => {
          $.get({
            url: '/foo',
            headers: {
              'X-SOME-THING': 'foo',
            },
          })
        })
        .wait('@foo')
      })
    })

    context('with StaticResponse shorthand', function () {
      it('req.reply(body)', function () {
        cy.http('/foo', function (req) {
          req.reply('baz')
        })
        .then(() => $.get('/foo'))
        .should('eq', 'baz')
      })

      it('req.reply(json)', function () {
        cy.http('/foo', function (req) {
          req.reply({ baz: 'quux' })
        })
        .then(() => $.getJSON('/foo'))
        .should('deep.eq', { baz: 'quux' })
      })

      it('req.reply(status)', function () {
        cy.http('/foo', function (req) {
          req.reply(777)
        })
        .then(() => {
          return new Promise((resolve) => {
            $.get('/foo').fail((x) => resolve(x.status))
          })
        })
        .should('eq', 777)
      })

      it('req.reply(status, body)', function () {
        cy.http('/foo', function (req) {
          req.reply(777, 'bar')
        })
        .then(() => {
          return new Promise((resolve) => {
            $.get('/foo').fail((xhr) => resolve(_.pick(xhr, 'status', 'responseText')))
          })
        }).should('include', {
          status: 777,
          responseText: 'bar',
        })
      })

      it('req.reply(status, json)', function () {
        cy.http('/foo', function (req) {
          req.reply(777, { bar: 'baz' })
        })
        .then(() => {
          return new Promise((resolve) => {
            $.get('/foo').fail((xhr) => resolve(_.pick(xhr, 'status', 'responseJSON')))
          })
        }).should('deep.include', {
          status: 777,
          responseJSON: { bar: 'baz' },
        })
      })

      it('req.reply(status, json, headers)', function () {
        cy.http('/foo', function (req) {
          req.reply(777, { bar: 'baz' }, { 'x-quux': 'quuz' })
        })
        .then(() => {
          return new Promise((resolve) => {
            $.get('/foo').fail((xhr) => resolve(_.pick(xhr, 'status', 'responseJSON', 'getAllResponseHeaders')))
          })
        }).should('deep.include', {
          status: 777,
          responseJSON: { bar: 'baz' },
        }).invoke('getAllResponseHeaders')
        .should('include', 'x-quux: quuz')
        .and('include', 'content-type: application/json')
      })

      it('can forceNetworkError', function (done) {
        cy.http('/foo', function (req) {
          req.reply({ forceNetworkError: true })
        })
        .then(() => {
          $.get('/foo').fail((xhr) => {
            expect(xhr).to.include({
              status: 0,
              statusText: 'error',
              readyState: 0,
            })

            done()
          })
        })
      })
    })

    context('request handler chaining', function () {
      it('passes request through in order', function () {
        cy.http('/dump-method', function (req) {
          expect(req.method).to.eq('GET')
          req.method = 'POST'
        }).http('/dump-method', function (req) {
          expect(req.method).to.eq('POST')
          req.method = 'PATCH'
        }).http('/dump-method', function (req) {
          expect(req.method).to.eq('PATCH')

          req.reply()
        }).visit('/dump-method').contains('PATCH')
      })

      it('stops passing request through once req.reply called', function () {
        cy.http('/dump-method', function (req) {
          expect(req.method).to.eq('GET')
          req.method = 'POST'
        }).http('/dump-method', function (req) {
          expect(req.method).to.eq('POST')

          req.reply()
        }).visit('/dump-method').contains('POST')
      })
    })

    context('errors', function () {
      it('fails test if req.reply is called twice in req handler', function (done) {
        cy.on('fail', (err) => {
          expect(err.message).to.contain('`req.reply()` was called multiple times in a request handler, but a request can only be replied to once')
          done()
        })

        cy.http('/dump-method', function (req) {
          req.reply()

          req.reply()
        }).visit('/dump-method')
      })

      it('fails test if req.reply is called after req handler finishes', function (done) {
        cy.on('fail', (err) => {
          expect(err.message).to.contain('> `req.reply()` was called after the request handler finished executing')
          done()
        })

        cy.http('/dump-method', function (req) {
          setTimeout(() => req.reply(), 50)
        }).visit('/dump-method')
      })

      it('fails test if req.reply is called after req handler resolves', function (done) {
        cy.on('fail', (err) => {
          expect(err.message).to.contain('> `req.reply()` was called after the request handler finished executing')
          done()
        })

        cy.http('/dump-method', function (req) {
          setTimeout(() => req.reply(), 50)

          return Promise.resolve()
        }).visit('/dump-method')
      })

      it('fails test if an exception is thrown in req handler', function (done) {
        cy.on('fail', (err2) => {
          expect(err2.message).to.contain('A request callback passed to `cy.http()` threw an error while intercepting a request')
          .and.contain(err.message)

          done()
        })

        const err = new Error('bar')

        cy.http('/foo', () => {
          throw err
        }).visit('/foo')
      })

      it('fails test if req.reply is called with an invalid StaticResponse', function (done) {
        cy.on('fail', (err) => {
          expect(err.message).to.contain('A request callback passed to `cy.http()` threw an error while intercepting a request')
          .and.contain('must be a number between 100 and 999 (inclusive).')

          done()
        })

        cy.http('/foo', (req) => {
          req.reply({ statusCode: 1 })
        }).visit('/foo')
      })

      it('can timeout in request handler', {
        defaultCommandTimeout: 50,
      }, function (done) {
        cy.on('fail', (err) => {
          expect(err.message).to.match(/^A request callback passed to `cy.http\(\)` timed out after returning a Promise that took more than the `defaultCommandTimeout` of `50ms` to resolve\./)

          done()
        })

        cy.http('/foo', () => {
          return Promise.delay(200)
        }).visit('/foo')
      })
    })
  })

  context('intercepting response', function () {
    it('receives the original response in handler', function (done) {
      cy.http('/json-content-type', function (req) {
        req.reply(function (res) {
          expect(res.body).to.deep.eq({})

          done()
        })

        expect(req.url).to.match(/^http:\/\/localhost:3500\/json-content-type/)
      }).then(function () {
        $.get('/json-content-type')
      })
    })

    it('intercepts redirects as expected', function () {
      const href = `/fixtures/generic.html?t=${Date.now()}`
      const url = `/redirect?href=${encodeURIComponent(href)}`

      cy.http('/redirect', (req) => {
        req.reply((res) => {
          expect(res.statusCode).to.eq(301)
          expect(res.headers.location).to.eq(href)
          res.send()
        })
      })
      .as('redirect')
      .http('/fixtures/generic.html').as('dest')
      .then(() => fetch(url))
      .wait('@redirect')
      .wait('@dest')
    })

    // @see https://github.com/cypress-io/cypress/issues/7967
    it('can skip redirects via followRedirect', function () {
      const href = `/fixtures/generic.html?t=${Date.now()}`
      const url = `/redirect?href=${encodeURIComponent(href)}`

      cy.http('/redirect', (req) => {
        req.followRedirect = true
        req.reply((res) => {
          expect(res.body).to.include('Some generic content')
          expect(res.statusCode).to.eq(200)
          res.send()
        })
      })
      .then(() => fetch(url))
    })

    it('intercepts cached responses as expected', {
      browser: '!firefox', // TODO: why does firefox behave differently? transparently returns cached response
    }, function () {
      // use a queryparam to bust cache from previous runs of this test
      const url = `/fixtures/generic.html?t=${Date.now()}`
      let hits = 0

      cy.http('/fixtures/generic.html', (req) => {
        req.reply((res) => {
          // the second time the request is sent, headers should have been passed
          // that result in Express serving a 304
          // Cypress is not expected to understand cache mechanisms at this point -
          // if the user wants to break caching, they can DIY by editing headers
          const expectedStatusCode = [200, 304][hits]

          expect(expectedStatusCode).to.exist
          expect(res.statusCode).to.eq(expectedStatusCode)

          hits++
          res.send()
        })
      })
      .as('foo')
      .then(() => _.times(2, () => fetch(url)))
      .wait('@foo')
      .wait('@foo')
      .then(() => {
        expect(hits).to.eq(2)
      })
    })

    it('can intercept a large proxy response', function (done) {
      cy.http('/1mb', (req) => {
        req.reply((res) => {
          res.send()
        })
      }).then(() => {
        $.get('/1mb').done((responseText) => {
          // NOTE: the log from this when it fails is so long that it causes the browser to lock up :[
          expect(responseText).to.eq('X'.repeat(1024 * 1024))

          done()
        })
      })
    })

    it('can delay a proxy response using res.delay', function (done) {
      cy.http('/timeout', (req) => {
        req.reply((res) => {
          this.start = Date.now()

          res.delay(1000).send('delay worked')
        })
      }).then(() => {
        $.get('/timeout')
        .done((responseText) => {
          expect(Date.now() - this.start).to.be.closeTo(1100, 100)
          expect(responseText).to.include('delay worked')

          done()
        })
      })
    })

    it('can \'delay\' a proxy response using Promise.delay', function (done) {
      cy.http('/timeout', (req) => {
        req.reply((res) => {
          this.start = Date.now()

          return Promise.delay(1000)
          .then(() => {
            res.send('Promise.delay worked')
          })
        })
      }).then(() => {
        $.get('/timeout').then((responseText) => {
          expect(Date.now() - this.start).to.be.closeTo(1000, 100)
          expect(responseText).to.eq('Promise.delay worked')

          done()
        })
      })
    })

    it('can throttle a proxy response using res.throttle', function (done) {
      cy.http('/1mb', (req) => {
        // don't let gzip make response smaller and throw off the timing
        delete req.headers['accept-encoding']

        req.reply((res) => {
          this.start = Date.now()

          res.throttle(1024).send()
        })
      }).then(() => {
        $.get('/1mb').done((responseText) => {
          // 1MB @ 1MB/s = ~1 second
          expect(Date.now() - this.start).to.be.closeTo(1000, 250)
          expect(responseText).to.eq('X'.repeat(1024 * 1024))

          done()
        })
      })
    })

    it('can throttle a static response using res.throttle', function (done) {
      const payload = 'A'.repeat(10 * 1024)
      const kbps = 10
      const expectedSeconds = payload.length / (1024 * kbps)

      cy.http('/timeout', (req) => {
        req.reply((res) => {
          this.start = Date.now()

          res.throttle(kbps).send(payload)
        })
      }).then(() => {
        $.get('/timeout').done((responseText) => {
          expect(Date.now() - this.start).to.be.closeTo(expectedSeconds * 1000, 250)
          expect(responseText).to.eq(payload)

          done()
        })
      })
    })

    it('can delay and throttle a static response', function (done) {
      const payload = 'A'.repeat(10 * 1024)
      const kbps = 20
      let expectedSeconds = payload.length / (1024 * kbps)
      const delayMs = 500

      expectedSeconds += delayMs / 1000

      cy.http('/timeout', (req) => {
        req.reply((res) => {
          this.start = Date.now()

          res.throttle(kbps).delay(delayMs).send({
            statusCode: 200,
            body: payload,
          })
        })
      }).then(() => {
        $.get('/timeout').done((responseText) => {
          expect(Date.now() - this.start).to.be.closeTo(expectedSeconds * 1000, 100)
          expect(responseText).to.eq(payload)

          done()
        })
      })
    })

    it('can reply with a JSON fixture', function () {
      cy.http({
        method: 'POST',
        url: '/test-xhr',
      }, (req) => {
        req.url = '/timeout'
        req.method = 'GET'
        req.reply((res) => {
          res.send({
            headers: {
              'content-type': 'application/json',
            },
            fixture: 'valid.json',
          })
        })
      }).visit('/fixtures/xhr-triggered.html').get('#trigger-xhr').click()

      cy.contains('{"foo":1,"bar":{"baz":"cypress"}}')
    })

    context('body parsing', function () {
      it('automatically parses JSON response bodies', function () {
        const p = Promise.defer()

        cy.http('/foo.bar.baz.json', (req) => {
          req.reply((res) => {
            expect(res.body).to.deep.eq({ quux: 'quuz' })
            p.resolve()
          })
        }).as('get')
        .then(() => {
          return $.get('/fixtures/foo.bar.baz.json')
        }).then((responseJson) => {
          expect(responseJson).to.deep.eq({ quux: 'quuz' })

          return p
        })
        .wait('@get').its('response.body').should('deep.eq', { quux: 'quuz' })
      })

      it('doesn\'t automatically parse JSON response bodies if content-type is wrong', function () {
        const p = Promise.defer()

        cy.http('/json.txt', (req) => {
          req.reply((res) => {
            expect(res.body).to.eq('{ "foo": "bar" }')
            p.resolve()
          })
        }).as('get')
        .then(() => {
          return $.get('/fixtures/json.txt')
        }).then((responseText) => {
          expect(responseText).to.deep.eq('{ "foo": "bar" }')

          return p
        })
        .wait('@get').its('response.body').should('deep.eq', '{ "foo": "bar" }')
      })

      it('sets body to string if JSON is malformed', function () {
        const p = Promise.defer()

        cy.http('/invalid.json', (req) => {
          req.reply((res) => {
            expect(res.headers['content-type']).to.match(/^application\/json/)
            expect(res.body).to.eq('{ foo:::: }')
            p.resolve()
          })
        }).as('get')
        .then(() => {
          return $.get('/fixtures/invalid.json').catch(() => p)
        })
        .wait('@get').its('response.body').should('deep.eq', '{ foo:::: }')
      })
    })

    context('with StaticResponse', function () {
      it('res.send(body)', function () {
        cy.http('/custom-headers', function (req) {
          req.reply((res) => {
            res.send('baz')
          })
        })
        .then(() => {
          return $.get('/custom-headers')
          .then((_a, _b, xhr) => {
            expect(xhr.status).to.eq(200)
            expect(xhr.responseText).to.eq('baz')
            expect(xhr.getAllResponseHeaders())
            .to.include('x-foo: bar')
          })
        })
      })

      it('res.send(json)', function () {
        cy.http('/custom-headers', function (req) {
          req.reply((res) => {
            res.send({ baz: 'quux' })
          })
        })
        .then(() => {
          return $.getJSON('/custom-headers')
          .then((data, _b, xhr) => {
            expect(xhr.status).to.eq(200)
            expect(xhr.getAllResponseHeaders())
            .to.include('x-foo: bar')
            .and.include('content-type: application/json')

            expect(data).to.deep.eq({ baz: 'quux' })
          })
        })
      })

      it('res.send(status)', function (done) {
        cy.http('/custom-headers', function (req) {
          req.reply((res) => {
            res.send(777)
          })
        })
        .then(() => {
          $.getJSON('/custom-headers')
          .fail((xhr) => {
            expect(xhr.status).to.eq(777)
            expect(xhr.getAllResponseHeaders())
            .to.include('x-foo: bar')

            expect(xhr.responseText).to.include('hello there')

            done()
          })
        })
      })

      it('res.send(status, body)', function (done) {
        cy.http('/custom-headers', function (req) {
          req.reply((res) => {
            res.send(777, 'bar')
          })
        })
        .then(() => {
          $.get('/custom-headers')
          .fail((xhr) => {
            expect(xhr.status).to.eq(777)
            expect(xhr.responseText).to.eq('bar')
            expect(xhr.getAllResponseHeaders())
            .to.include('x-foo: bar')

            done()
          })
        })
      })

      it('res.send(status, json)', function (done) {
        cy.http('/custom-headers', function (req) {
          req.reply((res) => {
            res.send(777, { bar: 'baz' })
          })
        })
        .then(() => {
          $.getJSON('/custom-headers')
          .fail((xhr) => {
            expect(xhr.status).to.eq(777)
            expect(xhr.responseJSON).to.deep.eq({ bar: 'baz' })
            expect(xhr.getAllResponseHeaders())
            .to.include('x-foo: bar')
            .and.include('content-type: application/json')

            done()
          })
        })
      })

      it('res.send(status, json, headers)', function (done) {
        cy.http('/custom-headers', function (req) {
          req.reply((res) => {
            res.send(777, { bar: 'baz' }, { 'x-quux': 'quuz' })
          })
        })
        .then(() => {
          $.getJSON('/custom-headers')
          .fail((xhr) => {
            expect(xhr.status).to.eq(777)
            expect(xhr.responseJSON).to.deep.eq({ bar: 'baz' })
            expect(xhr.getAllResponseHeaders())
            .to.include('x-foo: bar') // headers should be merged
            .and.include('x-quux: quuz')
            .and.include('content-type: application/json')

            done()
          })
        })
      })

      it('can forceNetworkError', function (done) {
        cy.http('/foo', function (req) {
          req.reply((res) => {
            res.send({ forceNetworkError: true })
          })
        })
        .then(() => {
          $.get('/foo').fail((xhr) => {
            expect(xhr).to.include({
              status: 0,
              statusText: 'error',
              readyState: 0,
            })

            done()
          })
        })
      })

      it('can delay and throttle', function (done) {
        const payload = 'A'.repeat(10 * 1024)
        const throttleKbps = 50
        const delayMs = 50
        const expectedSeconds = payload.length / (1024 * throttleKbps) + delayMs / 1000

        cy.http('/timeout', (req) => {
          req.reply((res) => {
            this.start = Date.now()

            // ensure .throttle and .delay are overridden
            res.throttle(1e6).delay(1).send({
              statusCode: 200,
              body: payload,
              throttleKbps,
              delayMs,
            })
          })
        }).then(() => {
          return $.get('/timeout').then((responseText) => {
            expect(responseText).to.eq(payload)
            expect(Date.now() - this.start).to.be.closeTo(expectedSeconds * 1000 + 50, 50)

            done()
          })
        })
      })
    })

    context('errors', function () {
      it('fails test if res.send is called twice in req handler', function (done) {
        cy.on('fail', (err) => {
          expect(err.message).to.contain('`res.send()` was called multiple times in a response handler, but the response can only be sent once.')
          done()
        })

        cy.http('/dump-method', function (req) {
          req.reply(function (res) {
            res.send()

            res.send()
          })
        }).visit('/dump-method')
      })

      it('fails test if an exception is thrown in res handler', function (done) {
        cy.on('fail', (err2) => {
          expect(err2.message).to.contain('A response callback passed to `req.reply()` threw an error while intercepting a response')
          .and.contain(err.message)

          done()
        })

        const err = new Error('bar')

        cy.http('/foo', (req) => {
          req.reply(() => {
            throw err
          })
        })
        .then(() => {
          $.get('/foo')
        })
        .wait(1000)
      })

      it('fails test if res.send is called with an invalid StaticResponse', function (done) {
        cy.on('fail', (err) => {
          expect(err.message).to.contain('A response callback passed to `req.reply()` threw an error while intercepting a response')
          .and.contain('must be a number between 100 and 999 (inclusive).')

          done()
        })

        cy.http('/foo', (req) => {
          req.reply((res) => {
            res.send({ statusCode: 1 })
          })
        })
        .then(() => {
          $.get('/foo')
        })
      })

      it('fails test if network error occurs retrieving response and response is intercepted', function (done) {
        cy.on('fail', (err) => {
          expect(err.message)
          .to.contain('\`req.reply()\` was provided a callback to intercept the upstream response, but a network error occurred while making the request:')
          .and.contain('Error: connect ECONNREFUSED 127.0.0.1:3333')

          done()
        })

        cy.http('/should-err', function (req) {
          req.reply(() => {})
        }).then(function () {
          $.get('http://localhost:3333/should-err')
        })
      })

      it('doesn\'t fail test if network error occurs retrieving response and response is not intercepted', {
        // TODO: for some reason, this test is busted in FF
        browser: '!firefox',
      }, function (done) {
        cy.on('fail', (err) => {
          // the test should have failed due to cy.wait, as opposed to because of a network error
          expect(err.message).to.contain('Timed out retrying')
          done()
        })

        cy.http('/should-err', function (req) {
          req.reply()
        })
        .as('err')
        .then(function () {
          return new Promise((resolve) => {
            $.get('http://localhost:3333/should-err')
            .fail((xhr) => {
              expect(xhr).to.include({
                status: 0,
                statusText: 'error',
              })

              resolve()
            })
          })
        })
        .wait('@err', { timeout: 50 })
      })

      it('can timeout in req.reply handler', {
        defaultCommandTimeout: 50,
      }, function (done) {
        cy.on('fail', (err) => {
          expect(err.message).to.match(/^A response callback passed to `req.reply\(\)` timed out after returning a Promise that took more than the `defaultCommandTimeout` of `50ms` to resolve\./)

          done()
        })

        cy.http('/timeout', (req) => {
          req.reply(() => {
            return Promise.delay(200)
          })
        }).visit('/timeout', { timeout: 500 })
      })

      it('can timeout when retrieving upstream response', {
        responseTimeout: 25,
      }, function (done) {
        cy.once('fail', (err) => {
          expect(err.message).to.match(/^`req\.reply\(\)` was provided a callback to intercept the upstream response, but the request timed out after the `responseTimeout` of `25ms`\./)
          .and.contain('ESOCKETTIMEDOUT')

          done()
        })

        cy.http('/timeout', (req) => {
          req.reply(_.noop)
        }).then(() => {
          $.get('/timeout?ms=50')
        })
      })
    })
  })

  context('waiting and aliasing', function () {
    it('can wait on a single response using "alias"', function () {
      cy.http('/foo', 'bar')
      .as('foo.bar')
      .then(() => {
        $.get('/foo')
      })
      .wait('@foo.bar')
    })

    it('can timeout waiting on a single response using "alias"', function (done) {
      cy.on('fail', (err) => {
        expect(err.message).to.contain('No response ever occurred.')
        done()
      })

      cy.http('/foo', () => new Promise(_.noop))
      .as('foo.bar')
      .then(() => {
        $.get('/foo')
      })
      .wait('@foo.bar', { timeout: 100 })
    })

    it('can wait on a single response using "alias.response"', function () {
      cy.http('/foo', 'bar')
      .as('foo.bar')
      .then(() => {
        $.get('/foo')
      })
      .wait('@foo.bar.response')
    })

    it('can timeout waiting on a single response using "alias.response"', function (done) {
      cy.on('fail', (err) => {
        expect(err.message).to.contain('No response ever occurred.')
        done()
      })

      cy.http('/foo', () => new Promise(_.noop))
      .as('foo.bar')
      .then(() => {
        $.get('/foo')
      })
      .wait('@foo.bar.response', { timeout: 100 })
    })

    it('can wait on a single request using "alias.request"', function () {
      cy.http('/foo')
      .as('foo.bar')
      .then(() => {
        $.get('/foo')
      })
      .wait('@foo.bar.request')
    })

    it('can timeout waiting on a single request using "alias.request"', function (done) {
      cy.on('fail', (err) => {
        expect(err.message).to.contain('No request ever occurred.')
        done()
      })

      cy.http('/foo')
      .as('foo.bar')
      .wait('@foo.bar.request', { timeout: 100 })
    })

    it('can incrementally wait on responses', function () {
      cy.http('/foo', 'bar')
      .as('foo.bar')
      .then(() => {
        $.get('/foo')
      })
      .wait('@foo.bar')
      .then(() => {
        $.get('/foo')
      })
      .wait('@foo.bar')
    })

    it('can timeout incrementally waiting on responses', function (done) {
      cy.on('fail', (err) => {
        expect(err.message).to.contain('for the 1st response to the route')
        done()
      })

      cy.http('/foo', () => new Promise(_.noop))
      .as('foo.bar')
      .then(() => {
        $.get('/foo')
        $.get('/foo')
      })
      .wait('@foo.bar', { timeout: 100 })
      .wait('@foo.bar', { timeout: 100 })
    })

    it('can incrementally wait on requests', function () {
      cy.http('/foo', (req) => {
        req.reply(_.noop) // only request will be received, no response
      })
      .as('foo.bar')
      .then(() => {
        $.get('/foo')
      })
      .wait('@foo.bar.request')
      .then(() => {
        $.get('/foo')
      })
      .wait('@foo.bar.request')
    })

    it('can timeout incrementally waiting on requests', function (done) {
      cy.on('fail', (err) => {
        expect(err.message).to.contain('for the 2nd request to the route')
        done()
      })

      cy.http('/foo', (req) => {
        req.reply(_.noop) // only request will be received, no response
      })
      .as('foo.bar')
      .then(() => {
        $.get('/foo')
      })
      .wait('@foo.bar.request')
      .wait('@foo.bar.request', { timeout: 100 })
    })

    it('can alias a route without stubbing it', function () {
      cy.http(/fixtures\/app/).as('getFoo').then(function () {
        $.get('/fixtures/app.json')
      }).wait('@getFoo').then(function (res) {
        const log = cy.queue.logs({
          displayName: 'req',
        })[0]

        expect(log.get('alias')).to.eq('getFoo')

<<<<<<< HEAD
        expect(JSON.parse(res.response!.body as string)).to.deep.eq({
=======
        expect(res.response.body).to.deep.eq({
>>>>>>> 6ee7a9c2
          some: 'json',
          foo: {
            bar: 'baz',
          },
        })
      })
    })

    context('with an intercepted request', function () {
      it('can dynamically alias the request', function () {
        cy.http('/foo', (req) => {
          req.alias = 'fromInterceptor'
        })
        .then(() => {
          $.get('/foo')
        })
        .wait('@fromInterceptor')
      })

      it('can time out on a dynamic alias', function (done) {
        cy.on('fail', (err) => {
          expect(err.message).to.contain('for the 1st request to the route')
          done()
        })

        cy.http('/foo', (req) => {
          req.alias = 'fromInterceptor'
        })
        .wait('@fromInterceptor', { timeout: 100 })
      })

      it('dynamic aliases are fulfilled before route aliases', function (done) {
        cy.on('fail', (err) => {
          expect(err.message).to.contain('for the 1st request to the route: `fromAs`')
          done()
        })

        cy.http('/foo', (req) => {
          req.alias = 'fromInterceptor'
        })
        .as('fromAs')
        .then(() => {
          $.get('/foo')
        })
        .wait('@fromInterceptor')
        // this will fail - dynamic aliasing maintains the existing wait semantics, including that each request can only be waited once
        .wait('@fromAs', { timeout: 100 })
      })

      it('fulfills both dynamic aliases when two are defined', function () {
        cy.http('/foo', (req) => {
          req.alias = 'fromInterceptor'
        })
        .http('/foo', (req) => {
          expect(req.alias).to.be.undefined
          req.alias = 'fromInterceptor2'
        })
        .then(() => {
          $.get('/foo')
        })
        .wait('@fromInterceptor')
        .wait('@fromInterceptor2')
      })
    })

    // @see https://github.com/cypress-io/cypress/issues/8695
    context('yields request', function () {
      it('when not intercepted', function () {
        cy.http('/post-only').as('foo')
        .then(() => {
          $.post('/post-only', 'some body')
        }).wait('@foo').its('request.body').should('eq', 'some body')
      })

      it('when intercepted', function () {
        cy.http('/post-only', (req) => {
          req.body = 'changed'
        }).as('foo')
        .then(() => {
          $.post('/post-only', 'some body')
        }).wait('@foo').its('request.body').should('eq', 'changed')
      })

      it('when static response body is provided', function () {
        cy.http('/post-only', { static: 'response' }).as('foo')
        .then(() => {
          $.post('/post-only', 'some body')
        }).wait('@foo').its('request.body').should('eq', 'some body')
      })
    })

    // @see https://github.com/cypress-io/cypress/issues/8536
    context('yields response', function () {
      const testResponse = (expectedBody, done) => {
        return () => {
          $.get('/xml')

          cy.wait('@foo').then((request) => {
            expect(request.response!.body).to.eq(expectedBody)
            done()
          })
        }
      }

      it('when not stubbed', function (done) {
        cy.http('/xml').as('foo')
        .then(testResponse('<foo>bar</foo>', done))
      })

      it('when stubbed with StaticResponse', function (done) {
        cy.http('/xml', 'something different')
        .as('foo')
        .then(testResponse('something different', done))
      })

      it('when stubbed with req.reply', function (done) {
        cy.http('/xml', (req) => req.reply('something different'))
        .as('foo')
        .then(testResponse('something different', done))
      })

      it('when stubbed with res.send', function (done) {
        cy.http('/xml', (req) => req.reply((res) => res.send('something different')))
        .as('foo')
        .then(testResponse('something different', done))
      })
    })
  })
})<|MERGE_RESOLUTION|>--- conflicted
+++ resolved
@@ -1906,11 +1906,7 @@
 
         expect(log.get('alias')).to.eq('getFoo')
 
-<<<<<<< HEAD
-        expect(JSON.parse(res.response!.body as string)).to.deep.eq({
-=======
         expect(res.response.body).to.deep.eq({
->>>>>>> 6ee7a9c2
           some: 'json',
           foo: {
             bar: 'baz',
