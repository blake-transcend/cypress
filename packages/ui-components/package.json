{
  "name": "@packages/ui-components",
  "version": "0.0.0",
  "private": true,
  "main": "src/index.jsx",
  "scripts": {
    "build-for-tests": "webpack",
    "check-deps": "node ../../scripts/check-deps.js --verbose",
    "check-deps-pre": "npm run check-deps -- --prescript",
    "clean-deps": "rm -rf node_modules",
    "cypress:open": "node ../../scripts/cypress open --project .",
    "cypress:run": "node ../../scripts/cypress run --project .",
    "pretest": "npm run check-deps-pre",
    "watch": "npm run build-for-tests -- --watch --progress"
  },
  "devDependencies": {
    "@babel/core": "7.9.0",
    "@babel/plugin-proposal-class-properties": "7.8.3",
    "@babel/plugin-proposal-decorators": "7.8.3",
    "@babel/preset-env": "7.9.0",
    "@babel/preset-react": "7.9.4",
<<<<<<< HEAD
    "@cypress/eslint-plugin-dev": "5.0.0",
    "@cypress/webpack-preprocessor": "4.1.3",
=======
    "@cypress/webpack-preprocessor": "4.1.5",
>>>>>>> 45b759c4
    "@fortawesome/fontawesome-free": "5.12.1",
    "@reach/visually-hidden": "0.6.2",
    "babel-loader": "8.1.0",
    "browser-logos": "github:alrra/browser-logos",
    "chai-subset": "1.6.0",
    "classnames": "2.2.6",
    "file-loader": "4.3.0",
    "lodash": "4.17.15",
    "mobx": "5.15.4",
    "mobx-react": "6.1.7",
    "node-sass": "4.13.0",
    "prop-types": "15.7.2",
    "react": "16.12.0",
    "react-dom": "16.12.0",
    "webpack": "4.41.6",
    "webpack-cli": "3.3.11"
  }
}<|MERGE_RESOLUTION|>--- conflicted
+++ resolved
@@ -19,12 +19,8 @@
     "@babel/plugin-proposal-decorators": "7.8.3",
     "@babel/preset-env": "7.9.0",
     "@babel/preset-react": "7.9.4",
-<<<<<<< HEAD
     "@cypress/eslint-plugin-dev": "5.0.0",
-    "@cypress/webpack-preprocessor": "4.1.3",
-=======
     "@cypress/webpack-preprocessor": "4.1.5",
->>>>>>> 45b759c4
     "@fortawesome/fontawesome-free": "5.12.1",
     "@reach/visually-hidden": "0.6.2",
     "babel-loader": "8.1.0",
