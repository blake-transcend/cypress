--- conflicted
+++ resolved
@@ -5,7 +5,6 @@
 import PropTypes from 'prop-types'
 import React, { Component } from 'react'
 import { render } from 'react-dom'
-import cs from 'classnames'
 // @ts-ignore
 import EQ from 'css-element-queries/src/ElementQueries'
 
@@ -33,9 +32,7 @@
   resetStatsOnSpecChange?: boolean
   renderReporterHeader?: (props: ReporterHeaderProps) => JSX.Element;
   spec: Cypress.Cypress['spec']
-<<<<<<< HEAD
   experimentalStudioEnabled: boolean
-=======
   /** Used for component testing front-end */
   specRunId?: string | null
 }
@@ -47,7 +44,6 @@
 export interface MultiReporterProps extends BaseReporterProps{
   runMode: 'multi',
   allSpecs: Array<Cypress.Cypress['spec']>
->>>>>>> dd559d98
 }
 
 @observer
@@ -82,24 +78,6 @@
   }
 
   render () {
-<<<<<<< HEAD
-    const { appState, events, experimentalStudioEnabled } = this.props
-
-    return (
-      <div className={cs('reporter', { 'experimental-studio-enabled': experimentalStudioEnabled })}>
-        <Header appState={appState} statsStore={this.props.statsStore} />
-        <Runnables
-          appState={appState}
-          error={this.props.error}
-          runnablesStore={this.props.runnablesStore}
-          scroller={this.props.scroller}
-          spec={this.props.spec}
-        />
-        <ForcedGcWarning
-          appState={appState}
-          events={events}
-        />
-=======
     const {
       appState,
       runMode,
@@ -108,11 +86,12 @@
       error,
       events,
       statsStore,
+      experimentalStudioEnabled,
       renderReporterHeader = (props: ReporterHeaderProps) => <Header {...props}/>,
     } = this.props
 
     return (
-      <div className={cs('reporter', { multiSpecs: runMode === 'multi' })}>
+      <div className={cs('reporter', { multiSpecs: runMode === 'multi', 'experimental-studio-enabled': experimentalStudioEnabled })}>
         {renderReporterHeader({ appState, statsStore })}
         {this.props.runMode === 'single' ? (
           <Runnables
@@ -135,8 +114,8 @@
 
         <ForcedGcWarning
           appState={appState}
-          events={events}/>
->>>>>>> dd559d98
+          events={events}
+        />
       </div>
     )
   }
