--- conflicted
+++ resolved
@@ -1,13 +1,9 @@
 import cs from 'classnames'
 import _ from 'lodash'
 import { observer } from 'mobx-react'
-<<<<<<< HEAD
-import React, { Component } from 'react'
-=======
 import React from 'react'
 import { FileDetails } from '@packages/ui-components'
 
->>>>>>> 4b4628ea
 import Command from '../commands/command'
 import Collapsible from '../collapsible/collapsible'
 import HookModel, { HookName } from './hook-model'
@@ -39,32 +35,6 @@
   showNumber: boolean
 }
 
-<<<<<<< HEAD
-@observer
-class Hook extends Component<HookProps> {
-  componentDidUpdate () {
-
-  }
-
-  render () {
-    const { model } = this.props
-
-    return (
-      <li className={cs('hook-item', { 'hook-failed': model.failed })}>
-        <Collapsible
-          header={<HookHeader name={model.name} />}
-          headerClass='hook-name'
-          isOpen={true}
-        >
-          <ul className='commands-container'>
-            {_.map(model.commands, (command) => <Command key={command.id} model={command} aliasesWithDuplicates={model.aliasesWithDuplicates} />)}
-          </ul>
-        </Collapsible>
-      </li>
-    )
-  }
-}
-=======
 const Hook = observer(({ model, showNumber }: HookProps) => (
   <li className={cs('hook-item', { 'hook-failed': model.failed })}>
     <Collapsible
@@ -79,7 +49,6 @@
     </Collapsible>
   </li>
 ))
->>>>>>> 4b4628ea
 
 export interface HooksModel {
   hooks: Array<HookModel>
