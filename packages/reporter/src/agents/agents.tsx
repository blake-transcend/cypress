--- conflicted
+++ resolved
@@ -14,13 +14,8 @@
   model: AgentModel
 }
 
-<<<<<<< HEAD
 export const Agent = observer(({ model }: AgentProps) => (
-  <tr className={cs({ 'no-calls': !model.callCount })}>
-=======
-const Agent = observer(({ model }: AgentProps) => (
   <tr className={cs('agent-item', { 'no-calls': !model.callCount })}>
->>>>>>> c4445fa3
     <td>{model.type}</td>
     <td>{model.functionName}</td>
     <td>{([] as Array<Alias>).concat(model.alias || []).join(', ')}</td>
@@ -40,7 +35,6 @@
     const disposeAutorun = autorun(() => {
       model.items.length
 
-<<<<<<< HEAD
       requestAnimationFrame(() => {
         measure()
       })
@@ -50,39 +44,6 @@
       disposeAutorun()
     }
   }, [true])
-=======
-const Agents = observer(({ model }: AgentsProps) => (
-  <div
-    className={cs('runnable-agents-region', {
-      'no-agents': !model.agents.length,
-    })}
-  >
-    <div className='instruments-container'>
-      <ul className='hooks-container'>
-        <li className='hook-item'>
-          <Collapsible
-            header={`Spies / Stubs (${model.agents.length})`}
-            headerClass='hook-header'
-            contentClass='instrument-content'
-          >
-            <table>
-              <thead>
-                <tr>
-                  <th>Type</th>
-                  <th>Function</th>
-                  <th>Alias(es)</th>
-                  <th className='call-count'># Calls</th>
-                </tr>
-              </thead>
-              <AgentsList model={model} />
-            </table>
-          </Collapsible>
-        </li>
-      </ul>
-    </div>
-  </div>
-))
->>>>>>> c4445fa3
 
   const onToggle = () => {
     requestAnimationFrame(() => {
@@ -110,7 +71,7 @@
                 <th>Type</th>
                 <th>Function</th>
                 <th>Alias(es)</th>
-                <th># Calls</th>
+                <th className='call-count'># Calls</th>
               </tr>
             </thead>
             <tbody>
