import { observer } from 'mobx-react'
import React, { Component, createRef, RefObject } from 'react'
// @ts-ignore
import Tooltip from '@cypress/react-tooltip'

import events, { Events } from '../lib/events'
import appState, { AppState } from '../lib/app-state'
import Collapsible from '../collapsible/collapsible'
import { indent } from '../lib/util'
import runnablesStore, { RunnablesStore } from '../runnables/runnables-store'
import TestModel from './test-model'
import scroller, { Scroller } from '../lib/scroller'

import Attempts from '../attempts/attempts'

interface Props {
  events: Events
  appState: AppState
  runnablesStore: RunnablesStore
  scroller: Scroller
  model: TestModel
}

@observer
class Test extends Component<Props> {
  static defaultProps = {
    events,
    appState,
    runnablesStore,
    scroller,
  }

  containerRef: RefObject<HTMLDivElement>

  constructor (props: Props) {
    super(props)

    this.containerRef = createRef<HTMLDivElement>()
  }

  componentDidMount () {
    this._scrollIntoView()
  }

  componentDidUpdate () {
    this._scrollIntoView()
    this.props.model.callbackAfterUpdate()
  }

  _scrollIntoView () {
    const { appState, model, scroller } = this.props
    const { state, shouldRender } = model

    if (appState.autoScrollingEnabled && appState.isRunning && shouldRender && state !== 'processing') {
      window.requestAnimationFrame(() => {
        // since this executes async in a RAF the ref might be null
        if (this.containerRef.current) {
          scroller.scrollIntoView(this.containerRef.current as HTMLElement)
        }
      })
    }
  }

  render () {
    const { model } = this.props

    if (!model.shouldRender) return null

    return (
      <Collapsible
        containerRef={this.containerRef}
        header={this._header()}
        headerClass='runnable-wrapper'
        headerStyle={{ paddingLeft: indent(model.level) }}
        contentClass='runnable-instruments'
<<<<<<< HEAD
        isOpen={model.isOpen}
        toggleOpen={model.toggleOpen}
=======
        isOpen={this._shouldBeOpen()}
>>>>>>> b60abedc
      >
        {this._contents()}
      </Collapsible>
    )
  }

  _header () {
    const { model } = this.props

    return (<>
      <i aria-hidden='true' className='runnable-state fas' />
      <span className='runnable-title'>
        <span>{model.title}</span>
        <span className='visually-hidden'>{model.state}</span>
      </span>
      <span className='runnable-controls'>
        <Tooltip placement='top' title='One or more commands failed' className='cy-tooltip'>
          <i className='fas fa-exclamation-triangle' />
        </Tooltip>
      </span>
    </>)
  }

<<<<<<< HEAD
  _contents (this: Test) {
    // performance optimization - don't render contents if not open
    const model = this.props.model

    if (!model.isOpen) return null
=======
  _contents () {
    const { model } = this.props
>>>>>>> b60abedc

    return (
      <div style={{ paddingLeft: indent(model.level) }}>

        <Attempts test={model} scrollIntoView={() => this._scrollIntoView()} />
      </div>
    )
  }
}

export default Test<|MERGE_RESOLUTION|>--- conflicted
+++ resolved
@@ -73,12 +73,8 @@
         headerClass='runnable-wrapper'
         headerStyle={{ paddingLeft: indent(model.level) }}
         contentClass='runnable-instruments'
-<<<<<<< HEAD
         isOpen={model.isOpen}
         toggleOpen={model.toggleOpen}
-=======
-        isOpen={this._shouldBeOpen()}
->>>>>>> b60abedc
       >
         {this._contents()}
       </Collapsible>
@@ -102,16 +98,11 @@
     </>)
   }
 
-<<<<<<< HEAD
   _contents (this: Test) {
     // performance optimization - don't render contents if not open
-    const model = this.props.model
+    const { model } = this.props
 
     if (!model.isOpen) return null
-=======
-  _contents () {
-    const { model } = this.props
->>>>>>> b60abedc
 
     return (
       <div style={{ paddingLeft: indent(model.level) }}>
