import cs from 'classnames'
import { observer } from 'mobx-react'
import React, { Component } from 'react'
// @ts-ignore
import Tooltip from '@cypress/react-tooltip'

import events, { Events } from '../lib/events'
import appState, { AppState } from '../lib/app-state'
import { indent, onEnterOrSpace } from '../lib/util'
import runnablesStore, { RunnablesStore } from '../runnables/runnables-store'
import TestModel from './test-model'
import scroller, { Scroller } from '../lib/scroller'

import Attempts from '../attempts/attempts'

interface Props {
  events: Events
  appState: AppState
  runnablesStore: RunnablesStore
  model: TestModel
}

@observer
class Test extends Component<Props> {
  static defaultProps = {
    events,
    appState,
    runnablesStore,
    scroller,
  }

  componentDidMount () {
    this._scrollIntoView()
  }

  componentDidUpdate () {
    this._scrollIntoView()

    this.props.model.callbackAfterUpdate()
  }

  _scrollIntoView () {
    const { appState, model, scroller } = this.props
    const { isActive, shouldRender } = model

    if (appState.autoScrollingEnabled && appState.isRunning && shouldRender && isActive === true) {
      scroller.scrollIntoView(this.refs.container as HTMLElement)
    }
  }

  render () {
    const { model } = this.props

    if (!model.shouldRender) return null

    return (
      <div
        ref='container'
        className={cs('runnable-wrapper', { 'is-open': model.isOpen })}
        data-testid={model.id}
        onClick={model.toggleOpen}
        style={{ paddingLeft: indent(model.level) }}
      >
        <div className='runnable-content-region'>
<<<<<<< HEAD
          <i aria-hidden="true" className='runnable-state fa'></i>
          <span
            aria-expanded={!!model.isOpen}
=======
          <i aria-hidden="true" className='runnable-state fas' />
          <div
            aria-expanded={this._shouldBeOpen() === true}
>>>>>>> 230ffef5
            className='runnable-title'
            onKeyPress={onEnterOrSpace(model.toggleOpen)}
            role='button'
            tabIndex={0}
          >
            {model.title}
            <span className="visually-hidden">{model.state}</span>
          </span>
          <div className='runnable-controls'>
            <Tooltip placement='top' title='One or more commands failed' className='cy-tooltip'>
              <i className='fas fa-exclamation-triangle' />
            </Tooltip>
          </div>
        </div>
        {this._contents()}
      </div>
    )
  }

  _contents () {
    // performance optimization - don't render contents if not open
    if (!this.props.model.isOpen) return null

    return (
      <div
        className='runnable-instruments collapsible-content'
        onClick={(e) => e.stopPropagation()}
      >
        <Attempts test={this.props.model} />
      </div>
    )
  }

  _onErrorClick = (e:Event) => {
    e.stopPropagation()
    this.props.events.emit('show:error', this.props.model)
  }
}

export default Test<|MERGE_RESOLUTION|>--- conflicted
+++ resolved
@@ -62,15 +62,9 @@
         style={{ paddingLeft: indent(model.level) }}
       >
         <div className='runnable-content-region'>
-<<<<<<< HEAD
-          <i aria-hidden="true" className='runnable-state fa'></i>
+          <i aria-hidden="true" className='runnable-state fas'></i>
           <span
             aria-expanded={!!model.isOpen}
-=======
-          <i aria-hidden="true" className='runnable-state fas' />
-          <div
-            aria-expanded={this._shouldBeOpen() === true}
->>>>>>> 230ffef5
             className='runnable-title'
             onKeyPress={onEnterOrSpace(model.toggleOpen)}
             role='button'
