const chai = require('chai')
const JSDOM = require('jsdom').JSDOM
const sinonChai = require('sinon-chai')
const $Cypress = require('@packages/driver')
const io = require('@packages/socket')

// http://airbnb.io/enzyme/docs/guides/jsdom.html
const jsdom = new JSDOM('<!doctype html><html><body></body></html>')
const { window } = jsdom

global.window = window
global.document = window.document
global.navigator = {
  userAgent: 'node.js',
}
<<<<<<< HEAD
global.requestAnimationFrame = (fn) => {
  return fn()
}
global.cancelAnimationFrame = () => {}
=======
global.requestAnimationFrame = function (callback) {
  return setTimeout(callback, 0)
}
global.cancelAnimationFrame = function (id) {
  clearTimeout(id)
}
Object.keys(window.document.defaultView).forEach((property) => {
  if (
    property === 'localStorage' ||
    property === 'sessionStorage' ||
    typeof global[property] !== 'undefined'
  ) return

  global[property] = window.document.defaultView[property]
})
>>>>>>> 6e808264

// enzyme, and therefore chai-enzyme, needs to be required after
// global.navigator is set up (https://github.com/airbnb/enzyme/issues/395)
const enzyme = require('enzyme')
const EnzymeAdapter = require('enzyme-adapter-react-16')
const chaiEnzyme = require('chai-enzyme')

enzyme.configure({ adapter: new EnzymeAdapter() })

chai.use(chaiEnzyme())
chai.use(sinonChai)
global.expect = chai.expect

class Runnable {
  emit () {}
}

class Runner {
  emit () {}
  uncaught () {}
}

global.Mocha = { Runnable, Runner }
$Cypress.create = () => {}
io.connect = () => {
  return { emit: () => {}, on: () => {} }
}<|MERGE_RESOLUTION|>--- conflicted
+++ resolved
@@ -13,12 +13,6 @@
 global.navigator = {
   userAgent: 'node.js',
 }
-<<<<<<< HEAD
-global.requestAnimationFrame = (fn) => {
-  return fn()
-}
-global.cancelAnimationFrame = () => {}
-=======
 global.requestAnimationFrame = function (callback) {
   return setTimeout(callback, 0)
 }
@@ -34,7 +28,6 @@
 
   global[property] = window.document.defaultView[property]
 })
->>>>>>> 6e808264
 
 // enzyme, and therefore chai-enzyme, needs to be required after
 // global.navigator is set up (https://github.com/airbnb/enzyme/issues/395)
