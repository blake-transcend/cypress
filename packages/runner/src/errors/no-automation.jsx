--- conflicted
+++ resolved
@@ -6,25 +6,6 @@
 
 const displayName = (name) => _.capitalize(name)
 
-<<<<<<< HEAD
-const icon = (browser) => {
-  switch (browser) {
-    case 'chrome':
-    case 'chromium':
-    case 'canary':
-    case 'electron':
-      return 'fab fa-chrome'
-    case 'firefox':
-    case 'firefoxDeveloperEdition':
-    case 'firefoxNightly':
-      return 'fab fa-firefox'
-    default:
-      return 'fas fa-globe'
-  }
-}
-
-=======
->>>>>>> 6028f62e
 const noBrowsers = () => (
   <div>
     <p className='muted'>
