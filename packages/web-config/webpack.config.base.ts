import execa from 'execa'
import webpack from 'webpack'
import CleanWebpackPlugin from 'clean-webpack-plugin'
import sassGlobImporter = require('node-sass-globbing')
import LiveReloadPlugin from 'webpack-livereload-plugin'
import HtmlWebpackPlugin = require('html-webpack-plugin')
import MiniCSSExtractWebpackPlugin = require('mini-css-extract-plugin')
import path from 'path'
import chalk from 'chalk'

// Ensures node-sass/vendor has built node-sass binary.
execa.sync('rebuild-node-sass', { cwd: path.join(__dirname, './node_modules/.bin'), stdio: 'inherit' })

const env = process.env.NODE_ENV === 'production' ? 'production' : 'development'
const args = process.argv.slice(2)
const liveReloadEnabled = !args.includes('--no-livereload')
const watchModeEnabled = args.includes('--watch') || args.includes('-w')

// opt out of livereload with arg --no-livereload
// eslint-disable-next-line no-console
if (liveReloadEnabled && watchModeEnabled) console.log(chalk.gray(`\nLive Reloading is enabled. use ${chalk.bold('--no-livereload')} to disable`))

process.env.NODE_ENV = env

<<<<<<< HEAD
const getCommonConfig = (): webpack.Configuration => {
  return {
    mode: 'none',
    node: {
      fs: 'empty',
      child_process: 'empty',
      net: 'empty',
      tls: 'empty',
      module: 'empty',
    },
    resolve: {
      extensions: ['.ts', '.js', '.jsx', '.tsx', '.coffee', '.scss', '.json'],
    },

    stats: {
      errors: true,
      warningsFilter: /node_modules\/mocha\/lib\/mocha.js/,
      warnings: true,
      all: false,
      builtAt: true,
      colors: true,
      modules: true,
      maxModules: 20,
      excludeModules: /main.scss/,
      timings: true,
    },

    module: {
      rules: [
        {
          test: /\.coffee/,
          exclude: /node_modules/,
          use: {
            loader: require.resolve('coffee-loader'),
=======
const commonConfig: webpack.Configuration = {
  mode: 'none',
  node: {
    fs: 'empty',
    child_process: 'empty',
    net: 'empty',
    tls: 'empty',
    module: 'empty',
  },
  resolve: {
    extensions: ['.ts', '.js', '.jsx', '.tsx', '.coffee', '.scss', '.json'],
  },

  stats: {
    errors: true,
    warningsFilter: /node_modules\/mocha\/lib\/mocha.js/,
    warnings: true,
    all: false,
    builtAt: true,
    colors: true,
    modules: true,
    maxModules: 20,
    excludeModules: /main.scss/,
    timings: true,
  },

  module: {
    rules: [
      {
        test: /\.coffee/,
        exclude: /node_modules/,
        use: {
          loader: require.resolve('coffee-loader'),
        },
      },
      {
        test: /\.(ts|js|jsx|tsx)$/,
        exclude: /node_modules/,
        use: {
          loader: require.resolve('babel-loader'),
          options: {
            plugins: [
              // "istanbul",
              [require.resolve('@babel/plugin-proposal-decorators'), { legacy: true }],
              [require.resolve('@babel/plugin-proposal-class-properties'), { loose: true }],
            ],
            presets: [
              require.resolve('@babel/preset-env'),
              require.resolve('@babel/preset-react'),
              require.resolve('@babel/preset-typescript'),
            ],
            babelrc: false,
>>>>>>> b458e5b0
          },
        },
        {
          test: /\.(ts|js|jsx|tsx)$/,
          exclude: /node_modules/,
          use: {
            loader: require.resolve('babel-loader'),
            options: {
              plugins: [
              // "istanbul",
                [require.resolve('@babel/plugin-proposal-decorators'), { legacy: true }],
                [require.resolve('@babel/plugin-proposal-class-properties'), { loose: true }],
              ],
              presets: [
                require.resolve('@babel/preset-env'),
                require.resolve('@babel/preset-react'),
                require.resolve('@babel/preset-typescript'),
              ],
              babelrc: false,
            },
          },
        },
        {
          test: /\.s?css$/,
          exclude: /node_modules/,
          use: [
            { loader: MiniCSSExtractWebpackPlugin.loader },
          ],
        },
        {
          test: /\.s?css$/,
          exclude: /node_modules/,
          enforce: 'pre',
          use: [
            {
              loader: require.resolve('css-loader'),
              options: {
              // sourceMap: true,
                modules: false,
              },
            }, // translates CSS into CommonJS
            {
              loader: require.resolve('postcss-loader'),
              options: {
                plugins: [
                  require('autoprefixer')({ overrideBrowserslist: ['last 2 versions'], cascade: false }),
                ],
              },
            },
            {
              loader: require.resolve('resolve-url-loader'),
            },
            {
              loader: require.resolve('sass-loader'),
              options: {
                sourceMap: true,
                importer (...args) {
                  args[0] = args[0].replace(/\\/g, '/')
                  args[1] = args[1].replace(/\\/g, '/')

                  return sassGlobImporter.apply(this, args)
                },
              },
            }, // compiles Sass to CSS, using Node Sass by default
          ],
        },
        {
          test: /\.(eot|svg|ttf|woff|woff2)$/,
          use: [
            {
              loader: require.resolve('file-loader'),
              options: {
                name: './fonts/[name].[ext]',
              },
            },
          ],
        },
        {
          test: /\.(png)$/,
          use: [
            {
              loader: require.resolve('file-loader'),
              options: {
                name: './img/[name].[ext]',
              },
            },
          ],
        },
      ],
    },

    optimization: {
      usedExports: true,
      providedExports: true,
      sideEffects: true,
      namedChunks: true,
      namedModules: true,
      removeAvailableModules: true,
      mergeDuplicateChunks: true,
      flagIncludedChunks: true,
      removeEmptyChunks: true,
    },

    plugins: [
      new CleanWebpackPlugin({ cleanStaleWebpackAssets: false }),
      new MiniCSSExtractWebpackPlugin(),

      // Enable source maps / eval maps
      // 'EvalDevtoolModulePlugin' is used in development
      //    because it is fast and maps to filenames while showing compiled source
      // 'SourceMapDevToolPlugin' is used in production for the same reasons as 'eval', but it
      //    shows full source and does not cause crossorigin errors like 'eval' (in Chromium < 63)
      // files will be mapped like: `cypress://../driver/cy/commands/click.coffee`

      // other sourcemap options:
      // [new webpack.SourceMapDevToolPlugin({
      //   moduleFilenameTemplate: 'cypress://[namespace]/[resource-path]',
      //   fallbackModuleFilenameTemplate: 'cypress://[namespace]/[resourcePath]?[hash]'
      // })] :

      ...(env === 'production' ?
        [
          new webpack.DefinePlugin({ 'process.env.NODE_ENV': JSON.stringify('production') }),
        ] :
        [
        // @ts-ignore
<<<<<<< HEAD
          new webpack.EvalDevToolModulePlugin({
            moduleFilenameTemplate: 'cypress://[namespace]/[resource-path]',
            fallbackModuleFilenameTemplate: 'cypress://[namespace]/[resourcePath]?[hash]',
          }),
        ]
      ),
      ...(liveReloadEnabled ? [new LiveReloadPlugin({ appendScriptTag: 'true', port: 0, hostname: 'localhost' })] : []),
    ],

    cache: true,
  }
}

export default getCommonConfig
=======
        new webpack.EvalDevToolModulePlugin({
          moduleFilenameTemplate: 'cypress://[namespace]/[resource-path]',
          fallbackModuleFilenameTemplate: 'cypress://[namespace]/[resourcePath]?[hash]',
        }),
      ]
    ),
    ...(liveReloadEnabled ? [new LiveReloadPlugin({ appendScriptTag: 'true', port: 0, hostname: 'localhost' })] : []),
  ],

  cache: true,
}

export default commonConfig
>>>>>>> b458e5b0

export { HtmlWebpackPlugin }<|MERGE_RESOLUTION|>--- conflicted
+++ resolved
@@ -22,42 +22,6 @@
 
 process.env.NODE_ENV = env
 
-<<<<<<< HEAD
-const getCommonConfig = (): webpack.Configuration => {
-  return {
-    mode: 'none',
-    node: {
-      fs: 'empty',
-      child_process: 'empty',
-      net: 'empty',
-      tls: 'empty',
-      module: 'empty',
-    },
-    resolve: {
-      extensions: ['.ts', '.js', '.jsx', '.tsx', '.coffee', '.scss', '.json'],
-    },
-
-    stats: {
-      errors: true,
-      warningsFilter: /node_modules\/mocha\/lib\/mocha.js/,
-      warnings: true,
-      all: false,
-      builtAt: true,
-      colors: true,
-      modules: true,
-      maxModules: 20,
-      excludeModules: /main.scss/,
-      timings: true,
-    },
-
-    module: {
-      rules: [
-        {
-          test: /\.coffee/,
-          exclude: /node_modules/,
-          use: {
-            loader: require.resolve('coffee-loader'),
-=======
 const commonConfig: webpack.Configuration = {
   mode: 'none',
   node: {
@@ -110,149 +74,133 @@
               require.resolve('@babel/preset-typescript'),
             ],
             babelrc: false,
->>>>>>> b458e5b0
           },
         },
-        {
-          test: /\.(ts|js|jsx|tsx)$/,
-          exclude: /node_modules/,
-          use: {
-            loader: require.resolve('babel-loader'),
+      },
+      {
+        test: /\.(ts|js|jsx|tsx)$/,
+        exclude: /node_modules/,
+        use: {
+          loader: require.resolve('babel-loader'),
+          options: {
+            plugins: [
+              // "istanbul",
+              [require.resolve('@babel/plugin-proposal-decorators'), { legacy: true }],
+              [require.resolve('@babel/plugin-proposal-class-properties'), { loose: true }],
+            ],
+            presets: [
+              require.resolve('@babel/preset-env'),
+              require.resolve('@babel/preset-react'),
+              require.resolve('@babel/preset-typescript'),
+            ],
+            babelrc: false,
+          },
+        },
+      },
+      {
+        test: /\.s?css$/,
+        exclude: /node_modules/,
+        use: [
+          { loader: MiniCSSExtractWebpackPlugin.loader },
+        ],
+      },
+      {
+        test: /\.s?css$/,
+        exclude: /node_modules/,
+        enforce: 'pre',
+        use: [
+          {
+            loader: require.resolve('css-loader'),
+            options: {
+              // sourceMap: true,
+              modules: false,
+            },
+          }, // translates CSS into CommonJS
+          {
+            loader: require.resolve('postcss-loader'),
             options: {
               plugins: [
-              // "istanbul",
-                [require.resolve('@babel/plugin-proposal-decorators'), { legacy: true }],
-                [require.resolve('@babel/plugin-proposal-class-properties'), { loose: true }],
+                require('autoprefixer')({ overrideBrowserslist: ['last 2 versions'], cascade: false }),
               ],
-              presets: [
-                require.resolve('@babel/preset-env'),
-                require.resolve('@babel/preset-react'),
-                require.resolve('@babel/preset-typescript'),
-              ],
-              babelrc: false,
-            },
-          },
-        },
-        {
-          test: /\.s?css$/,
-          exclude: /node_modules/,
-          use: [
-            { loader: MiniCSSExtractWebpackPlugin.loader },
-          ],
-        },
-        {
-          test: /\.s?css$/,
-          exclude: /node_modules/,
-          enforce: 'pre',
-          use: [
-            {
-              loader: require.resolve('css-loader'),
-              options: {
-              // sourceMap: true,
-                modules: false,
+            },
+          },
+          {
+            loader: require.resolve('resolve-url-loader'),
+          },
+          {
+            loader: require.resolve('sass-loader'),
+            options: {
+              sourceMap: true,
+              importer (...args) {
+                args[0] = args[0].replace(/\\/g, '/')
+                args[1] = args[1].replace(/\\/g, '/')
+
+                return sassGlobImporter.apply(this, args)
               },
-            }, // translates CSS into CommonJS
-            {
-              loader: require.resolve('postcss-loader'),
-              options: {
-                plugins: [
-                  require('autoprefixer')({ overrideBrowserslist: ['last 2 versions'], cascade: false }),
-                ],
-              },
-            },
-            {
-              loader: require.resolve('resolve-url-loader'),
-            },
-            {
-              loader: require.resolve('sass-loader'),
-              options: {
-                sourceMap: true,
-                importer (...args) {
-                  args[0] = args[0].replace(/\\/g, '/')
-                  args[1] = args[1].replace(/\\/g, '/')
-
-                  return sassGlobImporter.apply(this, args)
-                },
-              },
-            }, // compiles Sass to CSS, using Node Sass by default
-          ],
-        },
-        {
-          test: /\.(eot|svg|ttf|woff|woff2)$/,
-          use: [
-            {
-              loader: require.resolve('file-loader'),
-              options: {
-                name: './fonts/[name].[ext]',
-              },
-            },
-          ],
-        },
-        {
-          test: /\.(png)$/,
-          use: [
-            {
-              loader: require.resolve('file-loader'),
-              options: {
-                name: './img/[name].[ext]',
-              },
-            },
-          ],
-        },
-      ],
-    },
-
-    optimization: {
-      usedExports: true,
-      providedExports: true,
-      sideEffects: true,
-      namedChunks: true,
-      namedModules: true,
-      removeAvailableModules: true,
-      mergeDuplicateChunks: true,
-      flagIncludedChunks: true,
-      removeEmptyChunks: true,
-    },
-
-    plugins: [
-      new CleanWebpackPlugin({ cleanStaleWebpackAssets: false }),
-      new MiniCSSExtractWebpackPlugin(),
-
-      // Enable source maps / eval maps
-      // 'EvalDevtoolModulePlugin' is used in development
-      //    because it is fast and maps to filenames while showing compiled source
-      // 'SourceMapDevToolPlugin' is used in production for the same reasons as 'eval', but it
-      //    shows full source and does not cause crossorigin errors like 'eval' (in Chromium < 63)
-      // files will be mapped like: `cypress://../driver/cy/commands/click.coffee`
-
-      // other sourcemap options:
-      // [new webpack.SourceMapDevToolPlugin({
-      //   moduleFilenameTemplate: 'cypress://[namespace]/[resource-path]',
-      //   fallbackModuleFilenameTemplate: 'cypress://[namespace]/[resourcePath]?[hash]'
-      // })] :
-
-      ...(env === 'production' ?
-        [
-          new webpack.DefinePlugin({ 'process.env.NODE_ENV': JSON.stringify('production') }),
-        ] :
-        [
+            },
+          }, // compiles Sass to CSS, using Node Sass by default
+        ],
+      },
+      {
+        test: /\.(eot|svg|ttf|woff|woff2)$/,
+        use: [
+          {
+            loader: require.resolve('file-loader'),
+            options: {
+              name: './fonts/[name].[ext]',
+            },
+          },
+        ],
+      },
+      {
+        test: /\.(png)$/,
+        use: [
+          {
+            loader: require.resolve('file-loader'),
+            options: {
+              name: './img/[name].[ext]',
+            },
+          },
+        ],
+      },
+    ],
+  },
+
+  optimization: {
+    usedExports: true,
+    providedExports: true,
+    sideEffects: true,
+    namedChunks: true,
+    namedModules: true,
+    removeAvailableModules: true,
+    mergeDuplicateChunks: true,
+    flagIncludedChunks: true,
+    removeEmptyChunks: true,
+  },
+
+  plugins: [
+    new CleanWebpackPlugin({ cleanStaleWebpackAssets: false }),
+    new MiniCSSExtractWebpackPlugin(),
+
+    // Enable source maps / eval maps
+    // 'EvalDevtoolModulePlugin' is used in development
+    //    because it is fast and maps to filenames while showing compiled source
+    // 'SourceMapDevToolPlugin' is used in production for the same reasons as 'eval', but it
+    //    shows full source and does not cause crossorigin errors like 'eval' (in Chromium < 63)
+    // files will be mapped like: `cypress://../driver/cy/commands/click.coffee`
+
+    // other sourcemap options:
+    // [new webpack.SourceMapDevToolPlugin({
+    //   moduleFilenameTemplate: 'cypress://[namespace]/[resource-path]',
+    //   fallbackModuleFilenameTemplate: 'cypress://[namespace]/[resourcePath]?[hash]'
+    // })] :
+
+    ...(env === 'production' ?
+      [
+        new webpack.DefinePlugin({ 'process.env.NODE_ENV': JSON.stringify('production') }),
+      ] :
+      [
         // @ts-ignore
-<<<<<<< HEAD
-          new webpack.EvalDevToolModulePlugin({
-            moduleFilenameTemplate: 'cypress://[namespace]/[resource-path]',
-            fallbackModuleFilenameTemplate: 'cypress://[namespace]/[resourcePath]?[hash]',
-          }),
-        ]
-      ),
-      ...(liveReloadEnabled ? [new LiveReloadPlugin({ appendScriptTag: 'true', port: 0, hostname: 'localhost' })] : []),
-    ],
-
-    cache: true,
-  }
-}
-
-export default getCommonConfig
-=======
         new webpack.EvalDevToolModulePlugin({
           moduleFilenameTemplate: 'cypress://[namespace]/[resource-path]',
           fallbackModuleFilenameTemplate: 'cypress://[namespace]/[resourcePath]?[hash]',
@@ -266,6 +214,5 @@
 }
 
 export default commonConfig
->>>>>>> b458e5b0
 
 export { HtmlWebpackPlugin }