const { _ } = Cypress

describe('Settings', () => {
  beforeEach(function () {
    cy.fixture('user').as('user')
    cy.fixture('config').as('config')
    cy.fixture('projects').as('projects')
    cy.fixture('projects_statuses').as('projectStatuses')
    cy.fixture('specs').as('specs')
    cy.fixture('runs').as('runs')
    cy.fixture('keys').as('keys')

    this.goToSettings = () => {
      cy.get('.navbar-default')
      cy.get('a').contains('Settings').click()
    }

    cy.visitIndex().then(function (win) {
      let start = win.App.start

      this.win = win
      this.ipc = win.App.ipc

      cy.stub(this.ipc, 'getOptions').resolves({ projectRoot: '/foo/bar' })
      cy.stub(this.ipc, 'getCurrentUser').resolves(this.user)
      cy.stub(this.ipc, 'updaterCheck').resolves(false)
      cy.stub(this.ipc, 'getSpecs').yields(null, this.specs)
      cy.stub(this.ipc, 'closeBrowser').resolves()
      cy.stub(this.ipc, 'closeProject').resolves()
      cy.stub(this.ipc, 'pingApiServer').resolves()
      cy.stub(this.ipc, 'onConfigChanged')
      cy.stub(this.ipc, 'onFocusTests')
      cy.stub(this.ipc, 'externalOpen')

      this.openProject = this.util.deferred()
      cy.stub(this.ipc, 'openProject').returns(this.openProject.promise)

      this.getProjectStatus = this.util.deferred()
      cy.stub(this.ipc, 'getProjectStatus').returns(this.getProjectStatus.promise)

      this.getRecordKeys = this.util.deferred()
      cy.stub(this.ipc, 'getRecordKeys').returns(this.getRecordKeys.promise)

      start()
    })
  })

  describe('any case / project is set up for ci', () => {
    beforeEach(function () {
      this.openProject.resolve(this.config)
      this.projectStatuses[0].id = this.config.projectId
      this.getProjectStatus.resolve(this.projectStatuses[0])

      this.goToSettings()
    })

    it('navigates to settings page', () => {
      cy.contains('Configuration')
    })

    it('highlight settings nav', () => {
      cy.contains('a', 'Settings').should('have.class', 'active')
    })

    it('collapses panels by default', function () {
      cy.contains('Your project\'s configuration is displayed').should('not.exist')
      cy.contains('Record Keys allow you to').should('not.exist')
      cy.contains(this.config.projectId).should('not.exist')
    })

    describe('when config panel is opened', () => {
      beforeEach(() => {
        cy.contains('Configuration').click()
      })

      it('displays config section', () => {
        cy.contains('Your project\'s configuration is displayed')
      })

      it('displays legend in table', () => {
        cy.get('table>tbody>tr').should('have.length', 6)
      })

      it('wraps config line in proper classes', () => {
        cy.get('.line').first().within(() => {
          cy.contains('animationDistanceThreshold').should('have.class', 'key')
          cy.contains(':').should('have.class', 'colon')
          cy.contains('5').should('have.class', 'default')
          cy.contains(',').should('have.class', 'comma')
        })
      })

      it('displays "true" values', () => {
        cy.get('.line').contains('true')
      })

      it('displays "null" values', () => {
        cy.get('.line').contains('null')
      })

      it('displays "object" values for env and hosts', () => {
        cy.get('.nested-obj').eq(0)
        .contains('fixturesFolder')

        cy.get('.nested-obj').eq(1)
        .contains('*.foobar.com')
      })

      it('displays "array" values for blacklistHosts', () => {
        cy.get('.nested-arr')
        .parent()
        .should('contain', '[')
        .and('contain', ']')
        .and('not.contain', '0')
        .and('not.contain', '1')
        .find('.line .config').should(($lines) => {
          expect($lines).to.have.length(2)
          expect($lines).to.contain('www.google-analytics.com')

          expect($lines).to.contain('hotjar.com')
        })
      })

      it('opens help link on click', () => {
        cy.get('.settings-config .learn-more').click().then(function () {
          expect(this.ipc.externalOpen).to.be.calledWith('https://on.cypress.io/guides/configuration')
        })
      })
    })

    describe('when project id panel is opened', () => {
      beforeEach(() => {
        cy.contains('Project ID').click()
      })

      it('displays project id section', function () {
        cy.contains(this.config.projectId)
      })
    })

    describe('when record key panel is opened', () => {
      beforeEach(() => {
        cy.contains('Record Key').click()
      })

      it('displays record key section', () => {
        cy.contains('A Record Key sends')
      })

      it('opens ci guide when learn more is clicked', () => {
        cy.get('.settings-record-key').contains('Learn More').click().then(function () {
          expect(this.ipc.externalOpen).to.be.calledWith('https://on.cypress.io/what-is-a-record-key')
        })
      })

      it('loads the projects record key', function () {
        expect(this.ipc.getRecordKeys).to.be.called
      })

      it('shows spinner', () => {
        cy.get('.settings-record-key .fa-spinner')
      })

      describe('when record key loads', () => {
        beforeEach(function () {
          this.getRecordKeys.resolve(this.keys)
        })

        it('displays first Record Key', function () {
          cy.get('.loading-record-keys').should('not.exist')
          cy.get('.settings-record-key')
          .contains(`cypress run --record --key ${this.keys[0].id}`)
        })

        it('opens admin project settings when record key link is clicked', () => {
          cy.get('.settings-record-key').contains('You can change').click().then(function () {
            expect(this.ipc.externalOpen).to.be.calledWith(`https://on.cypress.io/dashboard/projects/${this.config.projectId}/settings`)
          })
        })
      })

      describe('when there are no keys', () => {
        beforeEach(function () {
          this.getRecordKeys.resolve([])
        })

        it('displays empty message', () => {
          cy.get('.settings-record-key .empty-well').should('contain', 'This project has no record keys')
        })

        it('opens dashboard project settings when clicking \'Dashboard\'', () => {
          cy.get('.settings-record-key .empty-well a').click().then(function () {
            expect(this.ipc.externalOpen).to.be.calledWith(`https://on.cypress.io/dashboard/projects/${this.config.projectId}/settings`)
          })
        })
      })

      describe('when the user is logged out', () => {
        beforeEach(function () {
          this.getRecordKeys.resolve([])

          cy.logOut()
        })

        it('shows message that user must be logged in to view record keys', () => {
          cy.get('.empty-well').should('contain', 'must be logged in')
        })

        it('opens login modal after clicking \'Log In\'', () => {
          cy.get('.empty-well button').click()
          cy.get('.login')
        })

        it('re-loads and shows the record key when user logs in', function () {
          cy.stub(this.ipc, 'beginAuth').resolves(this.user)

          this.ipc.getRecordKeys.onCall(1).resolves(this.keys)

          cy.get('.empty-well button').click()
          cy.contains('Log In to Dashboard').click().should(() => {
            expect(this.ipc.getRecordKeys).to.be.calledTwice
          })

          cy.get('.settings-record-key')
          .contains(`cypress run --record --key ${this.keys[0].id}`)
        })
      })
    })

    describe('when proxy settings panel is opened', () => {
      beforeEach(() => {
        cy.contains('Proxy Settings').click()
      })

      it('with no proxy config set informs the user no proxy configuration is active', () => {
        cy.get('.settings-proxy').should('contain', 'There is no active proxy configuration.')
      })

      it('opens help link on click', () => {
        cy.get('.settings-proxy .learn-more').click().then(function () {
          expect(this.ipc.externalOpen).to.be.calledWith('https://on.cypress.io/proxy-configuration')
        })
      })

      it('with Windows proxy settings indicates proxy and the source', () => {
        cy.setAppStore({
          projectRoot: '/foo/bar',
          proxySource: 'win32',
          proxyServer: 'http://foo-bar.baz',
          proxyBypassList: 'a,b,c,d',
        })

        cy.get('.settings-proxy').should('contain', 'from Windows system settings')
        cy.get('.settings-proxy tr:nth-child(1) > td > code').should('contain', 'http://foo-bar.baz')

        cy.get('.settings-proxy tr:nth-child(2) > td > code').should('contain', 'a, b, c, d')
      })

      it('with environment proxy settings indicates proxy and the source', () => {
        cy.setAppStore({
          projectRoot: '/foo/bar',
          proxyServer: 'http://foo-bar.baz',
          proxyBypassList: 'a,b,c,d',
        })

        cy.get('.settings-proxy').should('contain', 'from environment variables')
        cy.get('.settings-proxy tr:nth-child(1) > td > code').should('contain', 'http://foo-bar.baz')

        cy.get('.settings-proxy tr:nth-child(2) > td > code').should('contain', 'a, b, c, d')
      })

      it('with no bypass list but a proxy set shows \'none\' in bypass list', () => {
        cy.setAppStore({
          projectRoot: '/foo/bar',
          proxyServer: 'http://foo-bar.baz',
        })

        cy.get('.settings-proxy tr:nth-child(2) > td').should('contain', 'none')
      })
    })

    context('on:focus:tests clicked', () => {
      beforeEach(function () {
        this.ipc.onFocusTests.yield()
      })

      it('routes to specs page', () => {
        cy.shouldBeOnProjectSpecs()
      })
    })
  })

  context('on config changes', () => {
    beforeEach(function () {
      this.projectStatuses[0].id = this.config.projectId
      this.getProjectStatus.resolve(this.projectStatuses[0])
      const newConfig = this.util.deepClone(this.config)

      newConfig.clientUrl = 'http://localhost:8888'
      newConfig.clientUrlDisplay = 'http://localhost:8888'
      newConfig.browsers = this.browsers
      this.openProject.resolve(newConfig)

      this.goToSettings()

      cy.contains('Configuration').click()
    })

    it('displays updated config', function () {
      const newConfig = this.util.deepClone(this.config)

      newConfig.resolved.baseUrl.value = 'http://localhost:7777'
      this.ipc.openProject.onCall(1).resolves(newConfig)
      this.ipc.onConfigChanged.yield()

      cy.contains('http://localhost:7777')
    })
  })

  describe('when node version panel is opened', () => {
    const bundledNodeVersion = '1.2.3'
    const systemNodePath = '/foo/bar/node'
    const systemNodeVersion = '4.5.6'

    beforeEach(function () {
      this.navigateWithConfig = function (config) {
        this.openProject.resolve(_.defaults(config, this.config))
        this.projectStatuses[0].id = this.config.projectId
        this.getProjectStatus.resolve(this.projectStatuses[0])
        this.goToSettings()
      }
    })

    it('with bundled node informs user we\'re using bundled node', function () {
      this.navigateWithConfig({})

      cy.contains(`Node.js Version (${bundledNodeVersion})`).click()
      cy.get('.node-version')
      .should('contain', 'bundled with Cypress')
      .should('not.contain', systemNodePath)
      .should('not.contain', systemNodeVersion)
    })

    it('with custom node displays path to custom node', function () {
      this.navigateWithConfig({
        resolvedNodePath: systemNodePath,
        resolvedNodeVersion: systemNodeVersion,
      })

      cy.contains(`Node.js Version (${systemNodeVersion})`).click()
      cy.get('.node-version')
      .should('contain', systemNodePath)
      .should('contain', systemNodeVersion)
      .should('not.contain', bundledNodeVersion)
    })
  })

  describe('errors', () => {
    beforeEach(function () {
      this.err = {
        message: 'Port \'2020\' is already in use.',
        name: 'Error',
        port: 2020,
        portInUse: true,
        stack: '[object Object]↵  at Object.API.get (/Users/jennifer/Dev/Projects/cypress-app/lib/errors.coffee:55:15)↵  at Object.wrapper [as get] (/Users/jennifer/Dev/Projects/cypress-app/node_modules/lodash/lodash.js:4414:19)↵  at Server.portInUseErr (/Users/jennifer/Dev/Projects/cypress-app/lib/server.coffee:58:16)↵  at Server.onError (/Users/jennifer/Dev/Projects/cypress-app/lib/server.coffee:86:19)↵  at Server.g (events.js:273:16)↵  at emitOne (events.js:90:13)↵  at Server.emit (events.js:182:7)↵  at emitErrorNT (net.js:1253:8)↵  at _combinedTickCallback (internal/process/next_tick.js:74:11)↵  at process._tickDomainCallback (internal/process/next_tick.js:122:9)↵From previous event:↵    at fn (file:///Users/jennifer/Dev/Projects/cypress-core-desktop-gui/dist/app.js:57919:14)↵    at Object.appIpc [as ipc] (file:///Users/jennifer/Dev/Projects/cypress-core-desktop-gui/dist/app.js:57939:10)↵    at openProject (file:///Users/jennifer/Dev/Projects/cypress-core-desktop-gui/dist/app.js:59135:24)↵    at new Project (file:///Users/jennifer/Dev/Projects/cypress-core-desktop-gui/dist/app.js:58848:34)↵    at ReactCompositeComponentMixin._constructComponentWithoutOwner (file:///Users/jennifer/Dev/Projects/cypress-core-desktop-gui/dist/app.js:44052:27)↵    at ReactCompositeComponentMixin._constructComponent (file:///Users/jennifer/Dev/Projects/cypress-core-desktop-gui/dist/app.js:44034:21)↵    at ReactCompositeComponentMixin.mountComponent (file:///Users/jennifer/Dev/Projects/cypress-core-desktop-gui/dist/app.js:43953:21)↵    at Object.ReactReconciler.mountComponent (file:///Users/jennifer/Dev/Projects/cypress-core-desktop-gui/dist/app.js:51315:35)↵    at ReactCompositeComponentMixin.performInitialMount (file:///Users/jennifer/Dev/Projects/cypress-core-desktop-gui/dist/app.js:44129:34)↵    at ReactCompositeComponentMixin.mountComponent (file:///Users/jennifer/Dev/Projects/cypress-core-desktop-gui/dist/app.js:44016:21)↵    at Object.ReactReconciler.mountComponent (file:///Users/jennifer/Dev/Projects/cypress-core-desktop-gui/dist/app.js:51315:35)↵    at ReactDOMComponent.ReactMultiChild.Mixin._mountChildAtIndex (file:///Users/jennifer/Dev/Projects/cypress-core-desktop-gui/dist/app.js:50247:40)↵    at ReactDOMComponent.ReactMultiChild.Mixin._updateChildren (file:///Users/jennifer/Dev/Projects/cypress-core-desktop-gui/dist/app.js:50163:43)↵    at ReactDOMComponent.ReactMultiChild.Mixin.updateChildren (file:///Users/jennifer/Dev/Projects/cypress-core-desktop-gui/dist/app.js:50123:12)↵    at ReactDOMComponent.Mixin._updateDOMChildren (file:///Users/jennifer/Dev/Projects/cypress-core-desktop-gui/dist/app.js:45742:12)↵    at ReactDOMComponent.Mixin.updateComponent (file:///Users/jennifer/Dev/Projects/cypress-core-desktop-gui/dist/app.js:45571:10)↵    at ReactDOMComponent.Mixin.receiveComponent (file:///Users/jennifer/Dev/Projects/cypress-core-desktop-gui/dist/app.js:45527:10)↵    at Object.ReactReconciler.receiveComponent (file:///Users/jennifer/Dev/Projects/cypress-core-desktop-gui/dist/app.js:51396:22)↵    at ReactCompositeComponentMixin._updateRenderedComponent (file:///Users/jennifer/Dev/Projects/cypress-core-desktop-gui/dist/app.js:44547:23)',
        type: 'PORT_IN_USE_SHORT',
      }

      this.config.resolved.baseUrl.value = 'http://localhost:7777'

      this.projectStatuses[0].id = this.config.projectId
      this.getProjectStatus.resolve(this.projectStatuses[0])
      this.openProject.resolve(this.config)
      this.goToSettings()
      cy.contains('Configuration').click()

      cy.contains('http://localhost:7777').then(() => {
        this.ipc.openProject.onCall(1).rejects(this.err)

        this.ipc.onConfigChanged.yield()
      })
    })

    it('displays errors', () => {
      cy.contains('Can\'t start server')
    })

    it('displays config after error is fixed', function () {
      cy.contains('Can\'t start server').then(() => {
        this.ipc.openProject.onCall(1).resolves(this.config)

        this.ipc.onConfigChanged.yield()
      })

      cy.contains('Configuration')
    })
  })

  context('when project is not set up for CI', () => {
    it('does not show ci Keys section when project has no id', function () {
      const newConfig = this.util.deepClone(this.config)

      newConfig.projectId = null
      this.openProject.resolve(newConfig)
      this.getProjectStatus.resolve(this.projectStatuses)
      this.goToSettings()

      cy.contains('h5', 'Record Keys').should('not.exist')
    })

    it('does not show ci Keys section when project is invalid', function () {
      this.openProject.resolve(this.config)
      this.projectStatuses[0].state = 'INVALID'
      this.getProjectStatus.resolve(this.projectStatuses[0])
      this.goToSettings()

      cy.contains('h5', 'Record Keys').should('not.exist')
    })
  })

<<<<<<< HEAD
  context('when you are not a user of this project\'s org', () => {
=======
  context('when you are not a user of this projects org', function () {
>>>>>>> 70b769c5
    beforeEach(function () {
      this.openProject.resolve(this.config)
    })

    it('does not show record key', function () {
      this.projectStatuses[0].state = 'UNAUTHORIZED'
      this.getProjectStatus.resolve(this.projectStatuses[0])
      this.goToSettings()

      cy.contains('h5', 'Record Keys').should('not.exist')
    })
  })

  context('when configFile is false', () => {
    beforeEach(function () {
      this.openProject.resolve(Cypress._.assign({
        configFile: false,
      }, this.config))

      this.goToSettings()

      cy.contains('Configuration').click()
    })

    it('notes that cypress.json is disabled', () => {
      cy.contains('set from cypress.json file (currently disabled by --config-file false)')
    })
  })

  context('when configFile is set', function () {
    beforeEach(function () {
      this.openProject.resolve(Cypress._.assign({
        configFile: 'special-cypress.json',
      }, this.config))

      this.goToSettings()

      cy.contains('Configuration').click()
    })

    it('notes that a custom config is in use', () => {
      cy.contains('set from custom config file special-cypress.json')
    })
  })
})<|MERGE_RESOLUTION|>--- conflicted
+++ resolved
@@ -418,11 +418,7 @@
     })
   })
 
-<<<<<<< HEAD
-  context('when you are not a user of this project\'s org', () => {
-=======
-  context('when you are not a user of this projects org', function () {
->>>>>>> 70b769c5
+  context('when you are not a user of this projects org', () => {
     beforeEach(function () {
       this.openProject.resolve(this.config)
     })
