--- conflicted
+++ resolved
@@ -1,13 +1,7 @@
 import React, { Component } from 'react'
 import { observer } from 'mobx-react'
 import Tooltip from '@cypress/react-tooltip'
-<<<<<<< HEAD
-import { Dropdown } from '@packages/ui-components'
-=======
-import { BrowserIcon } from '@packages/ui-components'
-
-import Dropdown from '../dropdown/dropdown'
->>>>>>> e2836dd2
+import { BrowserIcon, Dropdown } from '@packages/ui-components'
 import MarkdownRenderer from '../lib/markdown-renderer'
 
 import projectsApi from '../projects/projects-api'
