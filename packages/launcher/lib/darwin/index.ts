--- conflicted
+++ resolved
@@ -38,11 +38,8 @@
   chrome: detectChrome,
   canary: detectCanary,
   chromium: detectChromium,
-<<<<<<< HEAD
   edgeDev: detectEdgeDev,
   edgeCanary: detectEdgeCanary
-=======
->>>>>>> 033689f8
 }
 
 export function getVersionString (path: string) {
