import _ from 'lodash'
import charset from 'charset'
import { CookieOptions } from 'express'
import { cors, concatStream } from '@packages/network'
import { CypressIncomingRequest, CypressOutgoingResponse } from '@packages/proxy'
import debugModule from 'debug'
import { HttpMiddleware } from '.'
import iconv from 'iconv-lite'
import { IncomingMessage, IncomingHttpHeaders } from 'http'
import { InterceptResponse } from '@packages/net-stubbing/server'
import { PassThrough, Readable } from 'stream'
import * as rewriter from './util/rewriter'
import zlib from 'zlib'

export type ResponseMiddleware = HttpMiddleware<{
  /**
   * Before using `res.incomingResStream`, `prepareResStream` can be used
   * to remove any encoding that prevents it from being returned as plain text.
   *
   * This is done as-needed to avoid unnecessary g(un)zipping.
   */
  makeResStreamPlainText: () => void
  isGunzipped: boolean
  incomingRes: IncomingMessage
  incomingResStream: Readable
}>

const debug = debugModule('cypress:proxy:http:response-middleware')

// https://github.com/cypress-io/cypress/issues/1756
const zlibOptions = {
  flush: zlib.Z_SYNC_FLUSH,
  finishFlush: zlib.Z_SYNC_FLUSH,
}

// https://github.com/cypress-io/cypress/issues/1543
function getNodeCharsetFromResponse (headers: IncomingHttpHeaders, body: Buffer) {
  const httpCharset = (charset(headers, body, 1024) || '').toLowerCase()

  debug('inferred charset from response %o', { httpCharset })
  if (iconv.encodingExists(httpCharset)) {
    return httpCharset
  }

  // browsers default to latin1
  return 'latin1'
}

function reqMatchesOriginPolicy (req: CypressIncomingRequest, remoteState) {
  if (remoteState.strategy === 'http') {
    return cors.urlMatchesOriginPolicyProps(req.proxiedUrl, remoteState.props)
  }

  if (remoteState.strategy === 'file') {
    return req.proxiedUrl.startsWith(remoteState.origin)
  }

  return false
}

function reqWillRenderHtml (req: CypressIncomingRequest) {
  // will this request be rendered in the browser, necessitating injection?
  // https://github.com/cypress-io/cypress/issues/288

  // don't inject if this is an XHR from jquery
  if (req.headers['x-requested-with']) {
    return
  }

  // don't inject if we didn't find both text/html and application/xhtml+xml,
  const accept = req.headers['accept']

  return accept && accept.includes('text/html') && accept.includes('application/xhtml+xml')
}

function resContentTypeIs (res: IncomingMessage, contentType: string) {
  return (res.headers['content-type'] || '').includes(contentType)
}

function resContentTypeIsJavaScript (res: IncomingMessage) {
  return _.some(
    ['application/javascript', 'application/x-javascript', 'text/javascript']
    .map(_.partial(resContentTypeIs, res)),
  )
}

function isHtml (res: IncomingMessage) {
  return !resContentTypeIsJavaScript(res)
}

function resIsGzipped (res: IncomingMessage) {
  return (res.headers['content-encoding'] || '').includes('gzip')
}

// https://github.com/cypress-io/cypress/issues/4298
// https://tools.ietf.org/html/rfc7230#section-3.3.3
// HEAD, 1xx, 204, and 304 responses should never contain anything after headers
const NO_BODY_STATUS_CODES = [204, 304]

function responseMustHaveEmptyBody (req: CypressIncomingRequest, res: IncomingMessage) {
  return _.some([_.includes(NO_BODY_STATUS_CODES, res.statusCode), _.invoke(req.method, 'toLowerCase') === 'head'])
}

function setCookie (res: CypressOutgoingResponse, k: string, v: string, domain: string) {
  let opts: CookieOptions = { domain }

  if (!v) {
    v = ''

    opts.expires = new Date(0)
  }

  return res.cookie(k, v, opts)
}

function setInitialCookie (res: CypressOutgoingResponse, remoteState: any, value) {
  // dont modify any cookies if we're trying to clear the initial cookie and we're not injecting anything
  // dont set the cookies if we're not on the initial request
  if ((!value && !res.wantsInjection) || !res.isInitial) {
    return
  }

  return setCookie(res, '__cypress.initial', value, remoteState.domainName)
}

// "autoplay *; document-domain 'none'" => { autoplay: "*", "document-domain": "'none'" }
const parseFeaturePolicy = (policy: string): any => {
  const pairs = policy.split('; ').map((directive) => directive.split(' '))

  return _.fromPairs(pairs)
}

// { autoplay: "*", "document-domain": "'none'" } => "autoplay *; document-domain 'none'"
const stringifyFeaturePolicy = (policy: any): string => {
  const pairs = _.toPairs(policy)

  return pairs.map((directive) => directive.join(' ')).join('; ')
}

const LogResponse: ResponseMiddleware = function () {
  debug('received response %o', {
    req: _.pick(this.req, 'method', 'proxiedUrl', 'headers'),
    incomingRes: _.pick(this.incomingRes, 'headers', 'statusCode'),
  })

  this.next()
}

const AttachPlainTextStreamFn: ResponseMiddleware = function () {
  this.makeResStreamPlainText = function () {
    debug('ensuring resStream is plaintext')

    if (!this.isGunzipped && resIsGzipped(this.incomingRes)) {
      debug('gunzipping response body')

      const gunzip = zlib.createGunzip(zlibOptions)

      this.incomingResStream = this.incomingResStream.pipe(gunzip).on('error', this.onError)

      this.isGunzipped = true
    }
  }

  this.next()
}

const PatchExpressSetHeader: ResponseMiddleware = function () {
  const { incomingRes } = this
  const originalSetHeader = this.res.setHeader

  // Node uses their own Symbol object, so use this to get the internal kOutHeaders
  // symbol - Symbol.for('kOutHeaders') will not work
  const getKOutHeadersSymbol = () => {
    const findKOutHeadersSymbol = (): symbol => {
      return _.find(Object.getOwnPropertySymbols(this.res), (sym) => {
        return sym.toString() === 'Symbol(kOutHeaders)'
      })!
    }

    let sym = findKOutHeadersSymbol()

    if (sym) {
      return sym
    }

    // force creation of a new header field so the kOutHeaders key is available
    this.res.setHeader('X-Cypress-HTTP-Response', 'X')
    this.res.removeHeader('X-Cypress-HTTP-Response')

    sym = findKOutHeadersSymbol()

    if (!sym) {
      throw new Error('unable to find kOutHeaders symbol')
    }

    return sym
  }

  let kOutHeaders

  this.res.setHeader = function (name, value) {
    // express.Response.setHeader does all kinds of silly/nasty stuff to the content-type...
    // but we don't want to change it at all!
    if (name === 'content-type') {
      value = incomingRes.headers['content-type'] || value
    }

    // run the original function - if an "invalid header char" error is raised,
    // set the header manually. this way we can retain Node's original error behavior
    try {
      return originalSetHeader.call(this, name, value)
    } catch (err) {
      if (err.code !== 'ERR_INVALID_CHAR') {
        throw err
      }

      debug('setHeader error ignored %o', { name, value, code: err.code, err })

      if (!kOutHeaders) {
        kOutHeaders = getKOutHeadersSymbol()
      }

      // https://github.com/nodejs/node/blob/42cce5a9d0fd905bf4ad7a2528c36572dfb8b5ad/lib/_http_outgoing.js#L483-L495
      let headers = this[kOutHeaders]

      if (!headers) {
        this[kOutHeaders] = headers = Object.create(null)
      }

      headers[name.toLowerCase()] = [name, value]
    }
  }

  this.next()
}

const SetInjectionLevel: ResponseMiddleware = function () {
  this.res.isInitial = this.req.cookies['__cypress.initial'] === 'true'

  const getInjectionLevel = () => {
    if (this.incomingRes.headers['x-cypress-file-server-error'] && !this.res.isInitial) {
      return 'partial'
    }

    if (!resContentTypeIs(this.incomingRes, 'text/html') || !reqMatchesOriginPolicy(this.req, this.getRemoteState())) {
      return false
    }

    if (this.res.isInitial) {
      return 'full'
    }

    if (!reqWillRenderHtml(this.req)) {
      return false
    }

    return 'partial'
  }

  if (!this.res.wantsInjection) {
    this.res.wantsInjection = getInjectionLevel()
  }

  this.res.wantsSecurityRemoved = this.config.modifyObstructiveCode && (
    (this.res.wantsInjection === 'full')
    || resContentTypeIsJavaScript(this.incomingRes)
  )

  debug('injection levels: %o', _.pick(this.res, 'isInitial', 'wantsInjection', 'wantsSecurityRemoved'))

  this.next()
}

// https://github.com/cypress-io/cypress/issues/6480
const MaybeStripDocumentDomainFeaturePolicy: ResponseMiddleware = function () {
  const { 'feature-policy': featurePolicy } = this.incomingRes.headers

  if (featurePolicy) {
    const directives = parseFeaturePolicy(<string>featurePolicy)

    if (directives['document-domain']) {
      delete directives['document-domain']

      const policy = stringifyFeaturePolicy(directives)

      if (policy) {
        this.res.set('feature-policy', policy)
      } else {
        this.res.removeHeader('feature-policy')
      }
    }
  }

  this.next()
}

const OmitProblematicHeaders: ResponseMiddleware = function () {
  const headers = _.omit(this.incomingRes.headers, [
    'set-cookie',
    'x-frame-options',
    'content-length',
    'content-security-policy',
    'connection',
  ])

  this.res.set(headers)

  this.next()
}

const MaybePreventCaching: ResponseMiddleware = function () {
  // do not cache injected responses
  // TODO: consider implementing etag system so even injected content can be cached
  if (this.res.wantsInjection) {
    this.res.setHeader('cache-control', 'no-cache, no-store, must-revalidate')
  }

  this.next()
}

const CopyCookiesFromIncomingRes: ResponseMiddleware = function () {
  const cookies: string | string[] | undefined = this.incomingRes.headers['set-cookie']

  if (cookies) {
    ([] as string[]).concat(cookies).forEach((cookie) => {
      try {
        this.res.append('Set-Cookie', cookie)
      } catch (err) {
        debug('failed to Set-Cookie, continuing %o', { err, cookie })
      }
    })
  }

  this.next()
}

const REDIRECT_STATUS_CODES: any[] = [301, 302, 303, 307, 308]

// TODO: this shouldn't really even be necessary?
const MaybeSendRedirectToClient: ResponseMiddleware = function () {
  const { statusCode, headers } = this.incomingRes
  const newUrl = headers['location']

  if (!REDIRECT_STATUS_CODES.includes(statusCode) || !newUrl) {
    return this.next()
  }

  setInitialCookie(this.res, this.getRemoteState(), true)

  debug('redirecting to new url %o', { statusCode, newUrl })
  this.res.redirect(Number(statusCode), newUrl)

  return this.end()
}

const CopyResponseStatusCode: ResponseMiddleware = function () {
  this.res.status(Number(this.incomingRes.statusCode))
  this.next()
}

const ClearCyInitialCookie: ResponseMiddleware = function () {
  setInitialCookie(this.res, this.getRemoteState(), false)
  this.next()
}

const MaybeEndWithEmptyBody: ResponseMiddleware = function () {
  if (responseMustHaveEmptyBody(this.req, this.incomingRes)) {
    this.res.end()

    return this.end()
  }

  this.next()
}

const MaybeInjectHtml: ResponseMiddleware = function () {
  if (!this.res.wantsInjection) {
    return this.next()
  }

  this.skipMiddleware('MaybeRemoveSecurity') // we only want to do one or the other

  debug('injecting into HTML')

<<<<<<< HEAD
  this.makeResStreamPlainText()

  this.incomingResStream.pipe(concatStream((body) => {
=======
  this.incomingResStream.pipe(concatStream(async (body) => {
>>>>>>> 0cc80f31
    const nodeCharset = getNodeCharsetFromResponse(this.incomingRes.headers, body)
    const decodedBody = iconv.decode(body, nodeCharset)
    const injectedBody = await rewriter.html(decodedBody, {
      domainName: this.getRemoteState().domainName,
      wantsInjection: this.res.wantsInjection,
      wantsSecurityRemoved: this.res.wantsSecurityRemoved,
      isHtml: isHtml(this.incomingRes),
      useAstSourceRewriting: this.config.experimentalSourceRewriting,
      url: this.req.proxiedUrl,
      deferSourceMapRewrite: this.deferSourceMapRewrite,
    })
    const encodedBody = iconv.encode(injectedBody, nodeCharset)

    const pt = new PassThrough

    pt.write(encodedBody)
    pt.end()

    this.incomingResStream = pt
    this.next()
  })).on('error', this.onError)
}

const MaybeRemoveSecurity: ResponseMiddleware = function () {
  if (!this.res.wantsSecurityRemoved) {
    return this.next()
  }

  debug('removing JS framebusting code')

  this.makeResStreamPlainText()

  this.incomingResStream.setEncoding('utf8')
  this.incomingResStream = this.incomingResStream.pipe(rewriter.security({
    isHtml: isHtml(this.incomingRes),
    useAstSourceRewriting: this.config.experimentalSourceRewriting,
    url: this.req.proxiedUrl,
    deferSourceMapRewrite: this.deferSourceMapRewrite,
  })).on('error', this.onError)

  this.next()
}

const GzipBody: ResponseMiddleware = function () {
  if (this.isGunzipped) {
    debug('regzipping response body')
    this.incomingResStream = this.incomingResStream.pipe(zlib.createGzip(zlibOptions)).on('error', this.onError)
  }

  this.next()
}

const SendResponseBodyToClient: ResponseMiddleware = function () {
  this.incomingResStream.pipe(this.res).on('error', this.onError)
  this.res.on('end', () => this.end())
}

export default {
  LogResponse,
  AttachPlainTextStreamFn,
  InterceptResponse,
  PatchExpressSetHeader,
  SetInjectionLevel,
  OmitProblematicHeaders,
  MaybePreventCaching,
  MaybeStripDocumentDomainFeaturePolicy,
  CopyCookiesFromIncomingRes,
  MaybeSendRedirectToClient,
  CopyResponseStatusCode,
  ClearCyInitialCookie,
  MaybeEndWithEmptyBody,
  MaybeInjectHtml,
  MaybeRemoveSecurity,
  GzipBody,
  SendResponseBodyToClient,
}<|MERGE_RESOLUTION|>--- conflicted
+++ resolved
@@ -382,13 +382,9 @@
 
   debug('injecting into HTML')
 
-<<<<<<< HEAD
   this.makeResStreamPlainText()
 
-  this.incomingResStream.pipe(concatStream((body) => {
-=======
   this.incomingResStream.pipe(concatStream(async (body) => {
->>>>>>> 0cc80f31
     const nodeCharset = getNodeCharsetFromResponse(this.incomingRes.headers, body)
     const decodedBody = iconv.decode(body, nodeCharset)
     const injectedBody = await rewriter.html(decodedBody, {
