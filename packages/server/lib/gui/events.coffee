--- conflicted
+++ resolved
@@ -196,15 +196,10 @@
       .catch(sendErr)
 
     when "open:project"
-<<<<<<< HEAD
+      debug("open:project")
+
       onConfigurationChanged = (filePath) ->
         bus.emit("config:changed", filePath)
-=======
-      debug("open:project")
-
-      onSettingsChanged = ->
-        bus.emit("config:changed")
->>>>>>> 029ed017
 
       onSpecChanged = (spec) ->
         bus.emit("spec:changed", spec)
