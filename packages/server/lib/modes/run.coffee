--- conflicted
+++ resolved
@@ -490,7 +490,6 @@
 
   maybeStartVideoRecording
 
-<<<<<<< HEAD
   getChromeProps: (isHeaded, project, writeVideoFrame) ->
     chromeProps = {}
 
@@ -510,12 +509,8 @@
 
     chromeProps
 
-  getElectronProps: (isHeaded, project, write) ->
+  getElectronProps: (isHeaded, project, writeVideoFrame) ->
     obj = {
-=======
-  getElectronProps: (isHeaded, project, writeVideoFrame) ->
-    electronProps = {
->>>>>>> 65db0410
       width:  1280
       height: 720
       show:   isHeaded
@@ -660,13 +655,9 @@
 
     browserOpts = switch browser.name
       when "electron"
-<<<<<<< HEAD
-        @getElectronProps(browser.isHeaded, project, write)
+        @getElectronProps(browser.isHeaded, project, writeVideoFrame)
       when "chrome"
-        @getChromeProps(browser.isHeaded, project, write)
-=======
-        @getElectronProps(browser.isHeaded, project, writeVideoFrame)
->>>>>>> 65db0410
+        @getChromeProps(browser.isHeaded, project, writeVideoFrame)
       else
         {}
 
@@ -779,15 +770,7 @@
     delay = @getVideoRecordingDelay(startedVideoCapture)
 
     @listenForProjectEnd(project, exit)
-<<<<<<< HEAD
-    .tap ->
-      # HACK wait for video to finish
-      # better implementation in https://github.com/cypress-io/cypress/pull/4804
-      return unless end
-      Promise.delay(1000)
-=======
     .delay(delay)
->>>>>>> 65db0410
     .then (obj) =>
       _.defaults(obj, {
         error: null
@@ -946,7 +929,6 @@
     ## we're using an event emitter interface
     ## to gracefully handle this in promise land
 
-<<<<<<< HEAD
     # video can be recorded only for specific browser modes
     browserCanBeRecorded = (browser) ->
       if browser.name is "electron" and isHeadless then return true
@@ -1004,7 +986,7 @@
             webSecurity: options.webSecurity
             projectRoot: options.projectRoot
           })
-=======
+          
     @maybeStartVideoRecording({
       spec,
       browser,
@@ -1036,7 +1018,6 @@
           socketId:    options.socketId
           webSecurity: options.webSecurity
           projectRoot: options.projectRoot
->>>>>>> 65db0410
         })
       })
 
