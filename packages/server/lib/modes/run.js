--- conflicted
+++ resolved
@@ -495,13 +495,8 @@
   return _
   .chain({})
   .tap((props) => {
-<<<<<<< HEAD
-    if (isHeaded && writeVideoFrame) {
+    if (writeVideoFrame) {
       props.onScreencastFrame = (e) => {
-=======
-    if (writeVideoFrame) {
-      props.screencastFrame = (e) => {
->>>>>>> 2e8a40a5
         // https://chromedevtools.github.io/devtools-protocol/tot/Page#event-screencastFrame
         writeVideoFrame(Buffer.from(e.data, 'base64'))
       }
