--- conflicted
+++ resolved
@@ -102,10 +102,6 @@
 }
 
 const pathToExtension = extension.getPathToExtension()
-<<<<<<< HEAD
-let extensionDest = appData.path('web-extension')
-let extensionBg = appData.path('web-extension', 'background.js')
-=======
 
 async function executeBeforeBrowserLaunch (browser, launchOptions: typeof defaultLaunchOptions, options) {
   if (plugins.has('before:browser:launch')) {
@@ -166,7 +162,6 @@
 
   return launchOptions
 }
->>>>>>> 94176149
 
 export = {
   extendLaunchOptionsFromPlugins,
@@ -200,13 +195,8 @@
     // get the string bytes for the final extension file
     return extension.setHostAndPath(proxyUrl, socketIoRoute, onScreencastFrame)
     .then((str) => {
-<<<<<<< HEAD
-      extensionDest = getExtensionDir(browser, isTextTerminal)
-      extensionBg = path.join(extensionDest, 'background.js')
-=======
       const extensionDest = getExtensionDir(browser, isTextTerminal)
       const extensionBg = path.join(extensionDest, 'background.js')
->>>>>>> 94176149
 
       // copy the extension src to the extension dist
       return copyExtension(pathToExtension, extensionDest)
@@ -215,12 +205,8 @@
 
         // and overwrite background.js with the final string bytes
         return fs.writeFileAsync(extensionBg, str)
-<<<<<<< HEAD
-      }).return(extensionDest)
-=======
       })
       .return(extensionDest)
->>>>>>> 94176149
     })
   },
 
