import debugModule from 'debug'

const chromeRemoteInterface = require('chrome-remote-interface')
const errors = require('../errors')

const debugVerbose = debugModule('cy-verbose:server:browsers:cri-client')

/**
 * Url returned by the Chrome Remote Interface
*/
type websocketUrl = string

/**
 * Enumerations to make programming CDP slightly simpler - provides
 * IntelliSense whenever you use named types.
 */
namespace CRI {
  export type Command =
    'Browser.getVersion' |
    'Page.bringToFront' |
    'Page.captureScreenshot' |
    'Page.navigate' |
    'Page.startScreencast'

  export enum EventNames {
    'Page.screencastFrame'
  }
}

/**
 * Wrapper for Chrome Remote Interface client. Only allows "send" method.
 * @see https://github.com/cyrus-and/chrome-remote-interface#clientsendmethod-params-callback
*/
interface CRIWrapper {
  /**
   * Get the `protocolVersion` supported by the browser.
   */
  getProtocolVersion (): Promise<string>
  /**
   * Rejects if `protocolVersion` is less than the current version.
   * @param protocolVersion CDP version string (ex: 1.3)
   */
  ensureMinimumProtocolVersion(protocolVersion: string): Promise<void>
  /**
   * Sends a command to the Chrome remote interface.
   * @example client.send('Page.navigate', { url })
  */
  send (command: CRI.Command, params?: object):Promise<any>
  /**
   * Resolves with a base64 data URI screenshot.
   */
  takeScreenshot(): Promise<string>
  /**
   * Exposes Chrome remote interface Page domain,
   * buton only for certain actions that are hard to do using "send"
   *
   * @example client.Page.screencastFrame(cb)
  */

  /**
   * Registers callback for particular event.
   * @see https://github.com/cyrus-and/chrome-remote-interface#class-cdp
   */
  on (eventName: CRI.EventNames, cb: Function): void

  /**
   * Calls underlying remote interface client close
  */
  close ():Promise<void>
}

const getMajorMinorVersion = (version: string) => {
  const [major, minor] = version.split('.', 2).map(Number)

  return { major, minor }
}

/**
 * Creates a wrapper for Chrome remote interface client
 * that only allows to use low-level "send" method
 * and not via domain objects and commands.
 *
 * @example initCriClient('ws://localhost:...').send('Page.bringToFront')
 */
export const initCriClient = async (debuggerUrl: websocketUrl): Promise<CRIWrapper> => {
  const cri = await chromeRemoteInterface({
    target: debuggerUrl,
    local: true,
  })

<<<<<<< HEAD
  let cachedProtocolVersionP

  const ensureMinimumProtocolVersion = (protocolVersion: string) : Promise<void> => {
    return getProtocolVersion()
    .then((actual) => {
      const minimum = getMajorMinorVersion(protocolVersion)

      const hasVersion = actual.major > minimum.major
         || (actual.major === minimum.major && actual.minor >= minimum.minor)

      if (!hasVersion) {
        errors.throw('CDP_VERSION_TOO_OLD', protocolVersion, actual)
      }
    })
  }

  const getProtocolVersion = () => {
    if (!cachedProtocolVersionP) {
      cachedProtocolVersionP = cri.send('Browser.getVersion')
      .catch(() => {
        // could be any version <= 1.2
        return { protocolVersion: '0.0' }
      })
      .then(({ protocolVersion }) => {
        return getMajorMinorVersion(protocolVersion)
      })
    }

    return cachedProtocolVersionP
  }

  const client: CRIWrapper = {
    ensureMinimumProtocolVersion,
    getProtocolVersion,
    send: (command: CRI.Command, params?: object):Promise<any> => {
=======
  /**
   * Wrapper around Chrome remote interface client
   * that logs every command sent.
   */
  const client: CRIWrapper = {
    send (command: CRI.Command, params: object):Promise<any> {
>>>>>>> 9eb37c1e
      debugVerbose('sending %s %o', command, params)

      return cri.send(command, params)
      .then((result) => {
        debugVerbose('received response for %s: %o', command, { result })

        return result
      })
      .catch((err) => {
        debugVerbose('received error for %s: %o', command, { err })
        throw err
      })
    },
<<<<<<< HEAD
    takeScreenshot: () => {
      return ensureMinimumProtocolVersion('1.3')
      .catch((err) => {
        throw new Error(`Taking a screenshot requires at least Chrome 64.\n\nDetails:\n${err.message}`)
      })
      .then(() => {
        return client.send('Page.captureScreenshot')
        .catch((err) => {
          throw new Error(`The browser responded with an error when Cypress attempted to take a screenshot.\n\nDetails:\n${err.message}`)
        })
      })
      .then(({ data }) => {
        return `data:image/png;base64,${data}`
      })
    },
    Page: cri.Page,
    close ():Promise<null> {
=======

    on (eventName: CRI.EventNames, cb: Function) {
      debugVerbose('registering CDP event %s', eventName)

      return cri.on(eventName, cb)
    },

    close ():Promise<void> {
>>>>>>> 9eb37c1e
      return cri.close()
    },
  }

  return client
}<|MERGE_RESOLUTION|>--- conflicted
+++ resolved
@@ -88,7 +88,6 @@
     local: true,
   })
 
-<<<<<<< HEAD
   let cachedProtocolVersionP
 
   const ensureMinimumProtocolVersion = (protocolVersion: string) : Promise<void> => {
@@ -120,18 +119,14 @@
     return cachedProtocolVersionP
   }
 
-  const client: CRIWrapper = {
-    ensureMinimumProtocolVersion,
-    getProtocolVersion,
-    send: (command: CRI.Command, params?: object):Promise<any> => {
-=======
   /**
    * Wrapper around Chrome remote interface client
    * that logs every command sent.
    */
   const client: CRIWrapper = {
-    send (command: CRI.Command, params: object):Promise<any> {
->>>>>>> 9eb37c1e
+    ensureMinimumProtocolVersion,
+    getProtocolVersion,
+    send: (command: CRI.Command, params?: object):Promise<any> => {
       debugVerbose('sending %s %o', command, params)
 
       return cri.send(command, params)
@@ -145,7 +140,6 @@
         throw err
       })
     },
-<<<<<<< HEAD
     takeScreenshot: () => {
       return ensureMinimumProtocolVersion('1.3')
       .catch((err) => {
@@ -161,10 +155,6 @@
         return `data:image/png;base64,${data}`
       })
     },
-    Page: cri.Page,
-    close ():Promise<null> {
-=======
-
     on (eventName: CRI.EventNames, cb: Function) {
       debugVerbose('registering CDP event %s', eventName)
 
@@ -172,7 +162,6 @@
     },
 
     close ():Promise<void> {
->>>>>>> 9eb37c1e
       return cri.close()
     },
   }
