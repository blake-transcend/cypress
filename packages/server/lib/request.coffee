_          = require("lodash")
r          = require("request")
rp         = require("request-promise")
url        = require("url")
tough      = require("tough-cookie")
debug      = require("debug")("cypress:server:request")
Promise    = require("bluebird")
stream     = require("stream")
duplexify  = require("duplexify")
agent      = require("@packages/network").agent
statusCode = require("./util/status_code")
streamBuffer = require("./util/stream_buffer").streamBuffer

SERIALIZABLE_COOKIE_PROPS = ['name', 'value', 'domain', 'expiry', 'path', 'secure', 'hostOnly', 'httpOnly']
NETWORK_ERRORS = "ECONNREFUSED ECONNRESET EPIPE EHOSTUNREACH EAI_AGAIN ENOTFOUND".split(" ")
VERBOSE_REQUEST_OPTS = "followRedirect strictSSL".split(" ")
HTTP_CLIENT_REQUEST_EVENTS = "abort connect continue information socket timeout upgrade".split(" ")

process.env.NODE_TLS_REJECT_UNAUTHORIZED = "0"

getOriginalHeaders = (req = {}) ->
  ## the request instance holds an instance
  ## of the original ClientRequest
  ## as the 'req' property which holds the
  ## original headers else fall back to
  ## the normal req.headers
  _.get(req, 'req.headers', req.headers)

getDelayForRetry = (options = {}) ->
  { err, opts, delaysRemaining, retryIntervals, onNext, onElse } = options

  delay = delaysRemaining.shift()

  if not _.isNumber(delay)
    ## no more delays, bailing
    debug("exhausted all attempts retrying request %o", merge(opts, { err }))

    return onElse()

  ## figure out which attempt we're on...
  attempt = retryIntervals.length - delaysRemaining.length

  ## if this ECONNREFUSED and we are
  ## retrying greater than 1 second
  ## then divide the delay interval
  ## by 10 so it doesn't wait as long to retry
  ## TODO: do we really want to do this?
  if delay >= 1000 and _.get(err, "code") is "ECONNREFUSED"
    delay = delay / 10

  debug("retrying request %o", merge(opts, {
    delay,
    attempt,
  }))

  return onNext(delay, attempt)

hasRetriableStatusCodeFailure = (res, retryOnStatusCodeFailure) ->
  ## everything must be true in order to
  ## retry a status code failure
  _.every([
    retryOnStatusCodeFailure,
    !statusCode.isOk(res.statusCode)
  ])

isRetriableError = (err = {}, retryOnNetworkFailure) ->
  _.every([
    retryOnNetworkFailure,
    _.includes(NETWORK_ERRORS, err.code)
  ])

maybeRetryOnNetworkFailure = (err, options = {}) ->
  {
    opts,
    retryIntervals,
    delaysRemaining,
    retryOnNetworkFailure,
    onNext,
    onElse,
  } = options

  debug("received an error making http request %o", merge(opts, { err }))

  if not isRetriableError(err, retryOnNetworkFailure)
    return onElse()

  ## else see if we have more delays left...
  getDelayForRetry({
    err,
    opts,
    retryIntervals,
    delaysRemaining,
    onNext,
    onElse,
  })

maybeRetryOnStatusCodeFailure = (res, options = {}) ->
  {
    err,
    opts,
    requestId,
    retryIntervals,
    delaysRemaining,
    retryOnStatusCodeFailure,
    onNext,
    onElse,
  } = options

  debug("received status code & headers on request %o", {
    requestId,
    statusCode: res.statusCode,
    headers: _.pick(res.headers, 'content-type', 'set-cookie', 'location')
  })

  ## is this a retryable status code failure?
  if not hasRetriableStatusCodeFailure(res, retryOnStatusCodeFailure)
    ## if not then we're done here
    return onElse()

  ## else see if we have more delays left...
  getDelayForRetry({
    err,
    opts,
    retryIntervals,
    delaysRemaining,
    onNext,
    onElse,
  })

merge = (args...) ->
  _.chain({})
  .extend(args...)
  .omit(VERBOSE_REQUEST_OPTS)
  .value()

pick = (resp = {}) ->
  req = resp.request ? {}

  headers = getOriginalHeaders(req)

  {
    "Request Body":     req.body ? null
    "Request Headers":  headers
    "Request URL":      req.href
    "Response Body":    resp.body ? null
    "Response Headers": resp.headers
    "Response Status":  resp.statusCode
  }

createRetryingRequestPromise = (opts) ->
  {
    requestId,
    retryIntervals,
    delaysRemaining,
    retryOnNetworkFailure,
    retryOnStatusCodeFailure
  } = opts

  retry = (delay) ->
    return Promise.delay(delay)
    .then ->
      createRetryingRequestPromise(opts)

  return rp(opts)
  .catch (err) ->

    ## rp wraps network errors in a RequestError, so might need to unwrap it to check
    maybeRetryOnNetworkFailure(err.error or err, {
      opts,
      retryIntervals,
      delaysRemaining,
      retryOnNetworkFailure,
      onNext: retry
      onElse: ->
        throw err
    })
  .then (res) ->
    ## ok, no net error, but what about a bad status code?
    maybeRetryOnStatusCodeFailure(res, {
      opts,
      requestId,
      retryIntervals,
      delaysRemaining,
      retryOnStatusCodeFailure,
      onNext: retry
      onElse: _.constant(res)
    })

pipeEvent = (source, destination, event) ->
  source.on event, (args...) ->
    destination.emit(event, args...)

createRetryingRequestStream = (opts = {}) ->
  {
    requestId,
    retryIntervals,
    delaysRemaining,
    retryOnNetworkFailure,
    retryOnStatusCodeFailure
  } = opts

  req = null

  delayStream = stream.PassThrough()
  reqBodyBuffer = streamBuffer()
  retryStream = duplexify(reqBodyBuffer, delayStream)

  cleanup = ->
    if reqBodyBuffer
      ## null req body out to free memory
      reqBodyBuffer.unpipeAll()
      reqBodyBuffer = null

  emitError = (err) ->
    retryStream.emit("error", err)

    cleanup()

  tryStartStream = ->
    ## if our request has been aborted
    ## in the time that we were waiting to retry
    ## then immediately bail
    if retryStream.aborted
      return

    reqStream = r(opts)
    didReceiveResponse = false

    retry = (delay, attempt) ->
      retryStream.emit("retry", { attempt, delay })

      setTimeout(tryStartStream, delay)

    ## if we're retrying and we previous piped
    ## into the reqStream, then reapply this now
    if req
      reqStream.emit('pipe', req)
      reqBodyBuffer.createReadStream().pipe(reqStream)

    ## forward the abort call to the underlying request
    retryStream.abort = ->
      debug('aborting', { requestId })
      retryStream.aborted = true

      reqStream.abort()

    onPiped = (src) ->
      ## store this IncomingMessage so we can reapply it
      ## if we need to retry
      req = src

      ## https://github.com/request/request/blob/b3a218dc7b5689ce25be171e047f0d4f0eef8919/request.js#L493
      ## the request lib expects this 'pipe' event in
      ## order to copy the request headers onto the
      ## outgoing message - so we manually pipe it here
      src.pipe(reqStream)

    ## when this passthrough stream is being piped into
    ## then make sure we properly "forward" and connect
    ## forward it to the real reqStream which enables
    ## request to read off the IncomingMessage readable stream
    retryStream.once("pipe", onPiped)

    reqStream.on "error", (err) ->
      if didReceiveResponse
        ## if we've already begun processing the requests
        ## response, then that means we failed during transit
        ## and its no longer safe to retry. all we can do now
        ## is propogate the error upwards
        debug("received an error on request after response started %o", merge(opts, { err }))

        return emitError(err)

      ## otherwise, see if we can retry another request under the hood...
      maybeRetryOnNetworkFailure(err, {
        opts,
        retryIntervals,
        delaysRemaining,
        retryOnNetworkFailure,
        onNext: retry
        onElse: ->
          emitError(err)
      })

    reqStream.once "request", (req) ->
      ## remove the pipe listener since once the request has
      ## been made, we cannot pipe into the reqStream anymore
      retryStream.removeListener("pipe", onPiped)

    reqStream.once "response", (incomingRes) ->
      didReceiveResponse = true

      ## ok, no net error, but what about a bad status code?
      maybeRetryOnStatusCodeFailure(incomingRes, {
        opts,
        requestId,
        delaysRemaining,
        retryIntervals,
        retryOnStatusCodeFailure,
        onNext: retry
        onElse: ->
          debug("successful response received", { requestId })

          cleanup()

          ## forward the response event upwards which should happen
          ## prior to the pipe event, same as what request does
          ## https://github.com/request/request/blob/master/request.js#L1059
          retryStream.emit("response", incomingRes)

          reqStream.pipe(delayStream)

          ## `http.ClientRequest` events
          _.map(HTTP_CLIENT_REQUEST_EVENTS, _.partial(pipeEvent, reqStream, retryStream))
      })

  tryStartStream()

  return retryStream

caseInsensitiveGet = (obj, property) ->
  lowercaseProperty = property.toLowerCase()

  for key in Object.keys(obj)
    if key.toLowerCase() == lowercaseProperty
      return obj[key]

setDefaults = (opts) ->
  _
  .chain(opts)
  .defaults({
    requestId: _.uniqueId('request')
    retryIntervals: [0, 1000, 2000, 2000]
    retryOnNetworkFailure: true
    retryOnStatusCodeFailure: false
  })
  .thru (opts) ->
    _.defaults(opts, {
      delaysRemaining: _.clone(opts.retryIntervals)
    })
  .value()

module.exports = (options = {}) ->
  defaults = {
    timeout: options.timeout
    agent: agent
    ## send keep-alive with requests since Chrome won't send it in proxy mode
    ## https://github.com/cypress-io/cypress/pull/3531#issuecomment-476269041
    headers: {
      "Connection": "keep-alive"
    }
    proxy: null ## upstream proxying is handled by CombinedAgent
  }

  r  = r.defaults(defaults)
  rp = rp.defaults(defaults)

  return {
    r: require("request")

    rp: require("request-promise")

    getDelayForRetry

    setDefaults

    create: (strOrOpts, promise) ->
      switch
        when _.isString(strOrOpts)
          opts = {
            url: strOrOpts
          }
        else
          opts = strOrOpts

      opts = setDefaults(opts)

      if promise
        createRetryingRequestPromise(opts)
      else
        createRetryingRequestStream(opts)

    contentTypeIsJson: (response) ->
      ## TODO: use https://github.com/jshttp/type-is for this
      ## https://github.com/cypress-io/cypress/pull/5166
      response?.headers?["content-type"]?.split(';', 2)[0].endsWith("json")

    parseJsonBody: (body) ->
      try
        JSON.parse(body)
      catch e
        body

    normalizeResponse: (push, response) ->
      req = response.request ? {}

      push(response)

      response = _.pick(response, "statusCode", "body", "headers")

      ## normalize status
      response.status = response.statusCode
      delete response.statusCode

      _.extend(response, {
        ## normalize what is an ok status code
        statusText:     statusCode.getText(response.status)
        isOkStatusCode: statusCode.isOk(response.status)
        requestHeaders: getOriginalHeaders(req)
        requestBody:    req.body
      })

      ## if body is a string and content type is json
      ## try to convert the body to JSON
      if _.isString(response.body) and @contentTypeIsJson(response)
        response.body = @parseJsonBody(response.body)

      return response

    setRequestCookieHeader: (req, reqUrl, automationFn) ->
      automationFn('get:cookies', { url: reqUrl })
      .then (cookies) ->
        debug('got cookies from browser %o', { reqUrl, cookies })
        header = cookies.map (cookie) ->
          "#{cookie.name}=#{cookie.value}"
        .join("; ") || undefined
        req.headers.Cookie = header
        header

    setCookiesOnBrowser: (res, resUrl, automationFn) ->
      cookies = res.headers['set-cookie']
      if !cookies
        return Promise.resolve()

      if !(cookies instanceof Array)
        cookies = [cookies]

      parsedUrl = url.parse(resUrl)
      defaultDomain = parsedUrl.hostname

      debug('setting cookies on browser %o', { url: parsedUrl.href, defaultDomain, cookies })

      Promise.map cookies, (cyCookie) ->
        cookie = tough.Cookie.parse(cyCookie, { loose: true })

        debug('parsing cookie %o', { cyCookie, toughCookie: cookie })

        cookie.name = cookie.key

        if not cookie.domain
          ## take the domain from the URL
          cookie.domain = defaultDomain
          cookie.hostOnly = true

<<<<<<< HEAD
        if not tough.domainMatch(cookie.domain, defaultDomain)
=======
        if not tough.domainMatch(defaultDomain, cookie.domain)
>>>>>>> fd38e397
          debug('domain match failed:', { defaultDomain })
          return

        expiry = cookie.expiryTime()
        if isFinite(expiry)
          cookie.expiry = expiry / 1000

        cookie = _.pick(cookie, SERIALIZABLE_COOKIE_PROPS)

        if expiry <= 0
          return automationFn('clear:cookie', cookie)
        automationFn('set:cookie', cookie)

    sendStream: (headers, automationFn, options = {}) ->
      _.defaults options, {
        headers: {}
        onBeforeReqInit: (fn) -> fn()
      }

      if not caseInsensitiveGet(options.headers, "user-agent") and (ua = headers["user-agent"])
        options.headers["user-agent"] = ua

      _.extend options, {
        strictSSL: false
      }

      self = @

      followRedirect = options.followRedirect

      currentUrl = options.url

      options.followRedirect = (incomingRes) ->
        if followRedirect and not followRedirect(incomingRes)
          return false

        newUrl = url.resolve(currentUrl, incomingRes.headers.location)

        ## and when we know we should follow the redirect
        ## we need to override the init method and
        ## first set the received cookies on the browser
        ## and then grab the cookies for the new url
        self.setCookiesOnBrowser(incomingRes, currentUrl, automationFn)
        .then (cookies) =>
          self.setRequestCookieHeader(@, newUrl, automationFn)
        .then =>
          currentUrl = newUrl
          true

      @setRequestCookieHeader(options, options.url, automationFn)
      .then =>
        return =>
          debug("sending request as stream %o", merge(options))

          @create(options)

    sendPromise: (headers, automationFn, options = {}) ->
      _.defaults options, {
        headers: {}
        gzip: true
        cookies: true
        followRedirect: true
      }

      if not caseInsensitiveGet(options.headers, "user-agent") and (ua = headers["user-agent"])
        options.headers["user-agent"] = ua

      ## normalize case sensitivity
      ## to be lowercase
      if a = options.headers.Accept
        delete options.headers.Accept
        options.headers.accept = a

      ## https://github.com/cypress-io/cypress/issues/338
      _.defaults(options.headers, {
        accept: "*/*"
      })

      _.extend(options, {
        strictSSL: false
        simple: false
        resolveWithFullResponse: true
      })

      ## https://github.com/cypress-io/cypress/issues/322
      ## either turn these both on or off
      options.followAllRedirects = options.followRedirect

      if options.form is true
        ## reset form to whatever body is
        ## and nuke body
        options.form = options.body
        delete options.json
        delete options.body

      self             = @

      send = =>
        ms = Date.now()

        redirects        = []
        requestResponses = []

        push = (response) ->
          requestResponses.push(pick(response))

        currentUrl = options.url

        if options.followRedirect
          options.followRedirect = (incomingRes) ->
            newUrl = url.resolve(currentUrl, incomingRes.headers.location)

            ## normalize the url
            redirects.push([incomingRes.statusCode, newUrl].join(": "))

            push(incomingRes)

            ## and when we know we should follow the redirect
            ## we need to override the init method and
            ## first set the new cookies on the browser
            ## and then grab the cookies for the new url
            self.setCookiesOnBrowser(incomingRes, currentUrl, automationFn)
            .then =>
              self.setRequestCookieHeader(@, newUrl, automationFn)
            .then =>
              currentUrl = newUrl
              true

        @create(options, true)
        .then(@normalizeResponse.bind(@, push))
        .then (resp) =>
          ## TODO: move duration somewhere...?
          ## does node store this somewhere?
          ## we could probably calculate this ourselves
          ## by using the date headers
          resp.duration            = Date.now() - ms
          resp.allRequestResponses = requestResponses

          if redirects.length
            resp.redirects = redirects

          if options.followRedirect is false and (loc = resp.headers.location)
            ## resolve the new location head against
            ## the current url
            resp.redirectedToUrl = url.resolve(options.url, loc)

          @setCookiesOnBrowser(resp, currentUrl, automationFn)
          .return(resp)

      if c = options.cookies
        ## if we have a cookie object then just
        ## send the request up!
        if _.isObject(c)
          cookieHeader = _.keys(c).map (k) ->
            "#{k}=#{c[k]}"
          .join('; ')
          if cookieHeader
            options.headers.Cookie = cookieHeader
          send()
        else
          ## else go get the cookies first
          ## then make the request
          self.setRequestCookieHeader(options, options.url, automationFn)
          .then(send)
      else
        send()

  }<|MERGE_RESOLUTION|>--- conflicted
+++ resolved
@@ -452,11 +452,7 @@
           cookie.domain = defaultDomain
           cookie.hostOnly = true
 
-<<<<<<< HEAD
-        if not tough.domainMatch(cookie.domain, defaultDomain)
-=======
         if not tough.domainMatch(defaultDomain, cookie.domain)
->>>>>>> fd38e397
           debug('domain match failed:', { defaultDomain })
           return
 
