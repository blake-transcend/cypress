--- conflicted
+++ resolved
@@ -577,17 +577,9 @@
         .catch ->
           errors.throw("CANNOT_CREATE_PROJECT_TOKEN")
 
-<<<<<<< HEAD
   @findSpecsFromProjectConfig = (config, specPattern) ->
+    debug("finding specs for project %s", projectPath)
     la(check.unemptyString(config.projectRoot), "config is missing project root", config)
-=======
-  # Given a path to the project, finds all specs
-  # returns list of specs with respect to the project root
-  @findSpecs = (projectPath, specPattern) ->
-    debug("finding specs for project %s", projectPath)
-    la(check.unemptyString(projectPath), "missing project path", projectPath)
-    la(check.maybe.unemptyString(specPattern), "invalid spec pattern", specPattern)
->>>>>>> 5d761630
 
     ## if we have a spec pattern
     if specPattern
