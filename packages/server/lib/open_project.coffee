_         = require("lodash")
la        = require("lazy-ass")
debug     = require("debug")("cypress:server:openproject")
Promise   = require("bluebird")
path      = require("path")
chokidar  = require("chokidar")
files     = require("./controllers/files")
config    = require("./config")
Project   = require("./project")
browsers  = require("./browsers")
specsUtil = require("./util/specs")
preprocessor = require("./background/preprocessor")
serverEvents = require("./background/server_events")

create = ->
  openProject     = null
  relaunchBrowser = null
  specsWatcher    = null

  reset = ->
    openProject     = null
    relaunchBrowser = null

  tryToCall = (method) ->
    return (args...) ->
      if openProject
        openProject[method].apply(openProject, args)
      else
        Promise.resolve(null)

  specEnd = ->
    Promise.try ->
      return if not openProject? or openProject.isTextTerminal

      serverEvents.execute("spec:end", openProject.spec)

  return {
    reset: tryToCall("reset")

    ## for testing purposes
    __reset: reset

    getConfig: tryToCall("getConfig")

    createCiProject: tryToCall("createCiProject")

    getRecordKeys: tryToCall("getRecordKeys")

    getRuns: tryToCall("getRuns")

    requestAccess: tryToCall("requestAccess")

    emit: tryToCall("emit")

    specEnd

    getProject: -> openProject

    launchBrowser: (browser, spec, options = {}) ->
      debug("resetting project state, preparing to launch browser")

      la(_.isPlainObject(browser), "expected browser object:", browser)

      ## reset to reset server and socket state because
      ## of potential domain changes, request buffers, etc
      @reset()
      .then ->
        openProject.getSpecUrl(spec.absolute)
      .then (url) ->
        openProject.getConfig()
        .then (cfg) ->
          options.browsers          = cfg.browsers
          options.proxyUrl          = cfg.proxyUrl
          options.userAgent         = cfg.userAgent
          options.proxyServer       = cfg.proxyUrl
          options.socketIoRoute     = cfg.socketIoRoute
          options.chromeWebSecurity = cfg.chromeWebSecurity

          options.url = url

          options.isTextTerminal = cfg.isTextTerminal

          ## if we don't have the isHeaded property
          ## then we're in interactive mode and we
          ## can assume its a headed browser
          ## TODO: we should clean this up
          if not _.has(browser, "isHeaded")
            browser.isHeaded = true
            browser.isHeadless = false

          ## set the current browser object on options
          ## so we can pass it down
          options.browser = browser

          openProject.setCurrentSpecAndBrowser(spec, browser)

          automation = openProject.getAutomation()

          ## use automation middleware if its
          ## been defined here
          if am = options.automationMiddleware
            automation.use(am)

          automation.use({
            onBeforeRequest: (message, data) ->
              if message is "take:screenshot"
                data.specName = spec.name
                data
          })

          onBrowserClose = options.onBrowserClose
          options.onBrowserClose = ->
            if spec and spec.absolute
              preprocessor.removeFile(spec.absolute, cfg)

            if onBrowserClose
              onBrowserClose()

          do relaunchBrowser = ->
            debug(
              "launching browser: %o, spec: %s",
              browser,
              spec.relative
            )

            Promise.try ->
              if not openProject.isTextTerminal
                serverEvents.execute("spec:start", spec)
            .then ->
              browsers.open(browser, options, automation)

    getSpecChanges: (options = {}) ->
      currentSpecs = null

      _.defaults(options, {
        onChange: ->
        onError: ->
      })

      sendIfChanged = (specs = []) ->
        ## dont do anything if the specs haven't changed
        return if _.isEqual(specs, currentSpecs)

        currentSpecs = specs
        options.onChange(specs)

      checkForSpecUpdates = _.debounce =>
        if not openProject
          return @stopSpecsWatcher()

        debug("check for spec updates")

        get()
        .then(sendIfChanged)
        .catch(options.onError)
      , 250, { leading: true }

      createSpecsWatcher = (cfg) ->
        return if specsWatcher

        debug("watch test files: %s in %s", cfg.testFiles, cfg.integrationFolder)

        specsWatcher = chokidar.watch(cfg.testFiles, {
          cwd: cfg.integrationFolder
          ignored: cfg.ignoreTestFiles
          ignoreInitial: true
        })
        specsWatcher.on("add", checkForSpecUpdates)
        specsWatcher.on("unlink", checkForSpecUpdates)

      get = ->
        openProject.getConfig()
        .then (cfg) ->
          createSpecsWatcher(cfg)
          specsUtil.find(cfg)
        .then (specs = []) ->
          ## TODO: put back 'integration' property
          ## on the specs
          return {
            integration: specs
          }

      ## immediately check the first time around
      checkForSpecUpdates()

    stopSpecsWatcher: ->
      debug("stop spec watcher")
      Promise.try ->
        specsWatcher?.close()

    closeBrowser: ->
      browsers.close()
      .then ->
        specEnd()

    close:  ->
      debug("closing opened project")

<<<<<<< HEAD
      @clearSpecInterval()

      Promise.try ->
        openProject.close() if openProject
      .then ->
        reset()
=======
      @stopSpecsWatcher()
      @closeOpenProjectAndBrowsers()
>>>>>>> da3f60a2

    create: (path, args = {}, options = {}) ->
      ## store the currently open project
      openProject = Project(path, options)

      _.defaults(options, {
        onReloadBrowser: (url, browser) =>
          if relaunchBrowser
            relaunchBrowser()
      })

      options = _.extend {}, args.config, options

      ## open the project and return
      ## the config for the project instance
      debug("opening project %s", path)

      openProject.open(options)
      .return(@)
  }

module.exports = create()
module.exports.Factory = create<|MERGE_RESOLUTION|>--- conflicted
+++ resolved
@@ -196,17 +196,12 @@
     close:  ->
       debug("closing opened project")
 
-<<<<<<< HEAD
-      @clearSpecInterval()
-
-      Promise.try ->
-        openProject.close() if openProject
+      Promise.join(
+        @stopSpecsWatcher(),
+        openProject?.close() if openProject
+      )
       .then ->
         reset()
-=======
-      @stopSpecsWatcher()
-      @closeOpenProjectAndBrowsers()
->>>>>>> da3f60a2
 
     create: (path, args = {}, options = {}) ->
       ## store the currently open project
