_         = require("lodash")
la        = require("lazy-ass")
debug     = require("debug")("cypress:server:openproject")
Promise   = require("bluebird")
path      = require("path")
chokidar  = require("chokidar")
files     = require("./controllers/files")
config    = require("./config")
Project   = require("./project")
browsers  = require("./browsers")
specsUtil = require("./util/specs")
preprocessor = require("./background/preprocessor")
serverEvents = require("./background/server_events")

create = ->
  openProject     = null
  relaunchBrowser = null
  specsWatcher    = null

  reset = ->
    openProject     = null
    relaunchBrowser = null

  tryToCall = (method) ->
    return (args...) ->
      if openProject
        openProject[method].apply(openProject, args)
      else
        Promise.resolve(null)

  specEnd = ->
    Promise.try ->
      return if not openProject? or openProject.isTextTerminal

      serverEvents.execute("spec:end", openProject.spec)

  return {
    reset: tryToCall("reset")

    ## for testing purposes
    __reset: reset

    getConfig: tryToCall("getConfig")

    createCiProject: tryToCall("createCiProject")

    getRecordKeys: tryToCall("getRecordKeys")

    getRuns: tryToCall("getRuns")

    requestAccess: tryToCall("requestAccess")

    emit: tryToCall("emit")

    specEnd

    getProject: -> openProject

    launchBrowser: (browser, spec, options = {}) ->
      debug("resetting project state, preparing to launch browser")

      la(_.isPlainObject(browser), "expected browser object:", browser)

      ## reset to reset server and socket state because
      ## of potential domain changes, request buffers, etc
      @reset()
      .then ->
        openProject.getSpecUrl(spec.absolute)
      .then (url) ->
        openProject.getConfig()
        .then (cfg) ->
          options.browsers          = cfg.browsers
          options.proxyUrl          = cfg.proxyUrl
          options.userAgent         = cfg.userAgent
          options.proxyServer       = cfg.proxyUrl
          options.socketIoRoute     = cfg.socketIoRoute
          options.chromeWebSecurity = cfg.chromeWebSecurity

          options.url = url

          options.isTextTerminal = cfg.isTextTerminal

          ## if we don't have the isHeaded property
          ## then we're in interactive mode and we
          ## can assume its a headed browser
          ## TODO: we should clean this up
          if not _.has(browser, "isHeaded")
            browser.isHeaded = true
            browser.isHeadless = false

          ## set the current browser object on options
          ## so we can pass it down
          options.browser = browser

          openProject.setCurrentSpecAndBrowser(spec, browser)

          automation = openProject.getAutomation()

          ## use automation middleware if its
          ## been defined here
          if am = options.automationMiddleware
            automation.use(am)

          automation.use({
            onBeforeRequest: (message, data) ->
              if message is "take:screenshot"
                data.specName = spec.name
                data
          })

          onBrowserClose = options.onBrowserClose
          options.onBrowserClose = ->
            if spec and spec.absolute
              preprocessor.removeFile(spec.absolute, cfg)

            if onBrowserClose
              onBrowserClose()

          do relaunchBrowser = ->
            debug(
              "launching browser: %o, spec: %s",
              browser,
              spec.relative
            )

            Promise.try ->
              if not openProject.isTextTerminal
                serverEvents.execute("spec:start", spec)
            .then ->
              browsers.open(browser, options, automation)

    getSpecChanges: (options = {}) ->
      currentSpecs = null

      _.defaults(options, {
        onChange: ->
        onError: ->
      })

      sendIfChanged = (specs = []) ->
        ## dont do anything if the specs haven't changed
        return if _.isEqual(specs, currentSpecs)

        currentSpecs = specs
        options.onChange(specs)

      checkForSpecUpdates = _.debounce =>
        if not openProject
          return @stopSpecsWatcher()

        debug("check for spec updates")

        get()
        .then(sendIfChanged)
        .catch(options.onError)
      , 250, { leading: true }

      createSpecsWatcher = (cfg) ->
        return if specsWatcher

        debug("watch test files: %s in %s", cfg.testFiles, cfg.integrationFolder)

        specsWatcher = chokidar.watch(cfg.testFiles, {
          cwd: cfg.integrationFolder
          ignored: cfg.ignoreTestFiles
          ignoreInitial: true
        })
        specsWatcher.on("add", checkForSpecUpdates)
        specsWatcher.on("unlink", checkForSpecUpdates)

      get = ->
        openProject.getConfig()
        .then (cfg) ->
          createSpecsWatcher(cfg)
          specsUtil.find(cfg)
        .then (specs = []) ->
          ## TODO: put back 'integration' property
          ## on the specs
          return {
            integration: specs
          }

      ## immediately check the first time around
      checkForSpecUpdates()

    stopSpecsWatcher: ->
      debug("stop spec watcher")
      Promise.try ->
        specsWatcher?.close()

    closeBrowser: ->
      browsers.close()
      .then ->
        specEnd()

    close:  ->
      debug("closing opened project")

<<<<<<< HEAD
      @clearSpecInterval()

      Promise.try ->
        openProject.close() if openProject
      .then ->
        reset()
=======
      @stopSpecsWatcher()
      @closeOpenProjectAndBrowsers()
>>>>>>> f679ced9

    create: (path, args = {}, options = {}) ->
      ## store the currently open project
      openProject = Project(path, options)

      _.defaults(options, {
        onReloadBrowser: (url, browser) =>
          if relaunchBrowser
            relaunchBrowser()
      })

      options = _.extend {}, args.config, options

      ## open the project and return
      ## the config for the project instance
      debug("opening project %s", path)

      openProject.open(options)
      .return(@)
  }

module.exports = create()
module.exports.Factory = create<|MERGE_RESOLUTION|>--- conflicted
+++ resolved
@@ -196,17 +196,12 @@
     close:  ->
       debug("closing opened project")
 
-<<<<<<< HEAD
-      @clearSpecInterval()
-
-      Promise.try ->
-        openProject.close() if openProject
+      Promise.join(
+        @stopSpecsWatcher(),
+        openProject?.close()
+      )
       .then ->
         reset()
-=======
-      @stopSpecsWatcher()
-      @closeOpenProjectAndBrowsers()
->>>>>>> f679ced9
 
     create: (path, args = {}, options = {}) ->
       ## store the currently open project
