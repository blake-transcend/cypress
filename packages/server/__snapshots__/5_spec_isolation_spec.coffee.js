exports['e2e spec isolation fails'] = {
  "startedTestsAt": "2018-02-01T20:14:19.323Z",
  "endedTestsAt": "2018-02-01T20:14:19.323Z",
  "totalDuration": 5555,
  "totalSuites": 8,
  "totalTests": 12,
  "totalFailed": 5,
  "totalPassed": 5,
  "totalPending": 1,
  "totalSkipped": 1,
  "runs": [
    {
      "stats": {
        "suites": 5,
        "tests": 6,
        "passes": 1,
        "pending": 1,
        "skipped": 1,
        "failures": 3,
        "wallClockStartedAt": "2018-02-01T20:14:19.323Z",
        "wallClockEndedAt": "2018-02-01T20:14:19.323Z",
        "wallClockDuration": 1234
      },
      "reporter": "spec",
      "reporterStats": {
        "suites": 5,
        "tests": 4,
        "passes": 3,
        "pending": 1,
        "failures": 3,
        "start": "2018-02-01T20:14:19.323Z",
        "end": "2018-02-01T20:14:19.323Z",
        "duration": 1234
      },
      "hooks": [
        {
          "hookId": "h1",
          "hookName": "before all",
          "title": [
            "\"before all\" hook"
          ],
          "body": "function () {\n  if (Cypress.browser.family === 'chrome') {\n    return Cypress.automation('remote:debugger:protocol', {\n      command: 'Emulation.setDeviceMetricsOverride',\n      params: {\n        width: 1280,\n        height: 720,\n        deviceScaleFactor: 1,\n        mobile: false,\n        screenWidth: 1280,\n        screenHeight: 720\n      }\n    }).then(function () {\n      // can't tell expect() not to log, so manually throwing here\n      if (window.devicePixelRatio !== 1) {\n        throw new Error('Setting devicePixelRatio to 1 failed');\n      }\n    });\n  }\n}"
        },
        {
          "hookId": "h2",
          "hookName": "before each",
          "title": [
            "\"before each\" hook"
          ],
          "body": "function() {\n      throw new Error(\"fail1\");\n    }"
        },
        {
          "hookId": "h3",
          "hookName": "after each",
          "title": [
            "\"after each\" hook"
          ],
          "body": "function() {\n      throw new Error(\"fail2\");\n    }"
        },
        {
          "hookId": "h4",
          "hookName": "after all",
          "title": [
            "\"after all\" hook"
          ],
          "body": "function() {\n      throw new Error(\"fail3\");\n    }"
        }
      ],
      "tests": [
        {
          "testId": "r4",
          "title": [
            "simple failing hook spec",
            "beforeEach hooks",
            "never gets here"
          ],
          "state": "failed",
          "body": "function() {}",
<<<<<<< HEAD
          "stack": "Error: fail1\n\nBecause this error occurred during a `before each` hook we are skipping the remaining tests in the current suite: 'beforeEach hooks'\n    at stack trace line",
          "error": "fail1\n\nBecause this error occurred during a `before each` hook we are skipping the remaining tests in the current suite: 'beforeEach hooks'",
=======
          "stack": "Error: fail1\n\nBecause this error occurred during a 'before each' hook we are skipping the remaining tests in the current suite: 'beforeEach hooks'\n    [stack trace lines]",
          "error": "fail1\n\nBecause this error occurred during a 'before each' hook we are skipping the remaining tests in the current suite: 'beforeEach hooks'",
>>>>>>> 029ed017
          "timings": {
            "lifecycle": 100,
            "before all": [
              {
                "hookId": "h1",
                "fnDuration": 400,
                "afterFnDuration": 200
              }
            ],
            "before each": [
              {
                "hookId": "h2",
                "fnDuration": 400,
                "afterFnDuration": 200
              }
            ]
          },
          "failedFromHookId": "h2",
          "wallClockStartedAt": "2018-02-01T20:14:19.323Z",
          "wallClockDuration": 1234,
          "videoTimestamp": 9999
        },
        {
          "testId": "r6",
          "title": [
            "simple failing hook spec",
            "pending",
            "is pending"
          ],
          "state": "pending",
          "body": "",
          "stack": null,
          "error": null,
          "timings": null,
          "failedFromHookId": null,
          "wallClockStartedAt": null,
          "wallClockDuration": null,
          "videoTimestamp": null
        },
        {
          "testId": "r8",
          "title": [
            "simple failing hook spec",
            "afterEach hooks",
            "runs this"
          ],
          "state": "failed",
          "body": "function() {}",
<<<<<<< HEAD
          "stack": "Error: fail2\n\nBecause this error occurred during a `after each` hook we are skipping the remaining tests in the current suite: 'afterEach hooks'\n    at stack trace line",
          "error": "fail2\n\nBecause this error occurred during a `after each` hook we are skipping the remaining tests in the current suite: 'afterEach hooks'",
=======
          "stack": "Error: fail2\n\nBecause this error occurred during a 'after each' hook we are skipping the remaining tests in the current suite: 'afterEach hooks'\n    [stack trace lines]",
          "error": "fail2\n\nBecause this error occurred during a 'after each' hook we are skipping the remaining tests in the current suite: 'afterEach hooks'",
>>>>>>> 029ed017
          "timings": {
            "lifecycle": 100,
            "test": {
              "fnDuration": 400,
              "afterFnDuration": 200
            },
            "after each": [
              {
                "hookId": "h3",
                "fnDuration": 400,
                "afterFnDuration": 200
              }
            ]
          },
          "failedFromHookId": "h3",
          "wallClockStartedAt": "2018-02-01T20:14:19.323Z",
          "wallClockDuration": 1234,
          "videoTimestamp": 9999
        },
        {
          "testId": "r9",
          "title": [
            "simple failing hook spec",
            "afterEach hooks",
            "does not run this"
          ],
          "state": "skipped",
          "body": "function() {}",
          "stack": null,
          "error": null,
          "timings": null,
          "failedFromHookId": null,
          "wallClockStartedAt": null,
          "wallClockDuration": null,
          "videoTimestamp": null
        },
        {
          "testId": "r11",
          "title": [
            "simple failing hook spec",
            "after hooks",
            "runs this"
          ],
          "state": "passed",
          "body": "function() {}",
          "stack": null,
          "error": null,
          "timings": {
            "lifecycle": 100,
            "test": {
              "fnDuration": 400,
              "afterFnDuration": 200
            }
          },
          "failedFromHookId": null,
          "wallClockStartedAt": "2018-02-01T20:14:19.323Z",
          "wallClockDuration": 1234,
          "videoTimestamp": 9999
        },
        {
          "testId": "r12",
          "title": [
            "simple failing hook spec",
            "after hooks",
            "fails on this"
          ],
          "state": "failed",
          "body": "function() {}",
<<<<<<< HEAD
          "stack": "Error: fail3\n\nBecause this error occurred during a `after all` hook we are skipping the remaining tests in the current suite: 'after hooks'\n    at stack trace line",
          "error": "fail3\n\nBecause this error occurred during a `after all` hook we are skipping the remaining tests in the current suite: 'after hooks'",
=======
          "stack": "Error: fail3\n\nBecause this error occurred during a 'after all' hook we are skipping the remaining tests in the current suite: 'after hooks'\n    [stack trace lines]",
          "error": "fail3\n\nBecause this error occurred during a 'after all' hook we are skipping the remaining tests in the current suite: 'after hooks'",
>>>>>>> 029ed017
          "timings": {
            "lifecycle": 100,
            "test": {
              "fnDuration": 400,
              "afterFnDuration": 200
            },
            "after all": [
              {
                "hookId": "h4",
                "fnDuration": 400,
                "afterFnDuration": 200
              }
            ]
          },
          "failedFromHookId": "h4",
          "wallClockStartedAt": "2018-02-01T20:14:19.323Z",
          "wallClockDuration": 1234,
          "videoTimestamp": 9999
        }
      ],
      "error": null,
      "video": "/foo/bar/.projects/e2e/cypress/videos/simple_failing_hook_spec.coffee.mp4",
      "screenshots": [
        {
          "screenshotId": "some-random-id",
          "name": null,
          "testId": "r4",
          "takenAt": "2018-02-01T20:14:19.323Z",
          "path": "/foo/bar/.projects/e2e/cypress/screenshots/simple_failing_hook_spec.coffee/simple failing hook spec -- beforeEach hooks -- never gets here -- before each hook (failed).png",
          "height": 720,
          "width": 1280
        },
        {
          "screenshotId": "some-random-id",
          "name": null,
          "testId": "r8",
          "takenAt": "2018-02-01T20:14:19.323Z",
          "path": "/foo/bar/.projects/e2e/cypress/screenshots/simple_failing_hook_spec.coffee/simple failing hook spec -- afterEach hooks -- runs this -- after each hook (failed).png",
          "height": 720,
          "width": 1280
        },
        {
          "screenshotId": "some-random-id",
          "name": null,
          "testId": "r12",
          "takenAt": "2018-02-01T20:14:19.323Z",
          "path": "/foo/bar/.projects/e2e/cypress/screenshots/simple_failing_hook_spec.coffee/simple failing hook spec -- after hooks -- fails on this -- after all hook (failed).png",
          "height": 720,
          "width": 1280
        }
      ],
      "spec": {
        "name": "simple_failing_hook_spec.coffee",
        "relative": "cypress/integration/simple_failing_hook_spec.coffee",
        "absolute": "/foo/bar/.projects/e2e/cypress/integration/simple_failing_hook_spec.coffee"
      },
      "shouldUploadVideo": true
    },
    {
      "stats": {
        "suites": 1,
        "tests": 2,
        "passes": 0,
        "pending": 0,
        "skipped": 0,
        "failures": 2,
        "wallClockStartedAt": "2018-02-01T20:14:19.323Z",
        "wallClockEndedAt": "2018-02-01T20:14:19.323Z",
        "wallClockDuration": 1234
      },
      "reporter": "spec",
      "reporterStats": {
        "suites": 1,
        "tests": 2,
        "passes": 0,
        "pending": 0,
        "failures": 2,
        "start": "2018-02-01T20:14:19.323Z",
        "end": "2018-02-01T20:14:19.323Z",
        "duration": 1234
      },
      "hooks": [
        {
          "hookId": "h1",
          "hookName": "before all",
          "title": [
            "\"before all\" hook"
          ],
          "body": "function () {\n  if (Cypress.browser.family === 'chrome') {\n    return Cypress.automation('remote:debugger:protocol', {\n      command: 'Emulation.setDeviceMetricsOverride',\n      params: {\n        width: 1280,\n        height: 720,\n        deviceScaleFactor: 1,\n        mobile: false,\n        screenWidth: 1280,\n        screenHeight: 720\n      }\n    }).then(function () {\n      // can't tell expect() not to log, so manually throwing here\n      if (window.devicePixelRatio !== 1) {\n        throw new Error('Setting devicePixelRatio to 1 failed');\n      }\n    });\n  }\n}"
        }
      ],
      "tests": [
        {
          "testId": "r3",
          "title": [
            "simple failing spec",
            "fails1"
          ],
          "state": "failed",
          "body": "function() {\n    return cy.wrap(true, {\n      timeout: 100\n    }).should(\"be.false\");\n  }",
<<<<<<< HEAD
          "stack": "AssertionError: Timed out retrying: expected true to be false\n    at stack trace line\n    at stack trace line\n    at stack trace line\n    at stack trace line\n    at stack trace line\n    at stack trace line\n    at stack trace line\n    at stack trace line\n    at stack trace line\n    at stack trace line\n    at stack trace line\n    at stack trace line\n    at stack trace line\n    at stack trace line\n    at stack trace line\n    at stack trace line",
=======
          "stack": "CypressError: Timed out retrying: expected true to be false\n    [stack trace lines]",
>>>>>>> 029ed017
          "error": "Timed out retrying: expected true to be false",
          "timings": {
            "lifecycle": 100,
            "before all": [
              {
                "hookId": "h1",
                "fnDuration": 400,
                "afterFnDuration": 200
              }
            ],
            "test": {
              "fnDuration": 400,
              "afterFnDuration": 200
            }
          },
          "failedFromHookId": null,
          "wallClockStartedAt": "2018-02-01T20:14:19.323Z",
          "wallClockDuration": 1234,
          "videoTimestamp": 9999
        },
        {
          "testId": "r4",
          "title": [
            "simple failing spec",
            "fails2"
          ],
          "state": "failed",
          "body": "function() {\n    throw new Error(\"fails2\");\n  }",
          "stack": "Error: fails2\n    [stack trace lines]",
          "error": "fails2",
          "timings": {
            "lifecycle": 100,
            "test": {
              "fnDuration": 400,
              "afterFnDuration": 200
            }
          },
          "failedFromHookId": null,
          "wallClockStartedAt": "2018-02-01T20:14:19.323Z",
          "wallClockDuration": 1234,
          "videoTimestamp": 9999
        }
      ],
      "error": null,
      "video": "/foo/bar/.projects/e2e/cypress/videos/simple_failing_spec.coffee.mp4",
      "screenshots": [
        {
          "screenshotId": "some-random-id",
          "name": null,
          "testId": "r3",
          "takenAt": "2018-02-01T20:14:19.323Z",
          "path": "/foo/bar/.projects/e2e/cypress/screenshots/simple_failing_spec.coffee/simple failing spec -- fails1 (failed).png",
          "height": 720,
          "width": 1280
        },
        {
          "screenshotId": "some-random-id",
          "name": null,
          "testId": "r4",
          "takenAt": "2018-02-01T20:14:19.323Z",
          "path": "/foo/bar/.projects/e2e/cypress/screenshots/simple_failing_spec.coffee/simple failing spec -- fails2 (failed).png",
          "height": 720,
          "width": 1280
        }
      ],
      "spec": {
        "name": "simple_failing_spec.coffee",
        "relative": "cypress/integration/simple_failing_spec.coffee",
        "absolute": "/foo/bar/.projects/e2e/cypress/integration/simple_failing_spec.coffee"
      },
      "shouldUploadVideo": true
    },
    {
      "stats": {
        "suites": 1,
        "tests": 3,
        "passes": 3,
        "pending": 0,
        "skipped": 0,
        "failures": 0,
        "wallClockStartedAt": "2018-02-01T20:14:19.323Z",
        "wallClockEndedAt": "2018-02-01T20:14:19.323Z",
        "wallClockDuration": 1234
      },
      "reporter": "spec",
      "reporterStats": {
        "suites": 1,
        "tests": 3,
        "passes": 3,
        "pending": 0,
        "failures": 0,
        "start": "2018-02-01T20:14:19.323Z",
        "end": "2018-02-01T20:14:19.323Z",
        "duration": 1234
      },
      "hooks": [
        {
          "hookId": "h1",
          "hookName": "before all",
          "title": [
            "\"before all\" hook"
          ],
          "body": "function () {\n  if (Cypress.browser.family === 'chrome') {\n    return Cypress.automation('remote:debugger:protocol', {\n      command: 'Emulation.setDeviceMetricsOverride',\n      params: {\n        width: 1280,\n        height: 720,\n        deviceScaleFactor: 1,\n        mobile: false,\n        screenWidth: 1280,\n        screenHeight: 720\n      }\n    }).then(function () {\n      // can't tell expect() not to log, so manually throwing here\n      if (window.devicePixelRatio !== 1) {\n        throw new Error('Setting devicePixelRatio to 1 failed');\n      }\n    });\n  }\n}"
        },
        {
          "hookId": "h2",
          "hookName": "before all",
          "title": [
            "\"before all\" hook"
          ],
          "body": "function() {\n    return cy.wait(100);\n  }"
        },
        {
          "hookId": "h3",
          "hookName": "before each",
          "title": [
            "\"before each\" hook"
          ],
          "body": "function() {\n    return cy.wait(200);\n  }"
        },
        {
          "hookId": "h4",
          "hookName": "after each",
          "title": [
            "\"after each\" hook"
          ],
          "body": "function() {\n    return cy.wait(200);\n  }"
        },
        {
          "hookId": "h5",
          "hookName": "after all",
          "title": [
            "\"after all\" hook"
          ],
          "body": "function() {\n    return cy.wait(100);\n  }"
        }
      ],
      "tests": [
        {
          "testId": "r3",
          "title": [
            "simple hooks spec",
            "t1"
          ],
          "state": "passed",
          "body": "function() {\n    return cy.wrap(\"t1\").should(\"eq\", \"t1\");\n  }",
          "stack": null,
          "error": null,
          "timings": {
            "lifecycle": 100,
            "before all": [
              {
                "hookId": "h1",
                "fnDuration": 400,
                "afterFnDuration": 200
              },
              {
                "hookId": "h2",
                "fnDuration": 400,
                "afterFnDuration": 200
              }
            ],
            "before each": [
              {
                "hookId": "h3",
                "fnDuration": 400,
                "afterFnDuration": 200
              }
            ],
            "test": {
              "fnDuration": 400,
              "afterFnDuration": 200
            },
            "after each": [
              {
                "hookId": "h4",
                "fnDuration": 400,
                "afterFnDuration": 200
              }
            ]
          },
          "failedFromHookId": null,
          "wallClockStartedAt": "2018-02-01T20:14:19.323Z",
          "wallClockDuration": 1234,
          "videoTimestamp": 9999
        },
        {
          "testId": "r4",
          "title": [
            "simple hooks spec",
            "t2"
          ],
          "state": "passed",
          "body": "function() {\n    return cy.wrap(\"t2\").should(\"eq\", \"t2\");\n  }",
          "stack": null,
          "error": null,
          "timings": {
            "lifecycle": 100,
            "before each": [
              {
                "hookId": "h3",
                "fnDuration": 400,
                "afterFnDuration": 200
              }
            ],
            "test": {
              "fnDuration": 400,
              "afterFnDuration": 200
            },
            "after each": [
              {
                "hookId": "h4",
                "fnDuration": 400,
                "afterFnDuration": 200
              }
            ]
          },
          "failedFromHookId": null,
          "wallClockStartedAt": "2018-02-01T20:14:19.323Z",
          "wallClockDuration": 1234,
          "videoTimestamp": 9999
        },
        {
          "testId": "r5",
          "title": [
            "simple hooks spec",
            "t3"
          ],
          "state": "passed",
          "body": "function() {\n    return cy.wrap(\"t3\").should(\"eq\", \"t3\");\n  }",
          "stack": null,
          "error": null,
          "timings": {
            "lifecycle": 100,
            "before each": [
              {
                "hookId": "h3",
                "fnDuration": 400,
                "afterFnDuration": 200
              }
            ],
            "test": {
              "fnDuration": 400,
              "afterFnDuration": 200
            },
            "after each": [
              {
                "hookId": "h4",
                "fnDuration": 400,
                "afterFnDuration": 200
              }
            ],
            "after all": [
              {
                "hookId": "h5",
                "fnDuration": 400,
                "afterFnDuration": 200
              }
            ]
          },
          "failedFromHookId": null,
          "wallClockStartedAt": "2018-02-01T20:14:19.323Z",
          "wallClockDuration": 1234,
          "videoTimestamp": 9999
        }
      ],
      "error": null,
      "video": "/foo/bar/.projects/e2e/cypress/videos/simple_hooks_spec.coffee.mp4",
      "screenshots": [],
      "spec": {
        "name": "simple_hooks_spec.coffee",
        "relative": "cypress/integration/simple_hooks_spec.coffee",
        "absolute": "/foo/bar/.projects/e2e/cypress/integration/simple_hooks_spec.coffee"
      },
      "shouldUploadVideo": true
    },
    {
      "stats": {
        "suites": 1,
        "tests": 1,
        "passes": 1,
        "pending": 0,
        "skipped": 0,
        "failures": 0,
        "wallClockStartedAt": "2018-02-01T20:14:19.323Z",
        "wallClockEndedAt": "2018-02-01T20:14:19.323Z",
        "wallClockDuration": 1234
      },
      "reporter": "spec",
      "reporterStats": {
        "suites": 1,
        "tests": 1,
        "passes": 1,
        "pending": 0,
        "failures": 0,
        "start": "2018-02-01T20:14:19.323Z",
        "end": "2018-02-01T20:14:19.323Z",
        "duration": 1234
      },
      "hooks": [
        {
          "hookId": "h1",
          "hookName": "before all",
          "title": [
            "\"before all\" hook"
          ],
          "body": "function () {\n  if (Cypress.browser.family === 'chrome') {\n    return Cypress.automation('remote:debugger:protocol', {\n      command: 'Emulation.setDeviceMetricsOverride',\n      params: {\n        width: 1280,\n        height: 720,\n        deviceScaleFactor: 1,\n        mobile: false,\n        screenWidth: 1280,\n        screenHeight: 720\n      }\n    }).then(function () {\n      // can't tell expect() not to log, so manually throwing here\n      if (window.devicePixelRatio !== 1) {\n        throw new Error('Setting devicePixelRatio to 1 failed');\n      }\n    });\n  }\n}"
        },
        {
          "hookId": "h2",
          "hookName": "before each",
          "title": [
            "\"before each\" hook"
          ],
          "body": "function() {\n    return cy.wait(1000);\n  }"
        }
      ],
      "tests": [
        {
          "testId": "r3",
          "title": [
            "simple passing spec",
            "passes"
          ],
          "state": "passed",
          "body": "function() {\n    return cy.wrap(true).should(\"be.true\");\n  }",
          "stack": null,
          "error": null,
          "timings": {
            "lifecycle": 100,
            "before all": [
              {
                "hookId": "h1",
                "fnDuration": 400,
                "afterFnDuration": 200
              }
            ],
            "before each": [
              {
                "hookId": "h2",
                "fnDuration": 400,
                "afterFnDuration": 200
              }
            ],
            "test": {
              "fnDuration": 400,
              "afterFnDuration": 200
            }
          },
          "failedFromHookId": null,
          "wallClockStartedAt": "2018-02-01T20:14:19.323Z",
          "wallClockDuration": 1234,
          "videoTimestamp": 9999
        }
      ],
      "error": null,
      "video": "/foo/bar/.projects/e2e/cypress/videos/simple_passing_spec.coffee.mp4",
      "screenshots": [],
      "spec": {
        "name": "simple_passing_spec.coffee",
        "relative": "cypress/integration/simple_passing_spec.coffee",
        "absolute": "/foo/bar/.projects/e2e/cypress/integration/simple_passing_spec.coffee"
      },
      "shouldUploadVideo": true
    }
  ],
  "browserPath": "path/to/browser",
  "browserName": "FooBrowser",
  "browserVersion": "88",
  "osName": "FooOS",
  "osVersion": "1234",
  "cypressVersion": "9.9.9",
  "config": {}
}<|MERGE_RESOLUTION|>--- conflicted
+++ resolved
@@ -76,13 +76,8 @@
           ],
           "state": "failed",
           "body": "function() {}",
-<<<<<<< HEAD
-          "stack": "Error: fail1\n\nBecause this error occurred during a `before each` hook we are skipping the remaining tests in the current suite: 'beforeEach hooks'\n    at stack trace line",
+          "stack": "Error: fail1\n\nBecause this error occurred during a `before each` hook we are skipping the remaining tests in the current suite: 'beforeEach hooks'\n    [stack trace lines]",
           "error": "fail1\n\nBecause this error occurred during a `before each` hook we are skipping the remaining tests in the current suite: 'beforeEach hooks'",
-=======
-          "stack": "Error: fail1\n\nBecause this error occurred during a 'before each' hook we are skipping the remaining tests in the current suite: 'beforeEach hooks'\n    [stack trace lines]",
-          "error": "fail1\n\nBecause this error occurred during a 'before each' hook we are skipping the remaining tests in the current suite: 'beforeEach hooks'",
->>>>>>> 029ed017
           "timings": {
             "lifecycle": 100,
             "before all": [
@@ -131,13 +126,8 @@
           ],
           "state": "failed",
           "body": "function() {}",
-<<<<<<< HEAD
-          "stack": "Error: fail2\n\nBecause this error occurred during a `after each` hook we are skipping the remaining tests in the current suite: 'afterEach hooks'\n    at stack trace line",
+          "stack": "Error: fail2\n\nBecause this error occurred during a `after each` hook we are skipping the remaining tests in the current suite: 'afterEach hooks'\n    [stack trace lines]",
           "error": "fail2\n\nBecause this error occurred during a `after each` hook we are skipping the remaining tests in the current suite: 'afterEach hooks'",
-=======
-          "stack": "Error: fail2\n\nBecause this error occurred during a 'after each' hook we are skipping the remaining tests in the current suite: 'afterEach hooks'\n    [stack trace lines]",
-          "error": "fail2\n\nBecause this error occurred during a 'after each' hook we are skipping the remaining tests in the current suite: 'afterEach hooks'",
->>>>>>> 029ed017
           "timings": {
             "lifecycle": 100,
             "test": {
@@ -206,13 +196,8 @@
           ],
           "state": "failed",
           "body": "function() {}",
-<<<<<<< HEAD
-          "stack": "Error: fail3\n\nBecause this error occurred during a `after all` hook we are skipping the remaining tests in the current suite: 'after hooks'\n    at stack trace line",
+          "stack": "Error: fail3\n\nBecause this error occurred during a `after all` hook we are skipping the remaining tests in the current suite: 'after hooks'\n    [stack trace lines]",
           "error": "fail3\n\nBecause this error occurred during a `after all` hook we are skipping the remaining tests in the current suite: 'after hooks'",
-=======
-          "stack": "Error: fail3\n\nBecause this error occurred during a 'after all' hook we are skipping the remaining tests in the current suite: 'after hooks'\n    [stack trace lines]",
-          "error": "fail3\n\nBecause this error occurred during a 'after all' hook we are skipping the remaining tests in the current suite: 'after hooks'",
->>>>>>> 029ed017
           "timings": {
             "lifecycle": 100,
             "test": {
@@ -313,11 +298,7 @@
           ],
           "state": "failed",
           "body": "function() {\n    return cy.wrap(true, {\n      timeout: 100\n    }).should(\"be.false\");\n  }",
-<<<<<<< HEAD
-          "stack": "AssertionError: Timed out retrying: expected true to be false\n    at stack trace line\n    at stack trace line\n    at stack trace line\n    at stack trace line\n    at stack trace line\n    at stack trace line\n    at stack trace line\n    at stack trace line\n    at stack trace line\n    at stack trace line\n    at stack trace line\n    at stack trace line\n    at stack trace line\n    at stack trace line\n    at stack trace line\n    at stack trace line",
-=======
-          "stack": "CypressError: Timed out retrying: expected true to be false\n    [stack trace lines]",
->>>>>>> 029ed017
+          "stack": "AssertionError: Timed out retrying: expected true to be false\n    [stack trace lines]",
           "error": "Timed out retrying: expected true to be false",
           "timings": {
             "lifecycle": 100,
