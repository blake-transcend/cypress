--- conflicted
+++ resolved
@@ -54,12 +54,7 @@
     "chalk": "2.4.2",
     "check-more-types": "2.24.0",
     "chokidar": "3.2.2",
-<<<<<<< HEAD
-    "chrome-remote-interface": "0.28.0",
-=======
     "chrome-remote-interface": "0.28.1",
-    "cjsxify": "0.3.0",
->>>>>>> da040117
     "cli-table3": "0.5.1",
     "coffeeify": "3.0.1",
     "color-string": "1.5.3",
@@ -72,12 +67,8 @@
     "debug": "4.1.1",
     "dependency-tree": "7.0.2",
     "duplexify": "4.1.1",
-<<<<<<< HEAD
-    "electron-context-menu": "0.11.0",
+    "electron-context-menu": "0.15.1",
     "env-editor": "0.4.1",
-=======
-    "electron-context-menu": "0.15.1",
->>>>>>> da040117
     "errorhandler": "1.5.1",
     "evil-dns": "0.2.0",
     "execa": "1.0.0",
