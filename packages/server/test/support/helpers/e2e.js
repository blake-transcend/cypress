--- conflicted
+++ resolved
@@ -37,39 +37,17 @@
 const e2ePath = Fixtures.projectPath('e2e')
 const pathUpToProjectName = Fixtures.projectPath('')
 
-const AVAILABLE_BROWSERS = ['electron', 'chrome', 'firefox']
-const DEFAULT_BROWSERS = AVAILABLE_BROWSERS
-
-const stackTraceLinesRe = /(\n?[^\S\n\r]*).*?(@|\bat\b).*\.(js|coffee|ts|html|jsx|tsx)(-\d+)?:\d+:\d+[\n\S\s]*?(\n\s*?\n|$)/g
+const DEFAULT_BROWSERS = ['electron', 'chrome']
+
+const stackTraceLinesRe = /(\n?\s*).*?(@|at).*\.(js|coffee|ts|html|jsx|tsx)(-\d+)?:\d+:\d+[\n\S\s]*?(\n\s*\n|$)/g
 const browserNameVersionRe = /(Browser\:\s+)(Custom |)(Electron|Chrome|Canary|Chromium|Firefox)(\s\d+)(\s\(\w+\))?(\s+)/
 const availableBrowsersRe = /(Available browsers found are: )(.+)/g
-const crossOriginErrorRe = /(Blocked a frame .* from accessing a cross-origin frame.*|Permission denied.*cross-origin object.*)/gm
-
-let currentOptions = {}
 
 // this captures an entire stack trace and replaces it with [stack trace lines]
 // so that the stdout can contain stack traces of different lengths
 // '@' will be present in firefox stack trace lines
 // 'at' will be present in chrome stack trace lines
-const replaceStackTraceLines = (str) => {
-  return str.replace(stackTraceLinesRe, (match, ...parts) => {
-    let pre = parts[0]
-    const isFirefoxStack = parts[1] === '@'
-    let post = parts[4]
-
-    if (isFirefoxStack) {
-      if (pre === '\n') {
-        pre = '\n    '
-      } else {
-        pre += pre.slice(1).repeat(2)
-      }
-
-      post = post.slice(-1)
-    }
-
-    return `${pre}[stack trace lines]${post}`
-  })
-}
+const replaceStackTraceLines = (str) => str.replace(stackTraceLinesRe, '$1[stack trace lines]$5')
 
 const replaceBrowserName = function (str, key, customBrowserPath, browserName, version, headless, whitespace) {
   // get the padding for the existing browser string
@@ -118,13 +96,8 @@
   return ret
 }
 
-<<<<<<< HEAD
-const normalizeStdout = function (str) {
-  const options = _.defaults({}, currentOptions, { normalizeAvailableBrowsers: true })
-=======
 const normalizeStdout = function (str, options = {}) {
   const { normalizeStdoutAvailableBrowsers } = options
->>>>>>> 6f39bba6
 
   // remove all of the dynamic parts of stdout
   // to normalize against what we expected
@@ -133,13 +106,9 @@
   // (Required when paths are printed outside of our own formatting)
   .split(pathUpToProjectName).join('/foo/bar/.projects')
 
-<<<<<<< HEAD
-  if (options.normalizeAvailableBrowsers) {
-=======
   // unless normalization is explicitly turned off then
   // always normalize the stdout replacing the browser text
   if (normalizeStdoutAvailableBrowsers !== false) {
->>>>>>> 6f39bba6
     // usually we are not interested in the browsers detected on this particular system
     // but some tests might filter / change the list of browsers
     // in that case the test should pass "normalizeStdoutAvailableBrowsers: false" as options
@@ -168,8 +137,6 @@
   .replace(/(Uploading Results.*?\n\n)((.*-.*[\s\S\r]){2,}?)(\n\n)/g, replaceUploadingResults)
   // fix "Require stacks" for CI
   .replace(/^(\- )(\/.*\/packages\/server\/)(.*)$/gm, '$1$3')
-  // Different browsers have different cross-origin error messages
-  .replace(crossOriginErrorRe, '[Cross origin error message]')
 
   if (options.sanitizeScreenshotDimensions) {
     // screenshot dimensions
@@ -274,10 +241,9 @@
   const removeBrowsers = _.remove(addBrowsers, (b) => b.startsWith('!')).map((b) => b.slice(1))
 
   if (removeBrowsers.length) {
-<<<<<<< HEAD
-    selected = _.without(AVAILABLE_BROWSERS, ...removeBrowsers)
+    selected = _.without(DEFAULT_BROWSERS, ...removeBrowsers)
   } else {
-    selected = _.intersection(AVAILABLE_BROWSERS, addBrowsers)
+    selected = _.intersection(DEFAULT_BROWSERS, addBrowsers)
   }
 
   if (!selected.length) {
@@ -297,47 +263,14 @@
 
 const localItFn = function (title, opts = {}) {
   opts.browser = normalizeToArray(opts.browser)
-  opts.stdoutInclude = normalizeToArray(opts.stdoutInclude)
-  opts.stdoutExclude = normalizeToArray(opts.stdoutExclude)
 
   const DEFAULT_OPTIONS = {
-    stdoutInclude: [],
-    stdoutExclude: [],
-=======
-    selected = _.without(DEFAULT_BROWSERS, ...removeBrowsers)
-  } else {
-    selected = _.intersection(DEFAULT_BROWSERS, addBrowsers)
-  }
-
-  if (!selected.length) {
-    throw new Error(`options.browser: "${browserPattern}" matched no browsers`)
-  }
-
-  return selected
-}
-
-const normalizeToArray = (value) => {
-  if (value && !_.isArray(value)) {
-    return [value]
-  }
-
-  return value
-}
-
-const localItFn = function (title, opts = {}) {
-  opts.browser = normalizeToArray(opts.browser)
-
-  const DEFAULT_OPTIONS = {
->>>>>>> 6f39bba6
     only: false,
     skip: false,
     browser: [],
     snapshot: false,
     spec: 'no spec name supplied!',
-<<<<<<< HEAD
-=======
     onStdout: _.identity,
->>>>>>> 6f39bba6
     onRun (execFn, browser, ctx) {
       return execFn()
     },
@@ -378,14 +311,7 @@
         return e2e.exec(ctx, _.extend({ originalTitle }, options, overrides, { browser }))
       }
 
-<<<<<<< HEAD
-      return Promise.all([
-        psInclude(options.psInclude),
-        options.onRun(execFn, browser, ctx),
-      ])
-=======
       return options.onRun(execFn, browser, ctx)
->>>>>>> 6f39bba6
     })
   }
 
@@ -404,41 +330,6 @@
   return localItFn(title, options)
 }
 
-<<<<<<< HEAD
-async function psInclude (str) {
-  if (!str) return
-
-  if (!_.isArray(str)) {
-    str = [str]
-  }
-
-  let lastError = null
-
-  async function retry () {
-    try {
-      const psOutput = (await cp.execAsync('ps -fww')).toString()
-
-      _.forEach(str, (v) => {
-        expect(psOutput).contain(v)
-      })
-
-      let colorAssertion = psOutput.split('\n').find((v) => v.includes(str[0]))
-
-      _.forEach(str, (v) => colorAssertion = colorAssertion.replace(v, chalk.bgGreen.black(v)))
-
-      // eslint-disable-next-line no-console
-      console.log(chalk.green(chalk.bold('Expected process tree:\n') + colorAssertion))
-    } catch (e) {
-      lastError = e
-
-      return Promise.delay(400).then(() => retry())
-    }
-  }
-
-  return Promise.resolve(retry()).timeout(30000).catch(() => {
-    throw lastError
-  })
-=======
 const maybeVerifyExitCode = (expectedExitCode, fn) => {
   // bail if this is explicitly null so
   // devs can turn off checking the exit code
@@ -447,7 +338,6 @@
   }
 
   return fn()
->>>>>>> 6f39bba6
 }
 
 const e2e = {
@@ -581,8 +471,6 @@
       options.spec = specs.join(',')
     }
 
-    currentOptions = options
-
     return options
   },
 
@@ -731,28 +619,12 @@
           }
         }
 
-<<<<<<< HEAD
-        str = normalizeStdout(stdout)
-=======
         const str = normalizeStdout(stdout, options)
->>>>>>> 6f39bba6
 
         if (options.originalTitle) {
           snapshot(options.originalTitle, str, { allowSharedSnapshot: true })
         } else {
           snapshot(str)
-        }
-
-        if (options.stdoutInclude && options.stdoutInclude.length) {
-          options.stdoutInclude.forEach((v) => {
-            expect(str).contain(v)
-          })
-        }
-
-        if (options.stdoutExclude && options.stdoutExclude.length) {
-          options.stdoutExclude.forEach((v) => {
-            expect(str).not.contain(v)
-          })
         }
       }
 
