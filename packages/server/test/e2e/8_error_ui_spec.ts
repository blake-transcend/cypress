import e2e, { expect } from '../support/helpers/e2e'
import Fixtures from '../support/helpers/fixtures'

const verifyPassedAndFailedAreSame = (expectedFailures) => {
  return ({ stdout }) => {
    const passes = stdout.match(/✓ ✓ VERIFY/g)

    expect(passes?.length || 0, 'number of passes should equal the number of failures').to.equal(expectedFailures)
  }
}

describe('e2e error ui', function () {
<<<<<<< HEAD
  e2e.setup({
    port: 1919,
    onServer,
  })

  e2e.it('displays correct UI for errors', {
    spec: 'various_failures_spec.js',
    expectedExitCode: VARIOUS_FAILURES_EXPECTED_FAILURES,
    timeout: 240000, // 4 minutes
    noTypeScript: true,
    onRun (exec) {
      return exec().then(verifyPassedAndFailedAreSame(VARIOUS_FAILURES_EXPECTED_FAILURES))
    },
  })

  e2e.it('displays correct UI for errors in custom commands', {
    spec: 'various_failures_custom_commands_spec.js',
    expectedExitCode: VARIOUS_FAILURES_EXPECTED_FAILURES,
    timeout: 300000, // 5 minutes
    noTypeScript: true,
    onRun (exec) {
      return exec().then(verifyPassedAndFailedAreSame(VARIOUS_FAILURES_EXPECTED_FAILURES))
    },
  })

  e2e.it('displays correct UI for typescript errors', {
    spec: 'various_failures_spec.ts',
    expectedExitCode: 2,
    onRun (exec) {
      return exec().then(verifyPassedAndFailedAreSame(2))
    },
  })

  WEBPACK_PREPROCESSOR_PROJECTS.forEach((project) => {
=======
  e2e.setup()

  ;[
    'webpack-preprocessor',
    'webpack-preprocessor-ts-loader',
    'webpack-preprocessor-ts-loader-compiler-options',
    'webpack-preprocessor-awesome-typescript-loader',
  ]
  .forEach((project) => {
>>>>>>> 7a5150fb
    e2e.it(`handles sourcemaps in webpack for project: ${project}`, {
      project: Fixtures.projectPath(project),
      spec: 'failing_spec.*',
      expectedExitCode: 1,
      onRun (exec) {
        return exec().then(verifyPassedAndFailedAreSame(1))
      },
    })
  })
})<|MERGE_RESOLUTION|>--- conflicted
+++ resolved
@@ -10,42 +10,6 @@
 }
 
 describe('e2e error ui', function () {
-<<<<<<< HEAD
-  e2e.setup({
-    port: 1919,
-    onServer,
-  })
-
-  e2e.it('displays correct UI for errors', {
-    spec: 'various_failures_spec.js',
-    expectedExitCode: VARIOUS_FAILURES_EXPECTED_FAILURES,
-    timeout: 240000, // 4 minutes
-    noTypeScript: true,
-    onRun (exec) {
-      return exec().then(verifyPassedAndFailedAreSame(VARIOUS_FAILURES_EXPECTED_FAILURES))
-    },
-  })
-
-  e2e.it('displays correct UI for errors in custom commands', {
-    spec: 'various_failures_custom_commands_spec.js',
-    expectedExitCode: VARIOUS_FAILURES_EXPECTED_FAILURES,
-    timeout: 300000, // 5 minutes
-    noTypeScript: true,
-    onRun (exec) {
-      return exec().then(verifyPassedAndFailedAreSame(VARIOUS_FAILURES_EXPECTED_FAILURES))
-    },
-  })
-
-  e2e.it('displays correct UI for typescript errors', {
-    spec: 'various_failures_spec.ts',
-    expectedExitCode: 2,
-    onRun (exec) {
-      return exec().then(verifyPassedAndFailedAreSame(2))
-    },
-  })
-
-  WEBPACK_PREPROCESSOR_PROJECTS.forEach((project) => {
-=======
   e2e.setup()
 
   ;[
@@ -55,7 +19,6 @@
     'webpack-preprocessor-awesome-typescript-loader',
   ]
   .forEach((project) => {
->>>>>>> 7a5150fb
     e2e.it(`handles sourcemaps in webpack for project: ${project}`, {
       project: Fixtures.projectPath(project),
       spec: 'failing_spec.*',
