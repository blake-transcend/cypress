--- conflicted
+++ resolved
@@ -92,11 +92,7 @@
       run,
       "stats.wallClockDuration",
       wallClocks,
-<<<<<<< HEAD
-      wallClocks + 180, ## add 180ms to account for padding
-=======
       wallClocks + 200, ## add 200ms to account for padding
->>>>>>> e1bc067e
       1234
     )
 
@@ -104,11 +100,7 @@
       run,
       "reporterStats.duration",
       wallClocks,
-<<<<<<< HEAD
-      wallClocks + 180, ## add 180ms to account for padding
-=======
       wallClocks + 200, ## add 200ms to account for padding
->>>>>>> e1bc067e
       1234
     )
 
