_ = require("lodash")
path = require("path")
moment = require("moment")
snapshot = require("snap-shot-it")
fs = require("../../lib/util/fs")
e2e = require("../support/helpers/e2e")
Fixtures = require("../support/helpers/fixtures")

e2ePath = Fixtures.projectPath("e2e")

outputPath = path.join(e2ePath, "output.json")

STATIC_DATE = "2018-02-01T20:14:19.323Z"

specs = [
  "simple_passing_spec.coffee"
  "simple_hooks_spec.coffee"
  "simple_failing_spec.coffee"
  "simple_failing_h*_spec.coffee" ## simple failing hook spec
].join(",")

expectStartToBeBeforeEnd = (obj, start, end) ->
  s = _.get(obj, start)
  e = _.get(obj, end)

  expect(
    moment(s).isBefore(e),
    "expected start: #{s} to be before end: #{e}"
  ).to.be.true

  ## once valid, mutate and set static dates
  _.set(obj, start, STATIC_DATE)
  _.set(obj, end, STATIC_DATE)

expectDurationWithin = (obj, duration, low, high, reset) ->
  d = _.get(obj, duration)

  ## bail if we don't have a duration
  return if not _.isNumber(d)

  message = duration

  ## ensure the duration is within range
<<<<<<< HEAD
  expect(d).to.be.within(low, high, message)
=======
  expect(d, duration).to.be.within(low, high)
>>>>>>> 73ee9067

  ## once valid, mutate and set static range
  _.set(obj, duration, reset)

normalizeTestTimings = (obj, timings) ->
  t = _.get(obj, timings)

  ## bail if we don't have any timings
  return if not t

  _.set obj, "timings", _.mapValues t, (val, key) ->
    switch key
      when "lifecycle"
        ## ensure that lifecycle is under 500ms
        expect(val, "lifecycle").to.be.within(0, 500)

        ## reset to 100
        return 100
      when "test"
        ## ensure test fn duration is within 1500ms
        expectDurationWithin(val, "fnDuration", 0, 1500, 400)
        ## ensure test after fn duration is within 500ms
        expectDurationWithin(val, "afterFnDuration", 0, 500, 200)

        return val
      else
        _.map val, (hook) ->
          ## ensure test fn duration is within 1500ms
          expectDurationWithin(hook, "fnDuration", 0, 1500, 400)
          ## ensure test after fn duration is within 500ms
          expectDurationWithin(hook, "afterFnDuration", 0, 500, 200)

          return hook

expectRunsToHaveCorrectStats = (runs = []) ->
  runs.forEach (run) ->
    expectStartToBeBeforeEnd(run, "stats.wallClockStartedAt", "stats.wallClockEndedAt")
    expectStartToBeBeforeEnd(run, "reporterStats.start", "reporterStats.end")

    ## grab all the wallclock durations for all tests
    ## because our duration should be at least this
    attempts = _.flatMap(run.tests, (test) => _.compact([test].concat(test.prevAttempts)))
    wallClocks = _.sumBy(attempts, "wallClockDuration")

    ## ensure each run's duration is around the sum
    ## of all tests wallclock duration
    expectDurationWithin(
      run,
      "stats.wallClockDuration",
      wallClocks,
      wallClocks + 200, ## add 200ms to account for padding
      1234
    )

    expectDurationWithin(
      run,
      "reporterStats.duration",
      wallClocks,
      wallClocks + 200, ## add 200ms to account for padding
      1234
    )

    addFnAndAfterFn = (obj) ->
      ## add these two together
      obj.fnDuration + obj.afterFnDuration

    run.spec.absolute = e2e.normalizeStdout(run.spec.absolute)

    ## now make sure that each tests wallclock duration
    ## is around the sum of all of its timings
    attempts.forEach (test) ->
      ## cannot sum an object, must use array of values
      timings = _.sumBy _.values(test.timings), (val) ->
        switch
          when _.isArray(val)
            ## array for hooks
            _.sumBy(val, addFnAndAfterFn)
          when _.isObject(val)
            ## obj for test itself
            addFnAndAfterFn(val)
          else
            val

      expectDurationWithin(
        test,
        "wallClockDuration",
        timings,
        timings + 80, ## add 80ms to account for padding
        1234
      )

      ## now reset all the test timings
      normalizeTestTimings(test, "timings")

      ## normalize stack
      if test.stack
        test.stack = e2e.normalizeStdout(test.stack)

      if test.wallClockStartedAt
        d = new Date(test.wallClockStartedAt)
        expect(d.toJSON()).to.eq(test.wallClockStartedAt)
        test.wallClockStartedAt = STATIC_DATE

        expect(test.videoTimestamp).to.be.a("number")
        test.videoTimestamp = 9999

    ## normalize video path
    run.video = e2e.normalizeStdout(run.video)

    ## normalize screenshot dynamic props
    run.screenshots = _.map run.screenshots, (screenshot) ->
      expect(screenshot.screenshotId).to.have.length("5")

      d = new Date(screenshot.takenAt)
      expect(d.toJSON()).to.eq(screenshot.takenAt)
      screenshot.takenAt = STATIC_DATE

      screenshot.screenshotId = "some-random-id"
      screenshot.path = e2e.normalizeStdout(screenshot.path)

      screenshot

describe "e2e spec_isolation", ->
  e2e.setup()

  e2e.it "fails", {
    spec: specs
    outputPath: outputPath
    snapshot: false
    expectedExitCode: 5
    onRun: (exec) ->
      exec()
      .then ->
        ## now what we want to do is read in the outputPath
        ## and snapshot it so its what we expect after normalizing it
        fs.readJsonAsync(outputPath)
        .then (json) ->
          ## ensure that config has been set
          expect(json.config).to.be.an('object')
          expect(json.config.projectName).to.eq("e2e")
          expect(json.config.projectRoot).to.eq(e2ePath)

          ## but zero out config because it's too volatile
          json.config = {}

          expect(json.browserPath).to.be.a('string')
          expect(json.browserName).to.be.a('string')
          expect(json.browserVersion).to.be.a('string')
          expect(json.osName).to.be.a('string')
          expect(json.osVersion).to.be.a('string')
          expect(json.cypressVersion).to.be.a('string')

          _.extend(json, {
            browserPath: 'path/to/browser'
            browserName: 'FooBrowser'
            browserVersion: '88'
            osName: 'FooOS'
            osVersion: '1234'
            cypressVersion: '9.9.9'
          })

          ## ensure the totals are accurate
          expect(json.totalTests).to.eq(
            _.sum([
              json.totalFailed,
              json.totalPassed,
              json.totalPending,
              json.totalSkipped
            ])
          )

          expectStartToBeBeforeEnd(json, "startedTestsAt", "endedTestsAt")

          ## ensure totalDuration matches all of the stats durations
          expectDurationWithin(
            json,
            "totalDuration",
            _.sumBy(json.runs, "stats.wallClockDuration"),
            _.sumBy(json.runs, "stats.wallClockDuration"),
            5555
          )

          ## should be 4 total runs
          expect(json.runs).to.have.length(4)

          expectRunsToHaveCorrectStats(json.runs)

          snapshot('e2e spec isolation fails', json, { allowSharedSnapshot: true })
  }

  e2e.it "failing with retries enabled", {
    spec: 'simple_failing_hook_spec.coffee'
    outputPath: outputPath
    snapshot: true
    expectedExitCode: 3
    config: {retries: 1}
    ## enable colors in stdout
    # processEnv: {
    #   MOCHA_COLORS: '1'
    #   FORCE_COLOR: '1'
    # }
    onRun: (execFn) ->
      execFn()
      .then ->
        ## now what we want to do is read in the outputPath
        ## and snapshot it so its what we expect after normalizing it
        fs.readJsonAsync(outputPath)
        .then (json) ->
          ## ensure that config has been set
          expect(json.config).to.be.an('object')
          expect(json.config.projectName).to.eq("e2e")
          expect(json.config.projectRoot).to.eq(e2ePath)

          ## but zero out config because it's too volatile
          json.config = {}

          expect(json.browserPath).to.be.a('string')
          expect(json.browserName).to.be.a('string')
          expect(json.browserVersion).to.be.a('string')
          expect(json.osName).to.be.a('string')
          expect(json.osVersion).to.be.a('string')
          expect(json.cypressVersion).to.be.a('string')

          _.extend(json, {
            browserPath: 'path/to/browser'
            browserName: 'FooBrowser'
            browserVersion: '88'
            osName: 'FooOS'
            osVersion: '1234'
            cypressVersion: '9.9.9'
          })

          ## ensure the totals are accurate
          expect(json.totalTests).to.eq(
            _.sum([
              json.totalFailed,
              json.totalPassed,
              json.totalPending,
              json.totalSkipped
            ])
          )

          expectStartToBeBeforeEnd(json, "startedTestsAt", "endedTestsAt")

          ## ensure totalDuration matches all of the stats durations
          expectDurationWithin(
            json,
            "totalDuration",
            _.sumBy(json.runs, "stats.wallClockDuration"),
            _.sumBy(json.runs, "stats.wallClockDuration"),
            5555
          )

          ## should be 4 total runs
          expect(json.runs).to.have.length(1)

          expectRunsToHaveCorrectStats(json.runs)

          snapshot('failing with retries enabled', json)
  }<|MERGE_RESOLUTION|>--- conflicted
+++ resolved
@@ -41,11 +41,7 @@
   message = duration
 
   ## ensure the duration is within range
-<<<<<<< HEAD
-  expect(d).to.be.within(low, high, message)
-=======
   expect(d, duration).to.be.within(low, high)
->>>>>>> 73ee9067
 
   ## once valid, mutate and set static range
   _.set(obj, duration, reset)
