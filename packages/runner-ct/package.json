--- conflicted
+++ resolved
@@ -8,13 +8,8 @@
     "build": "webpack",
     "build-prod": "cross-env NODE_ENV=production yarn build && tsc",
     "clean-deps": "rm -rf node_modules",
-<<<<<<< HEAD
-    "cypress:open": "ts-node ../../scripts/start.js --component-testing --project ${PWD}",
-    "cypress:run": "ts-node ../../scripts/start.js --component-testing --run-project ${PWD}",
-=======
     "cypress:open": "ts-node ../../scripts/cypress.js open-ct --project ${PWD}",
     "cypress:run": "ts-node ../../scripts/cypress.js run-ct --project ${PWD}",
->>>>>>> 8e462060
     "postinstall": "echo '@packages/runner needs: yarn build'",
     "test": "ts-node ../../scripts/cypress.js run-ct --project ${PWD}",
     "watch": "webpack --watch --progress --config webpack.config.ts"
@@ -57,12 +52,7 @@
     "html-webpack-plugin": "^4.5.0",
     "sass-loader": "^10.0.3",
     "ts-loader": "^8.0.5",
-<<<<<<< HEAD
-    "ts-mocha": "8.0.0",
-    "ts-node": "9.1.1",
-=======
     "ts-node": "8.3.0",
->>>>>>> 8e462060
     "watch": "^1.0.2",
     "webpack": "4.44.2"
   },
