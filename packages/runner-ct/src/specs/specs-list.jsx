--- conflicted
+++ resolved
@@ -18,19 +18,7 @@
     return (
       <div className="specs-list">
         <header>Select tests to run...</header>
-<<<<<<< HEAD
-        <StateContext.Provider value={{
-          isActive: this.isActive,
-          activeSpec: this.props.state.spec?.name,
-          chooseSpec: (spec, isMulti) =>
-            isMulti
-              ? this.props.state.addSpecToMultiMode(spec)
-              : this.props.state.setSingleSpec(spec),
-        }}>
-          <ul>{
-=======
         <ul>{
->>>>>>> 831b7e87
 
           Object.keys(specGroups).map((groupKey) => {
             const group = specGroups[groupKey]
@@ -47,7 +35,8 @@
                 active={state.spec?.name}
                 groupKey={groupKey}
                 state={state}
-                group={group}/>
+                group={group}
+              />
             )
           })}
         </ul>
