import Debug from 'debug'
import _ from 'lodash'
import path from 'path'
import send from 'send'
import { Cfg, ProjectCt, SpecsStore } from '@packages/server-ct'

interface ServeOptions {
  config: Cfg
  project: ProjectCt
  specsStore: SpecsStore
}

const debug = Debug('cypress:server:runner-ct')

function dist (...args) {
  const paths = [__dirname, '..', 'dist'].concat(args)

  return path.join(...paths)
}

export const getPathToDist = (...args) => {
  return dist(...args)
}

export const handle = (req, res) => {
  const pathToFile = getPathToDist(req.params[0])

  return send(req, pathToFile)
  .pipe(res)
}
<<<<<<< HEAD

export const serve = (req, res, options: ServeOptions) => {
  let { config } = options
  const { specsStore, project } = options

  const { browser } = project.getCurrentSpecAndBrowser()

  // TODO: move the component file watchers in here
  // and update them in memory when they change and serve
  // them straight to the HTML on load

  config = _
  .chain(config)
  .clone()
  .extend({
    browser,
    specs: specsStore.specFiles,
  })
  .value()
=======

export const serve = (req, res, options: ServeOptions) => {
  const config = {
    ...options.config,
    browser: options.project.browser,
    specs: options.specsStore.specFiles,
  }

  // TODO: move the component file watchers in here
  // and update them in memory when they change and serve
  // them straight to the HTML on load
>>>>>>> 12ced426

  // const webpackConfig = await resolveWebpackConfig(userWebpackConfig, testConfig)
  // const compiler = webpack(webpackConfig)

  // new webpackDevServer(compiler, { hot: true }).listen(3000)

  debug('serving runner index.html with config %o',
    _.pick(config, 'version', 'platform', 'arch', 'projectName'))

  // base64 before embedding so user-supplied contents can't break out of <script>
  // https://github.com/cypress-io/cypress/issues/4952
  const base64Config = Buffer.from(JSON.stringify(config)).toString('base64')

  const runnerPath = process.env.CYPRESS_INTERNAL_RUNNER_PATH || getPathToDist('index.html')

  return res.render(runnerPath, {
    base64Config,
    projectName: config.projectName,
  })
}<|MERGE_RESOLUTION|>--- conflicted
+++ resolved
@@ -28,27 +28,6 @@
   return send(req, pathToFile)
   .pipe(res)
 }
-<<<<<<< HEAD
-
-export const serve = (req, res, options: ServeOptions) => {
-  let { config } = options
-  const { specsStore, project } = options
-
-  const { browser } = project.getCurrentSpecAndBrowser()
-
-  // TODO: move the component file watchers in here
-  // and update them in memory when they change and serve
-  // them straight to the HTML on load
-
-  config = _
-  .chain(config)
-  .clone()
-  .extend({
-    browser,
-    specs: specsStore.specFiles,
-  })
-  .value()
-=======
 
 export const serve = (req, res, options: ServeOptions) => {
   const config = {
@@ -60,7 +39,6 @@
   // TODO: move the component file watchers in here
   // and update them in memory when they change and serve
   // them straight to the HTML on load
->>>>>>> 12ced426
 
   // const webpackConfig = await resolveWebpackConfig(userWebpackConfig, testConfig)
   // const compiler = webpack(webpackConfig)
