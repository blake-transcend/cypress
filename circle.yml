version: 2.1

defaults: &defaults
  parallelism: 1
  working_directory: ~/cypress
  parameters:
    executor:
      type: executor
      default: cy-doc
  executor: <<parameters.executor>>
  environment:
    ## set specific timezone
    TZ: "/usr/share/zoneinfo/America/New_York"

    ## store artifacts here
    CIRCLE_ARTIFACTS: /tmp/artifacts

    ## set so that e2e tests are consistent
    COLUMNS: 100
    LINES: 24

executors:
  # the Docker image with Cypress dependencies and Chrome browser
  cy-doc:
    docker:
      - image: cypress/browsers:chrome64
    environment:
      PLATFORM: linux

  # executor to run on Mac OS
  mac:
    macos:
      xcode: "9.0.1"
    environment:
      PLATFORM: mac

jobs:
  ## code checkout and NPM installs
  build:
    <<: *defaults
    steps:
      - checkout
      - run:
          name: Print working folder
          command: echo $PWD
      - run:
          name: print global NPM cache path
          command: echo $(npm -g bin)
      - run:
          name: print Node version
          command: node -v
      - run:
          name: print NPM version
          command: npm -v
      - run: npm run check-node-version

      ## make sure the TERM is set to 'xterm' in node (Linux only)
      ## else colors (and tests) will fail
      ## See the following information
      ##   * http://andykdocs.de/development/Docker/Fixing+the+Docker+TERM+variable+issue
      ##   * https://unix.stackexchange.com/questions/43945/whats-the-difference-between-various-term-variables
      - run: npm run check-terminal

      # need to restore a separate cache for each package.json
      - restore_cache:
<<<<<<< HEAD
          key: v5-{{ arch }}-{{ .Branch }}-cli-deps
=======
          key: v6-{{ .Branch }}-cli-deps
>>>>>>> d3193d5e
      - restore_cache:
          key: v5-{{ arch }}-{{ .Branch }}-root-deps
      - restore_cache:
          key: v5-{{ arch }}-{{ .Branch }}-deps-coffee
      - restore_cache:
          key: v5-{{ arch }}-{{ .Branch }}-deps-desktop-gui
      - restore_cache:
          key: v5-{{ arch }}-{{ .Branch }}-deps-driver
      - restore_cache:
          key: v5-{{ arch }}-{{ .Branch }}-deps-example
      - restore_cache:
          key: v7-{{ arch }}-{{ .Branch }}-deps-electron
      - restore_cache:
          key: v5-{{ arch }}-{{ .Branch }}-deps-extension
      - restore_cache:
          key: v5-{{ arch }}-{{ .Branch }}-deps-https-proxy
      - restore_cache:
          key: v5-{{ arch }}-{{ .Branch }}-deps-launcher
      - restore_cache:
          key: v5-{{ arch }}-{{ .Branch }}-deps-reporter
      - restore_cache:
          key: v5-{{ arch }}-{{ .Branch }}-deps-runner
      - restore_cache:
          key: v5-{{ arch }}-{{ .Branch }}-deps-server
      - restore_cache:
          key: v5-{{ arch }}-{{ .Branch }}-deps-socket
      - restore_cache:
          key: v5-{{ arch }}-{{ .Branch }}-deps-static
      - restore_cache:
          key: v5-{{ arch }}-{{ .Branch }}-deps-ts

      # show what is already cached globally
      - run: ls $(npm -g bin)
      - run: ls $(npm -g bin)/../lib/node_modules

      # only installs the root dependencies, without going into packages
      # via postinstall script
      - run: npm install --ignore-scripts
      - run:
          name: Top level packages
          command: npm ls --depth=0 || true

      ## symlink all of our sub packages in node_modules
      - run: npm run link

      ## now install all of the sub packages node_modules
      - run: npm run all install -- --serial
      - run: npm run all prune

      # save each node_modules folder per package
      - save_cache:
<<<<<<< HEAD
          key: v5-{{ arch }}-{{ .Branch }}-cli-deps-{{ checksum "cli/package.json" }}
=======
          key: v6-{{ .Branch }}-cli-deps-{{ checksum "cli/package.json" }}
>>>>>>> d3193d5e
          paths:
            - cli/node_modules
      - save_cache:
          key: v5-{{ arch }}-{{ .Branch }}-root-deps-{{ checksum "package.json" }}
          paths:
            - node_modules
      - save_cache:
          key: v5-{{ arch }}-{{ .Branch }}-deps-coffee-{{ checksum "packages/coffee/package.json" }}
          paths:
            - packages/coffee/node_modules
      - save_cache:
          key: v5-{{ arch }}-{{ .Branch }}-deps-desktop-gui-{{ checksum "packages/desktop-gui/package.json" }}
          paths:
            - packages/desktop-gui/node_modules
      - save_cache:
          key: v5-{{ arch }}-{{ .Branch }}-deps-driver-{{ checksum "packages/driver/package.json" }}
          paths:
            - packages/driver/node_modules
      - save_cache:
          key: v5-{{ arch }}-{{ .Branch }}-deps-example-{{ checksum "packages/example/package.json" }}
          paths:
            - packages/example/node_modules
      - save_cache:
          key: v7-{{ arch }}-{{ .Branch }}-deps-electron-{{ checksum "packages/electron/package.json" }}
          paths:
            - packages/electron/node_modules
            - ~/.cache/electron
            - ~/.electron
      - save_cache:
          key: v5-{{ arch }}-{{ .Branch }}-deps-extension-{{ checksum "packages/extension/package.json" }}
          paths:
            - packages/extension/node_modules
      - save_cache:
          key: v5-{{ arch }}-{{ .Branch }}-deps-https-proxy-{{ checksum "packages/https-proxy/package.json" }}
          paths:
            - packages/https-proxy/node_modules
      - save_cache:
          key: v5-{{ arch }}-{{ .Branch }}-deps-launcher-{{ checksum "packages/launcher/package.json" }}
          paths:
            - packages/launcher/node_modules
      - save_cache:
          key: v5-{{ arch }}-{{ .Branch }}-deps-reporter-{{ checksum "packages/reporter/package.json" }}
          paths:
            - packages/reporter/node_modules
      - save_cache:
          key: v5-{{ arch }}-{{ .Branch }}-deps-runner-{{ checksum "packages/runner/package.json" }}
          paths:
            - packages/runner/node_modules
      - save_cache:
          key: v5-{{ arch }}-{{ .Branch }}-deps-server-{{ checksum "packages/server/package.json" }}
          paths:
            - packages/server/node_modules
      - save_cache:
          key: v5-{{ arch }}-{{ .Branch }}-deps-socket-{{ checksum "packages/socket/package.json" }}
          paths:
            - packages/socket/node_modules
      - save_cache:
          key: v5-{{ arch }}-{{ .Branch }}-deps-static-{{ checksum "packages/static/package.json" }}
          paths:
            - packages/static/node_modules
      - save_cache:
          key: v5-{{ arch }}-{{ .Branch }}-deps-ts-{{ checksum "packages/ts/package.json" }}
          paths:
            - packages/ts/node_modules

        ## TODO: this needs to be reenabled when
        ## we update stop-only
    #   - run: npm run stop-only
      ## now go build all of subpackages
      - run: npm run prebuild -- --serial
      - run: npm run build -- --serial

      ## save entire folder as artifact for other jobs to run without reinstalling
      - persist_to_workspace:
          root: ~/
          paths:
            - cypress

  lint:
    <<: *defaults
    steps:
      - attach_workspace:
          at: ~/
      - run: npm run lint
      - run: npm run all lint

  unit-tests:
    <<: *defaults
    parallelism: 1
    steps:
      - attach_workspace:
          at: ~/
      # make sure mocha runs
      - run: npm run test-mocha
      # make sure our snapshots are compared correctly
      - run: npm run test-mocha-snapshot
      # run unit tests from individual packages
      - run: npm run all test -- --package cli
      - run: npm run all test -- --package electron
      - run: npm run all test -- --package extension
      - run: npm run all test -- --package https-proxy
      - run: npm run all test -- --package launcher
      # how to pass Mocha reporter through zunder?
      - run: npm run all test -- --package reporter
      - run: npm run all test -- --package runner
      - run: npm run all test -- --package socket
      - run: npm run all test -- --package static
      - store_test_results:
          path: /tmp/cypress

  "server-unit-tests":
    <<: *defaults
    parallelism: 2
    steps:
      - attach_workspace:
          at: ~/
      - run: npm run all test-unit -- --package server
      - store_test_results:
          path: /tmp/cypress

  "server-integration-tests":
    <<: *defaults
    parallelism: 2
    steps:
      - attach_workspace:
          at: ~/
      - run: npm run all test-integration -- --package server
      - store_test_results:
          path: /tmp/cypress

  "server-e2e-tests-1":
    <<: *defaults
    steps:
      - attach_workspace:
          at: ~/
      - run:
          command: npm run test-e2e -- --chunk 1
          working_directory: packages/server
      - store_test_results:
          path: /tmp/cypress

  "server-e2e-tests-2":
    <<: *defaults
    steps:
      - attach_workspace:
          at: ~/
      - run:
          command: npm run test-e2e -- --chunk 2
          working_directory: packages/server
      - store_test_results:
          path: /tmp/cypress

  "server-e2e-tests-3":
    <<: *defaults
    steps:
      - attach_workspace:
          at: ~/
      - run:
          command: npm run test-e2e -- --chunk 3
          working_directory: packages/server
      - store_test_results:
          path: /tmp/cypress

  "server-e2e-tests-4":
    <<: *defaults
    steps:
      - attach_workspace:
          at: ~/
      - run:
          command: npm run test-e2e -- --chunk 4
          working_directory: packages/server
      - store_test_results:
          path: /tmp/cypress

  "server-e2e-tests-5":
    <<: *defaults
    steps:
      - attach_workspace:
          at: ~/
      - run:
          command: npm run test-e2e -- --chunk 5
          working_directory: packages/server
      - store_test_results:
          path: /tmp/cypress

  "server-e2e-tests-6":
    <<: *defaults
    steps:
      - attach_workspace:
          at: ~/
      - run:
          command: npm run test-e2e -- --chunk 6
          working_directory: packages/server
      - store_test_results:
          path: /tmp/cypress

  "server-e2e-tests-7":
    <<: *defaults
    steps:
      - attach_workspace:
          at: ~/
      - run:
          command: npm run test-e2e -- --chunk 7
          working_directory: packages/server
      - store_test_results:
          path: /tmp/cypress

  "server-e2e-tests-8":
      <<: *defaults
      steps:
      - attach_workspace:
          at: ~/
      - run:
          command: npm run test-e2e -- --chunk 8
          working_directory: packages/server
      - store_test_results:
          path: /tmp/cypress

  "driver-integration-tests-3x":
    <<: *defaults
    parallelism: 3
    steps:
      - attach_workspace:
          at: ~/
      - run:
          command: npm start
          background: true
          working_directory: packages/driver
      - run:
          command: $(npm bin)/wait-on http://localhost:3500
          working_directory: packages/driver
      - run:
          command: |
            CYPRESS_KONFIG_ENV=production \
            CYPRESS_RECORD_KEY=$PACKAGES_RECORD_KEY \
            npm run cypress:run -- --record --parallel --group 3x-driver-chrome --browser chrome
          working_directory: packages/driver
      - store_test_results:
          path: /tmp/cypress
      - store_artifacts:
          path: /tmp/artifacts

  "desktop-gui-integration-tests-2x":
    <<: *defaults
    parallelism: 2
    steps:
      - attach_workspace:
          at: ~/
      - run:
          command: npm run build-prod
          working_directory: packages/desktop-gui
      - run:
          command: |
            CYPRESS_KONFIG_ENV=production \
            CYPRESS_RECORD_KEY=$PACKAGES_RECORD_KEY \
            npm run cypress:run -- --record --parallel --group 2x-desktop-gui
          working_directory: packages/desktop-gui
      - store_test_results:
          path: /tmp/cypress
      - store_artifacts:
          path: /tmp/artifacts

  "reporter-integration-tests":
    <<: *defaults
    steps:
      - attach_workspace:
          at: ~/
      - run:
          command: npm run build-prod
          working_directory: packages/reporter
      - run:
          command: |
            CYPRESS_KONFIG_ENV=production \
            CYPRESS_RECORD_KEY=$PACKAGES_RECORD_KEY \
            npm run cypress:run -- --record --parallel --group reporter
          working_directory: packages/reporter
      - store_test_results:
          path: /tmp/cypress
      - store_artifacts:
          path: /tmp/artifacts

  "run-launcher":
    <<: *defaults
    steps:
      - attach_workspace:
          at: ~/
      - run:
          command: node index.js
          working_directory: packages/launcher

  build-binary:
    <<: *defaults
    steps:
      - attach_workspace:
          at: ~/
      - run: $(npm bin)/print-arch
      - run: npm run binary-build -- --platform $PLATFORM --version $NEXT_DEV_VERSION
      - run: npm run binary-zip -- --platform $PLATFORM
      - run: ls -l *.zip
      - run:
          name: upload unique binary
          command: |
            node scripts/binary.js upload-unique-binary \
              --file cypress.zip \
              --version $NEXT_DEV_VERSION
      - run: cat binary-url.json
      - run: mkdir /tmp/urls
      - run: cp binary-url.json /tmp/urls
      - run: cp cypress.zip /tmp/urls
      - run: ls /tmp/urls
      - persist_to_workspace:
          root: /tmp/urls
          paths:
            - binary-url.json
            - cypress.zip

  "test-kitchensink-against-staging":
    <<: *defaults
    steps:
      - attach_workspace:
          at: ~/
      - run:
          name: Cloning test project
          command: git clone https://github.com/cypress-io/cypress-example-kitchensink.git /tmp/repo
      - run:
          name: Install prod dependencies
          command: npm install --production
          working_directory: /tmp/repo
      - run:
          name: Example server
          command: npm start
          working_directory: /tmp/repo
          background: true
      - run:
          name: Run Kitchensink example project
          command: |
            CYPRESS_PROJECT_ID=$TEST_KITCHENSINK_PROJECT_ID \
            CYPRESS_RECORD_KEY=$TEST_KITCHENSINK_RECORD_KEY \
            CYPRESS_ENV=staging \
            CYPRESS_video=false \
            npm run cypress:run -- --project /tmp/repo --record

  "test-against-staging":
    <<: *defaults
    steps:
      - attach_workspace:
          at: ~/
      - run:
          name: Cloning test project
          command: git clone https://github.com/cypress-io/cypress-test-tiny.git /tmp/repo
      - run:
          name: Run test project
          command: |
            CYPRESS_PROJECT_ID=$TEST_TINY_PROJECT_ID \
            CYPRESS_RECORD_KEY=$TEST_TINY_RECORD_KEY \
            CYPRESS_ENV=staging \
            npm run cypress:run -- --project /tmp/repo --record

  "build-npm-package":
    <<: *defaults
    steps:
      - attach_workspace:
          at: ~/
      - run:
          name: bump NPM version
          command: npm --no-git-tag-version version $NEXT_DEV_VERSION
      - run:
          name: build NPM package
          working_directory: cli
          command: npm run build
      - run:
          name: list NPM package contents
          working_directory: cli/build
          command: npm run size
      - run:
          name: pack NPM package
          working_directory: cli/build
          command: npm pack
      - run:
          name: list created NPM package
          working_directory: cli/build
          command: ls -l
      # created file should have filename cypress-<version>.tgz
      - run:
          name: upload NPM package
          command: |
            node scripts/binary.js upload-npm-package \
              --file cli/build/cypress-$NEXT_DEV_VERSION.tgz \
              --version $NEXT_DEV_VERSION
      - run: cat npm-package-url.json
      - run: mkdir /tmp/urls
      - run: cp cli/build/cypress-$NEXT_DEV_VERSION.tgz /tmp/urls/cypress.tgz
      - run: cp npm-package-url.json /tmp/urls
      - run: ls /tmp/urls
      - persist_to_workspace:
          root: /tmp/urls
          paths:
            - npm-package-url.json
            - cypress.tgz

  "test-next-version":
    <<: *defaults
    steps:
      - attach_workspace:
          at: ~/
      - attach_workspace:
          at: /tmp/urls
      - run: ls -la /tmp/urls
      - run: cat /tmp/urls/*.json
      - run: mkdir /tmp/testing
      - run:
          name: create dummy package
          working_directory: /tmp/testing
          command: npm init -y
      - run:
          # install NPM from unique urls
          name: Install Cypress
          command: |
            node scripts/test-unique-npm-and-binary.js \
              --npm /tmp/urls/npm-package-url.json \
              --binary /tmp/urls/binary-url.json \
              --cwd /tmp/testing
      - run:
          name: Verify Cypress binary
          working_directory: /tmp/testing
          command: $(npm bin)/cypress verify
      - run:
          name: Running other test projects with new NPM package and binary
          command: |
            node scripts/test-other-projects.js \
              --npm /tmp/urls/npm-package-url.json \
              --binary /tmp/urls/binary-url.json \
              --provider circle

  "test-next-version-locally":
    <<: *defaults
    steps:
      - attach_workspace:
          at: ~/
      - attach_workspace:
          at: /tmp/urls
      # make sure we have cypress.zip received
      - run: ls -l /tmp/urls/cypress.zip
      # build NPM package
      - run:
          command: npm run build
          working_directory: cli
      - run: mkdir test-binary
      - run:
          name: Create new NPM package
          working_directory: test-binary
          command: npm init -y
      - run:
          # install NPM from built NPM package folder
          name: Install Cypress
          working_directory: test-binary
          # force installing the freshly built binary
          command: CYPRESS_INSTALL_BINARY=/tmp/urls/cypress.zip npm i ../cli/build
      - run:
          name: Verify Cypress binary
          working_directory: test-binary
          command: $(npm bin)/cypress verify

  # install NPM + binary zip and run against staging API
  "test-binary-against-staging":
    <<: *defaults
    steps:
      - attach_workspace:
          at: ~/
      - attach_workspace:
          at: /tmp/urls
      # make sure we have the binary
      - run: ls -l /tmp/urls/cypress.zip
      # make sure we have the NPM package
      - run: ls -l /tmp/urls/cypress.tgz
      - run:
          name: Cloning test project
          command: git clone https://github.com/cypress-io/cypress-test-tiny.git /tmp/cypress-test-tiny
      - run:
          name: Install Cypress
          working_directory: /tmp/cypress-test-tiny
          # force installing the freshly built binary
          command: CYPRESS_INSTALL_BINARY=/tmp/urls/cypress.zip npm i /tmp/urls/cypress.tgz
      - run:
          name: Run test project
          working_directory: /tmp/cypress-test-tiny
          command: |
            CYPRESS_PROJECT_ID=$TEST_TINY_PROJECT_ID \
            CYPRESS_RECORD_KEY=$TEST_TINY_RECORD_KEY \
            CYPRESS_ENV=staging \
            $(npm bin)/cypress run --record

  mac-os-build:
    executor: mac
    steps:
      - run:
          name: Show keychains
          command: security list-keychains
      - run:
          name: Find code signing identity
          command: security find-identity -v -p codesigning

workflows:
  linux:
    jobs:
      - build
      - lint:
          name: Linux lint
          requires:
            - build
      # unit, integration and e2e tests
      - unit-tests:
          requires:
            - build
      - server-unit-tests:
          requires:
            - build
      - server-integration-tests:
          requires:
            - build
      - server-e2e-tests-1:
          requires:
            - build
      - server-e2e-tests-2:
          requires:
            - build
      - server-e2e-tests-3:
          requires:
            - build
      - server-e2e-tests-4:
          requires:
            - build
      - server-e2e-tests-5:
          requires:
            - build
      - server-e2e-tests-6:
          requires:
            - build
      - server-e2e-tests-7:
          requires:
            - build
      - server-e2e-tests-8:
          requires:
            - build
      - driver-integration-tests-3x:
          requires:
            - build
      - desktop-gui-integration-tests-2x:
          requires:
            - build
      - run-launcher:
          requires:
            - build
      # various testing scenarios, like building full binary
      # and testing it on a real project
      - test-against-staging:
          filters:
            branches:
              only:
                - develop
          requires:
            - build
      - test-kitchensink-against-staging:
          filters:
            branches:
              only:
                - develop
          requires:
            - build
      - build-npm-package:
          filters:
            branches:
              only:
                - develop
          requires:
            - build
      - build-binary:
          filters:
            branches:
              only:
                - develop
                - build-osx-on-circle-2958
          requires:
            - build
      - test-next-version:
          filters:
            branches:
              only:
                - develop
          requires:
            - build-npm-package
            - build-binary
      - test-next-version-locally:
          filters:
            branches:
              only:
                - develop
          requires:
            - build-npm-package
            - build-binary
      - test-binary-against-staging:
          filters:
            branches:
              only:
                - develop
          requires:
            - build-npm-package
            - build-binary

  # disable Mac build until we can figure CircleCI v2 story
  # for code signing the built binary
  # https://github.com/cypress-io/cypress/issues/2958

  # mac:
  #   jobs:
  #     - build:
  #         name: Mac build
  #         executor: mac
  #     - lint:
  #         name: Mac lint
  #         executor: mac
  #         requires:
  #           - Mac build
  #     # maybe run unit tests?
  #     - mac-os-build:
  #         filters:
  #           branches:
  #             only:
  #               - develop

  #     - build-binary:
  #         name: Mac binary
  #         executor: mac
  #         filters:
  #           branches:
  #             only:
  #               - develop
  #         requires:
  #           - Mac build
  #           - mac-os-build<|MERGE_RESOLUTION|>--- conflicted
+++ resolved
@@ -63,11 +63,7 @@
 
       # need to restore a separate cache for each package.json
       - restore_cache:
-<<<<<<< HEAD
-          key: v5-{{ arch }}-{{ .Branch }}-cli-deps
-=======
-          key: v6-{{ .Branch }}-cli-deps
->>>>>>> d3193d5e
+          key: v6-{{ arch }}-{{ .Branch }}-cli-deps
       - restore_cache:
           key: v5-{{ arch }}-{{ .Branch }}-root-deps
       - restore_cache:
@@ -119,11 +115,7 @@
 
       # save each node_modules folder per package
       - save_cache:
-<<<<<<< HEAD
-          key: v5-{{ arch }}-{{ .Branch }}-cli-deps-{{ checksum "cli/package.json" }}
-=======
-          key: v6-{{ .Branch }}-cli-deps-{{ checksum "cli/package.json" }}
->>>>>>> d3193d5e
+          key: v6-{{ arch }}-{{ .Branch }}-cli-deps-{{ checksum "cli/package.json" }}
           paths:
             - cli/node_modules
       - save_cache:
