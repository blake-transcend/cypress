version: 2.1

develop-only: &develop-only
  filters:
    branches:
      only:
## NOTE: to test all jobs against your PR before merging, just add your branch name here
        - develop
        - circleci-windows

defaults: &defaults
  parallelism: 1
  working_directory: ~/cypress
  parameters:
    executor:
      type: executor
      default: cy-doc
  executor: <<parameters.executor>>
  environment:
    ## set specific timezone
    TZ: "/usr/share/zoneinfo/America/New_York"

    ## store artifacts here
    CIRCLE_ARTIFACTS: /tmp/artifacts

    ## set so that e2e tests are consistent
    COLUMNS: 100
    LINES: 24

orbs:
  win: circleci/windows@1.0.0

## due to a bug in Circle CI, this cannot be defined as a real "executor"
win-executor: &win-executor
  executor:
    name: win/vs2019
    shell: bash.exe # default is powershell, which just won't work with the scripts we use on linux/darwin

executors:
  # the Docker image with Cypress dependencies and Chrome browser
  cy-doc:
    docker:
      - image: cypress/browsers:node12.0.0-chrome73
    environment:
      PLATFORM: linux

  # Docker image with non-root "node" user
  non-root-docker-user:
    docker:
      - image: cypress/base:12.0.0
        user: node
    environment:
      PLATFORM: linux

  # executor to run on Mac OS
  # https://circleci.com/docs/2.0/executor-types/#using-macos
  # https://circleci.com/docs/2.0/testing-ios/#supported-xcode-versions
  mac:
    macos:
      xcode: "10.1.0"
    environment:
      PLATFORM: mac

commands:
  print-env:
    steps:
      - run:
          name: Print Environment info
          command: |
            set -ev
            which node
            node -v
            echo Node arch: $(node -p process.arch)
            which npm
            npm -v
            echo ~
            echo $HOME
            echo $PATH
            echo Global NPM bin path: $(npm -g bin)
            echo

  run-e2e-tests:
    parameters:
      browser:
        description: browser shortname to target
        type: string
      chunk:
        description: e2e test chunk number
        type: integer
    steps:
      - attach_workspace:
          at: ~/
      - run:
          command: npm run test-e2e -- --chunk << parameters.chunk >> --browser << parameters.browser >>
          working_directory: packages/server
      - store_test_results:
          path: /tmp/cypress
      - store-npm-logs

  store-npm-logs:
    description: Saves any NPM debug logs as artifacts in case there is a problem
    steps:
      - store_artifacts:
          path: ~/.npm/_logs

  # for caching node modules use project environment variable
  # like CACHE_VERSION=15
  save-cache:
    description: |
      Shorter command to save node_modules for a package
      Warning! Only works with "packages/<name>/node_modules"
    parameters:
      packageName:
        description: Name of the package to save, for example "server" or "desktop-gui"
        type: string
    steps:
      - save_cache:
          name: Saving cache for << parameters.packageName >>
          key: v{{ .Environment.CACHE_VERSION }}-{{ arch }}-{{ .Branch }}-deps-<< parameters.packageName >>-{{ checksum "packages/<< parameters.packageName >>/package.json" }}
          paths:
            - packages/<< parameters.packageName >>/node_modules

  save-caches:
    description: save each node_modules folder per package
    steps:
      # TODO switch to "save-cache" when it allows custom paths
      - save_cache:
          key: v{{ .Environment.CACHE_VERSION }}-{{ arch }}-{{ .Branch }}-deps-cli-{{ checksum "cli/package.json" }}
          paths:
            - cli/node_modules
      - save_cache:
          key: v{{ .Environment.CACHE_VERSION }}-{{ arch }}-{{ .Branch }}-deps-root-{{ checksum "package.json" }}
          paths:
            - node_modules
      - save-cache:
          packageName: coffee
      - save-cache:
          packageName: desktop-gui
      - save-cache:
          packageName: driver
      - save-cache:
          packageName: example
      # TODO switch to "save-cache" custom command when it allows passing list of paths
      - save_cache:
          key: v{{ .Environment.CACHE_VERSION }}-{{ arch }}-{{ .Branch }}-deps-electron-{{ checksum "packages/electron/package.json" }}
          paths:
            - packages/electron/node_modules
            - ~/.cache/electron
            - ~/.electron
      - save-cache:
          packageName: extension
      - save-cache:
          packageName: https-proxy
      - save-cache:
          packageName: launcher
      - save-cache:
          packageName: network
      - save-cache:
          packageName: reporter
      - save-cache:
          packageName: runner
      - save-cache:
          packageName: server
      - save-cache:
          packageName: socket
      - save-cache:
          packageName: static
      - save-cache:
          packageName: ts
      - save-cache:
          packageName: web-config

  restore-cache:
    description: |
      Shorter command to restore node_modules for a package.
      Since it does not list paths to restore, can restore any cache,
      as long the key is the same as the saved one.
    parameters:
      packageName:
        description: Name of the package to restore, for example "server" or "desktop-gui"
        type: string
      packagePath:
        description: Path to package.json file
        type: string
    steps:
      - restore_cache:
          name: Restoring cache for << parameters.packageName >>
          key: v{{ .Environment.CACHE_VERSION }}-{{ arch }}-{{ .Branch }}-deps-<< parameters.packageName >>-{{ checksum "<< parameters.packagePath >>" }}

  restore-caches:
    description: need to restore a separate cache for each package.json
    steps:
      - restore-cache:
          packageName: cli
          packagePath: cli/package.json
      - restore-cache:
          packageName: root
          packagePath: package.json
      - restore-cache:
          packageName: coffee
          packagePath: packages/coffee/package.json
      - restore-cache:
          packageName: desktop-gui
          packagePath: packages/desktop-gui/package.json
      - restore-cache:
          packageName: driver
          packagePath: packages/driver/package.json
      - restore-cache:
          packageName: example
          packagePath: packages/example/package.json
      - restore-cache:
          packageName: electron
          packagePath: packages/electron/package.json
      - restore-cache:
          packageName: extension
          packagePath: packages/extension/package.json
      - restore-cache:
          packageName: https-proxy
          packagePath: packages/https-proxy/package.json
      - restore-cache:
          packageName: launcher
          packagePath: packages/launcher/package.json
      - restore-cache:
          packageName: network
          packagePath: packages/network/package.json
      - restore-cache:
          packageName: reporter
          packagePath: packages/reporter/package.json
      - restore-cache:
          packageName: runner
          packagePath: packages/runner/package.json
      - restore-cache:
          packageName: server
          packagePath: packages/server/package.json
      - restore-cache:
          packageName: socket
          packagePath: packages/socket/package.json
      - restore-cache:
          packageName: static
          packagePath: packages/static/package.json
      - restore-cache:
          packageName: ts
          packagePath: packages/ts/package.json
      - restore-cache:
          packageName: web-config
          packagePath: packages/web-config/package.json

  build:
    steps:
      - checkout
      - print-env
      - run: npm run check-node-version

      ## make sure the TERM is set to 'xterm' in node (Linux only)
      ## else colors (and tests) will fail
      ## See the following information
      ##   * http://andykdocs.de/development/Docker/Fixing+the+Docker+TERM+variable+issue
      ##   * https://unix.stackexchange.com/questions/43945/whats-the-difference-between-various-term-variables
      - run:
          command: npm run check-terminal

      ## busted on windows
      # - run:
      #     shell: << parameters.shell >>
      #     command: "npm run stop-only-all"

      - restore-caches

      # show what is already cached globally
      - run:
          name: "List globally installed modules"
          command: npx shx ls "$(npm -g bin)"
      - run:
          command: npx shx ls "$(npm -g bin)/../lib/node_modules"  || true

      # Install the root packages
      # Link sup packages in ./node_modules/@packages/*
      # Install sub packages dependencies and build all sub packages via postinstall script
      # try several times, because flaky NPM installs ...
      - run:
          command: npm install || npm install
      - run:
          name: List top level packages
          command: npm ls --depth=0 || true

      # Prune so we do not save removed dependencies to cache
      - run:
          command: npm run all prune

      - save-caches
      - store-npm-logs

      ## save entire folder as artifact for other jobs to run without reinstalling
      - persist_to_workspace:
          root: ~/
          paths:
            - cypress

  win-prebuild:
    description: windows-specific prebuild steps
    steps:
      - print-env
      - restore_cache:
          key: v{{ .Environment.CACHE_VERSION }}-node-v{{ .Environment.nodejs_version }}-win-{{ .Environment.TARGET_ARCH }}
      - run:
          name: Install Node
          command: |
            set -ev
            version_slug=node-v$nodejs_version-win-$TARGET_ARCH
            if [[ -e "/c/Program Files/nodejs/__cypress" ]]; then
              echo "Cached Node install found."
              exit 0
            fi
            echo "Installing Node $nodejs_version $TARGET_ARCH from nodejs.org"
            # remove default Node install
            rm -rf "/c/Program Files/nodejs"
            # replace it with ours :)
            mkdir "/c/Program Files/nodejs"
            choco install wget
            wget https://nodejs.org/dist/v$nodejs_version/$version_slug.zip -O node.zip
            unzip node.zip -d ./node
            mv ./node/$version_slug/* "/c/Program Files/nodejs"
            touch "/c/Program Files/nodejs/__cypress"
            rm -rf ./node.zip ./node
      - print-env
      - save_cache:
          key: v{{ .Environment.CACHE_VERSION }}-node-v{{ .Environment.nodejs_version }}-win-{{ .Environment.CIRCLE_JOB }}
          paths:
            - C:\Program Files\nodejs

  ensure-tempdir:
    description: make sure that /tmp and %TEMP% are the same on windows
    steps:
      - run:
          name: Ensure /tmp is valid
          command: |
            set -e
            node -e "process.exit(process.platform === 'win32')" || cmd.exe /c mklink /J %TEMP% "C:\tmp"

jobs:
  ## code checkout and NPM installs
  posix-build:
    <<: *defaults
    steps:
      - build

  win-build:
    <<: *defaults
    parameters:
      executor:
        type: executor
      arch:
        type: string
    environment:
      TARGET_ARCH: << parameters.arch >>
    steps:
      - win-prebuild
      - build

  lint:
    <<: *defaults
    steps:
      - attach_workspace:
          at: ~/
      ## this will catch .only's in js/coffee as well
      - run: npm run lint-all
      - store-npm-logs

  unit-tests:
    <<: *defaults
    parallelism: 1
    steps:
      - attach_workspace:
          at: ~/
      # make sure mocha runs
      - run: npm run test-mocha
      # test binary build code
      - run: npm run test-scripts
      # make sure our snapshots are compared correctly
      - run: npm run test-mocha-snapshot
      # make sure packages with TypeScript can be transpiled to JS
      - run: npm run all build-js
      # run unit tests from individual packages
      - run: npm run all test -- --package cli
      - run: npm run all test -- --package electron
      - run: npm run all test -- --package extension
      - run: npm run all test -- --package https-proxy
      - run: npm run all test -- --package launcher
      - run: npm run all test -- --package network
      # how to pass Mocha reporter through zunder?
      - run: npm run all test -- --package reporter
      - run: npm run all test -- --package runner
      - run: npm run all test -- --package socket
      - run: npm run all test -- --package static
      - store_test_results:
          path: /tmp/cypress
      - store-npm-logs

  lint-types:
    <<: *defaults
    parallelism: 1
    steps:
      - attach_workspace:
          at: ~/
      - run:
          command: ls -la types
          working_directory: cli
      - run:
          command: ls -la chai
          working_directory: cli/types
      - run:
          command: npm run dtslint
          working_directory: cli
      - store-npm-logs

  "server-unit-tests":
    <<: *defaults
    parallelism: 2
    steps:
      - attach_workspace:
          at: ~/
      - run: npm run all test-unit -- --package server
      - store_test_results:
          path: /tmp/cypress
      - store-npm-logs

  "server-integration-tests":
    <<: *defaults
    parallelism: 2
    steps:
      - attach_workspace:
          at: ~/
      - run: npm run all test-integration -- --package server
      - store_test_results:
          path: /tmp/cypress
      - store-npm-logs

  "server-performance-tests":
      <<: *defaults
      steps:
      - attach_workspace:
          at: ~/
      - run:
          command: npm run all test-performance -- --package server
      - store_test_results:
          path: /tmp/cypress
      - store_artifacts:
          path: /tmp/artifacts
      - store-npm-logs

  "server-e2e-tests-chrome-1":
    <<: *defaults
    steps:
      - run-e2e-tests:
          browser: chrome
          chunk: 1

  "server-e2e-tests-chrome-2":
    <<: *defaults
    steps:
      - run-e2e-tests:
          browser: chrome
          chunk: 2

  "server-e2e-tests-chrome-3":
    <<: *defaults
    steps:
      - run-e2e-tests:
          browser: chrome
          chunk: 3

  "server-e2e-tests-chrome-4":
    <<: *defaults
    steps:
      - run-e2e-tests:
          browser: chrome
          chunk: 4

  "server-e2e-tests-chrome-5":
    <<: *defaults
    steps:
      - run-e2e-tests:
          browser: chrome
          chunk: 5

  "server-e2e-tests-chrome-6":
    <<: *defaults
    steps:
      - run-e2e-tests:
          browser: chrome
          chunk: 6

  "server-e2e-tests-chrome-7":
    <<: *defaults
    steps:
      - run-e2e-tests:
          browser: chrome
          chunk: 7

  "server-e2e-tests-chrome-8":
    <<: *defaults
    steps:
      - run-e2e-tests:
          browser: chrome
          chunk: 8

  "server-e2e-tests-electron-1":
    <<: *defaults
    steps:
      - run-e2e-tests:
          browser: electron
          chunk: 1

  "server-e2e-tests-electron-2":
    <<: *defaults
    steps:
      - run-e2e-tests:
          browser: electron
          chunk: 2

  "server-e2e-tests-electron-3":
    <<: *defaults
    steps:
      - run-e2e-tests:
          browser: electron
          chunk: 3

  "server-e2e-tests-electron-4":
    <<: *defaults
    steps:
      - run-e2e-tests:
          browser: electron
          chunk: 4

  "server-e2e-tests-electron-5":
    <<: *defaults
    steps:
      - run-e2e-tests:
          browser: electron
          chunk: 5

  "server-e2e-tests-electron-6":
    <<: *defaults
    steps:
      - run-e2e-tests:
          browser: electron
          chunk: 6

  "server-e2e-tests-electron-7":
    <<: *defaults
    steps:
      - run-e2e-tests:
          browser: electron
          chunk: 7

  "server-e2e-tests-electron-8":
    <<: *defaults
    steps:
      - run-e2e-tests:
          browser: electron
          chunk: 8

  "driver-integration-tests-chrome":
    <<: *defaults
    parallelism: 5
    steps:
      - attach_workspace:
          at: ~/
      - run:
          command: npm start
          background: true
          working_directory: packages/driver
      - run:
          command: $(npm bin)/wait-on http://localhost:3500
          working_directory: packages/driver
      - run:
          command: |
            CYPRESS_KONFIG_ENV=production \
            CYPRESS_RECORD_KEY=$PACKAGES_RECORD_KEY \
            npm run cypress:run -- --record --parallel --group 5x-driver-chrome --browser chrome
          working_directory: packages/driver
      - store_test_results:
          path: /tmp/cypress
      - store_artifacts:
          path: /tmp/artifacts
      - store-npm-logs

  # "driver-integration-tests-electron":
  #   <<: *defaults
  #   parallelism: 5
  #   steps:
  #     - attach_workspace:
  #         at: ~/
  #     - run:
  #         command: npm start
  #         background: true
  #         working_directory: packages/driver
  #     - run:
  #         command: $(npm bin)/wait-on http://localhost:3500
  #         working_directory: packages/driver
  #     - run:
  #         command: |
  #           CYPRESS_KONFIG_ENV=production \
  #           CYPRESS_RECORD_KEY=$PACKAGES_RECORD_KEY \
  #           npm run cypress:run -- --record --parallel --group 5x-driver-electron --browser electron
  #         working_directory: packages/driver
  #     - store_test_results:
  #         path: /tmp/cypress
  #     - store_artifacts:
  #         path: /tmp/artifacts
  #     - store-npm-logs

  "desktop-gui-integration-tests-2x":
    <<: *defaults
    parallelism: 2
    steps:
      - attach_workspace:
          at: ~/
      - run:
          command: npm run build-prod
          working_directory: packages/desktop-gui
      - run:
          command: |
            CYPRESS_KONFIG_ENV=production \
            CYPRESS_RECORD_KEY=$PACKAGES_RECORD_KEY \
            npm run cypress:run -- --record --parallel --group 2x-desktop-gui
          working_directory: packages/desktop-gui
      - store_test_results:
          path: /tmp/cypress
      - store_artifacts:
          path: /tmp/artifacts
      - store-npm-logs

  "reporter-integration-tests":
    <<: *defaults
    steps:
      - attach_workspace:
          at: ~/
      - run:
          command: npm run build-prod
          working_directory: packages/reporter
      - run:
          command: |
            CYPRESS_KONFIG_ENV=production \
            CYPRESS_RECORD_KEY=$PACKAGES_RECORD_KEY \
            npm run cypress:run -- --record --parallel --group reporter
          working_directory: packages/reporter
      - store_test_results:
          path: /tmp/cypress
      - store_artifacts:
          path: /tmp/artifacts
      - store-npm-logs

  "run-launcher":
    <<: *defaults
    steps:
      - attach_workspace:
          at: ~/
      - run:
          command: node index.js
          working_directory: packages/launcher

  build-binary:
    <<: *defaults
    steps:
      - run:
          name: Check environment variables before code sign (if on Mac)
          # NOTE
          # our Mac code sign works via electron-builder
          # by default, electron-builder will NOT sign app built in a pull request
          # even our internal one (!)
          # Usually this is not a problem, since we only build and test binary
          # built on "develop" and "master" branches
          # but if you need to really build and sign a Mac binary in a PR
          # set variable CSC_FOR_PULL_REQUEST=true
          command: |
            set -e
            if [[ "$OSTYPE" == "darwin"* ]]; then
              if [ -z "$CSC_LINK" ]; then
                echo "Need to provide environment variable CSC_LINK"
                  echo "with base64 encoded certificate .p12 file"
                exit 1
              fi
              if [ -z "$CSC_KEY_PASSWORD" ]; then
                echo "Need to provide environment variable CSC_KEY_PASSWORD"
                  echo "with password for unlocking certificate .p12 file"
                exit 1
              fi
            else
              echo "Not Mac platform, skipping code sign setup"
            fi

      - attach_workspace:
          at: ~/
      - run: $(npm bin)/print-arch
      - run:
          environment:
            DEBUG: electron-builder,electron-osx-sign*
          # if this is a forked pull request, the NEXT_DEV_VERSION environment variable
          # won't be set and we will use default version, since we are not going to
          # upload the dev binary build anywhere
          command: npm run binary-build -- --version ${NEXT_DEV_VERSION:-0.0.0-development}
      - run: npm run binary-zip
      # Cypress binary file should be zipped to cypress.zip
      - run: ls -l *.zip
      - store-npm-logs
      - persist_to_workspace:
          root: ~/
          paths:
            - cypress/cypress.zip

  upload-binary:
    <<: *defaults
    steps:
      - attach_workspace:
          at: ~/
      - run: ls -l
      - run:
          name: upload unique binary
          command: |
            node scripts/binary.js upload-unique-binary \
              --file cypress.zip \
              --version $NEXT_DEV_VERSION
      - run: cat binary-url.json
      - store-npm-logs
      - persist_to_workspace:
          root: ~/
          paths:
            - cypress/binary-url.json

  test-kitchensink:
    <<: *defaults
    steps:
      - attach_workspace:
          at: ~/
      - ensure-tempdir
      - run:
          name: Cloning test project
          command: git clone https://github.com/cypress-io/cypress-example-kitchensink.git /tmp/repo
      - run:
          name: Install prod dependencies
          command: npm install --production
          working_directory: /tmp/repo
      - run:
          name: Example server
          command: npm start
          working_directory: /tmp/repo
          background: true
      - run:
          name: Run Kitchensink example project
          command: npm run cypress:run -- --project /tmp/repo
      - store_artifacts:
          path: /tmp/repo/cypress/screenshots
      - store_artifacts:
          path: /tmp/repo/cypress/videos
      - store-npm-logs

  "test-kitchensink-against-staging":
    <<: *defaults
    steps:
      - attach_workspace:
          at: ~/
      - run:
          name: Cloning test project
          command: git clone https://github.com/cypress-io/cypress-example-kitchensink.git /tmp/repo
      - run:
          name: Install prod dependencies
          command: npm install --production
          working_directory: /tmp/repo
      - run:
          name: Example server
          command: npm start
          working_directory: /tmp/repo
          background: true
      - run:
          name: Run Kitchensink example project
          command: |
            CYPRESS_PROJECT_ID=$TEST_KITCHENSINK_PROJECT_ID \
            CYPRESS_RECORD_KEY=$TEST_KITCHENSINK_RECORD_KEY \
            CYPRESS_ENV=staging \
            CYPRESS_video=false \
            npm run cypress:run -- --project /tmp/repo --record
      - store-npm-logs

  "test-against-staging":
    <<: *defaults
    steps:
      - attach_workspace:
          at: ~/
      - run:
          name: Cloning test project
          command: git clone https://github.com/cypress-io/cypress-test-tiny.git /tmp/repo
      - run:
          name: Run test project
          command: |
            CYPRESS_PROJECT_ID=$TEST_TINY_PROJECT_ID \
            CYPRESS_RECORD_KEY=$TEST_TINY_RECORD_KEY \
            CYPRESS_ENV=staging \
            npm run cypress:run -- --project /tmp/repo --record
      - store-npm-logs

  build-npm-package:
    <<: *defaults
    steps:
      - attach_workspace:
          at: ~/
      - run: npm run check-next-dev-version
      - run:
          name: bump NPM version
          command: npm --no-git-tag-version --allow-same-version version ${NEXT_DEV_VERSION:-0.0.0-development}
      - run:
          name: build NPM package
          working_directory: cli
          command: npm run build
      - run:
          command: ls -la types
          working_directory: cli/build
      - run:
          name: list NPM package contents
          working_directory: cli/build
          # will fail on windows
          command: npm run size || true
      - run:
          name: pack NPM package
          working_directory: cli/build
          command: npm pack
      - run:
          name: list created NPM package
          working_directory: cli/build
          command: ls -l
      # created file should have filename cypress-<version>.tgz
      - run: mkdir /tmp/urls
      - run: cp cli/build/cypress-${NEXT_DEV_VERSION:-0.0.0-development}.tgz cypress.tgz
      - run: cp cli/build/cypress-${NEXT_DEV_VERSION:-0.0.0-development}.tgz /tmp/urls/cypress.tgz
      - run: ls -l /tmp/urls
      - store-npm-logs
      - run: pwd
      - run: ls -l
      - persist_to_workspace:
          root: ~/
          paths:
            - cypress/cypress.tgz

  upload-npm-package:
    <<: *defaults
    steps:
      - attach_workspace:
          at: ~/
      - run: ls -l
      # NPM package file should have filename cypress-<version>.tgz
      - run:
          name: upload NPM package
          command: |
            node scripts/binary.js upload-npm-package \
              --file cypress.tgz \
              --version $NEXT_DEV_VERSION
      - store-npm-logs
      - run: ls -l
      - run: cat npm-package-url.json
      - persist_to_workspace:
          root: ~/
          paths:
            - cypress/npm-package-url.json

  "test-binary-and-npm-against-other-projects":
    <<: *defaults
    steps:
      # needs uploaded NPM and test binary
      - attach_workspace:
          at: ~/
      - ensure-tempdir
      - run: ls -la
      # make sure JSON files with uploaded urls are present
      - run: ls -la binary-url.json npm-package-url.json
      - run: cat binary-url.json
      - run: cat npm-package-url.json
      - run: mkdir /tmp/testing
      - run:
          name: create dummy package
          working_directory: /tmp/testing
          command: npm init -y
      - run:
          # install NPM from unique urls
          name: Install Cypress
          command: |
            node scripts/test-unique-npm-and-binary.js \
              --npm npm-package-url.json \
              --binary binary-url.json \
              --cwd /tmp/testing
      - run:
          name: Verify Cypress binary
          working_directory: /tmp/testing
          command: $(npm bin)/cypress verify
      - run:
          name: Post pre-release install comment
          command: |
            node scripts/add-install-comment.js \
              --npm npm-package-url.json \
              --binary binary-url.json
      - run:
          name: Running other test projects with new NPM package and binary
          command: |
            node scripts/test-other-projects.js \
              --npm npm-package-url.json \
              --binary binary-url.json \
              --provider circle
      - store-npm-logs

  "test-npm-module-and-verify-binary":
    <<: *defaults
    steps:
      - attach_workspace:
          at: ~/
      # make sure we have cypress.zip received
      - run: ls -l
      - run: ls -l cypress.zip cypress.tgz
      - run: mkdir test-binary
      - run:
          name: Create new NPM package
          working_directory: test-binary
          command: npm init -y
      - run:
          # install NPM from built NPM package folder
          name: Install Cypress
          working_directory: test-binary
          # force installing the freshly built binary
          command: CYPRESS_INSTALL_BINARY=/root/cypress/cypress.zip npm i /root/cypress/cypress.tgz
      - run:
          name: Verify Cypress binary
          working_directory: test-binary
          command: $(npm bin)/cypress verify
      - store-npm-logs

  # install NPM + binary zip and run against staging API
  "test-binary-against-staging":
    <<: *defaults
    steps:
      - attach_workspace:
          at: ~/
      - ensure-tempdir
      - run: ls -l
      # make sure we have the binary and NPM package
      - run: ls -l cypress.zip cypress.tgz
      - run:
          name: Cloning test project
          command: git clone https://github.com/cypress-io/cypress-test-tiny.git /tmp/cypress-test-tiny
      - run:
          name: Install Cypress
          working_directory: /tmp/cypress-test-tiny
          # force installing the freshly built binary
          command: CYPRESS_INSTALL_BINARY=~/cypress/cypress.zip npm i ~/cypress/cypress.tgz
      - run:
          name: Run test project
          working_directory: /tmp/cypress-test-tiny
          command: |
            CYPRESS_PROJECT_ID=$TEST_TINY_PROJECT_ID \
            CYPRESS_RECORD_KEY=$TEST_TINY_RECORD_KEY \
            CYPRESS_ENV=staging \
            $(npm bin)/cypress run --record
      - store-npm-logs

  "test-binary-against-kitchensink":
    <<: *defaults
    steps:
      - attach_workspace:
          at: ~/
      - ensure-tempdir
      # make sure the binary and NPM package files are present
      - run: ls -l
      - run: ls -l cypress.zip cypress.tgz
      - run:
          name: Cloning kitchensink project
          command: git clone --depth 1 https://github.com/cypress-io/cypress-example-kitchensink.git /tmp/kitchensink
      - run:
          command: npm install
          working_directory: /tmp/kitchensink
      - run:
          name: Install Cypress
          working_directory: /tmp/kitchensink
          # force installing the freshly built binary
          command: CYPRESS_INSTALL_BINARY=~/cypress/cypress.zip npm i ~/cypress/cypress.tgz
      - run:
          working_directory: /tmp/kitchensink
          command: npm run build
      - run:
          working_directory: /tmp/kitchensink
          command: npm start
          background: true
      - run:
          working_directory: /tmp/kitchensink
          command: npm run e2e
      - store-npm-logs

  test-binary-as-specific-user:
    <<: *defaults
    steps:
      - attach_workspace:
          at: ~/
      # the user should be "node"
      - run: whoami
      - run: pwd
      # prints the current user's effective user id
      # for root it is 0
      # for other users it is a positive integer
      - run: node -e 'console.log(process.geteuid())'
      # make sure the binary and NPM package files are present
      - run: ls -l
      - run: ls -l cypress.zip cypress.tgz
      - run: mkdir test-binary
      - run:
          name: Create new NPM package
          working_directory: test-binary
          command: npm init -y
      - run:
          # install NPM from built NPM package folder
          name: Install Cypress
          working_directory: test-binary
          # force installing the freshly built binary
          command: CYPRESS_INSTALL_BINARY=~/cypress/cypress.zip npm i ~/cypress/cypress.tgz
      - run:
          name: Add Cypress demo
          working_directory: test-binary
          command: npx @bahmutov/cly init
      - run:
          name: Verify Cypress binary
          working_directory: test-binary
          command: DEBUG=cypress:cli $(npm bin)/cypress verify
      - run:
          name: Run Cypress binary
          working_directory: test-binary
          command: DEBUG=cypress:cli $(npm bin)/cypress run
      - store-npm-logs

linux-workflow: &linux-workflow
  jobs:
    - posix-build:
        name: build
    - lint:
        requires:
          - build
    - lint-types:
        requires:
          - build
    # unit, integration and e2e tests
    - unit-tests:
        requires:
          - build
    - server-unit-tests:
        requires:
          - build
    - server-integration-tests:
        requires:
          - build
    - server-performance-tests:
        requires:
          - build
    - server-e2e-tests-chrome-1:
        requires:
          - build
    - server-e2e-tests-chrome-2:
        requires:
          - build
    - server-e2e-tests-chrome-3:
        requires:
          - build
    - server-e2e-tests-chrome-4:
        requires:
          - build
    - server-e2e-tests-chrome-5:
        requires:
          - build
    - server-e2e-tests-chrome-6:
        requires:
          - build
    - server-e2e-tests-chrome-7:
        requires:
          - build
    - server-e2e-tests-chrome-8:
        requires:
          - build
    - server-e2e-tests-electron-1:
        requires:
          - build
    - server-e2e-tests-electron-2:
        requires:
          - build
    - server-e2e-tests-electron-3:
        requires:
          - build
    - server-e2e-tests-electron-4:
        requires:
          - build
    - server-e2e-tests-electron-5:
        requires:
          - build
    - server-e2e-tests-electron-6:
        requires:
          - build
    - server-e2e-tests-electron-7:
        requires:
          - build
    - server-e2e-tests-electron-8:
        requires:
          - build
    - driver-integration-tests-chrome:
        requires:
          - build
    ## TODO: add these back in when flaky tests are fixed
    # - driver-integration-tests-electron:
    #     requires:
    #       - build
    - desktop-gui-integration-tests-2x:
        requires:
          - build
    - reporter-integration-tests:
        requires:
          - build
    - run-launcher:
        requires:
          - build
    # various testing scenarios, like building full binary
    # and testing it on a real project
    - test-against-staging:
        <<: *develop-only
        context: test-runner:record-tests
        requires:
          - build
    - test-kitchensink:
        requires:
          - build
    - test-kitchensink-against-staging:
        <<: *develop-only
        context: test-runner:record-tests
        requires:
          - build
    - build-npm-package:
        requires:
          - build
    - upload-npm-package:
        <<: *develop-only
        context: test-runner:upload
        requires:
          - build-npm-package
    - build-binary:
        requires:
          - build
    - upload-binary:
        <<: *develop-only
        context: test-runner:upload
        requires:
          - build-binary
    - test-binary-and-npm-against-other-projects:
        <<: *develop-only
        context: test-runner:trigger-test-jobs
        requires:
          - upload-npm-package
          - upload-binary
    - test-npm-module-and-verify-binary:
        <<: *develop-only
        requires:
          - build-npm-package
          - build-binary
    - test-binary-against-staging:
        <<: *develop-only
        context: test-runner:record-tests
        requires:
          - build-npm-package
          - build-binary
    - test-binary-against-kitchensink:
        <<: *develop-only
        requires:
          - build-npm-package
          - build-binary
    - test-binary-as-specific-user:
        name: "test binary as a non-root user"
        executor: non-root-docker-user
        requires:
          - build-npm-package
          - build-binary
    - test-binary-as-specific-user:
        name: "test binary as a root user"
        requires:
          - build-npm-package
          - build-binary

mac-workflow: &mac-workflow
  jobs:
    - posix-build:
        <<: *develop-only
        name: mac-build
        executor: mac
<<<<<<< HEAD
=======
        filters:
          branches:
            only:
              - develop

>>>>>>> e313f8cd
    - lint:
        name: mac-lint
        executor: mac
        requires:
          - mac-build
    - build-npm-package:
        name: mac-build-npm-package
        executor: mac
        requires:
          - mac-build
    - upload-npm-package:
        name: mac-upload-npm-package
        context: test-runner:upload
        executor: mac
        requires:
          - mac-build-npm-package
    - build-binary:
        name: mac-build-binary
        context: org-global
        executor: mac
        requires:
          - mac-build
    - upload-binary:
        name: mac-upload-binary
        executor: mac
        context: test-runner:upload
        requires:
          - mac-build-binary
    - test-kitchensink:
        name: mac-test-kitchensink
        executor: mac
        requires:
          - mac-build
    - test-binary-against-kitchensink:
        name: mac-test-binary-against-kitchensink
        executor: mac
        requires:
          - mac-build-npm-package
          - mac-build-binary
    - test-binary-against-staging:
        context: test-runner:record-tests
        name: mac-test-binary-against-staging
        executor: mac
        requires:
          - mac-build-npm-package
          - mac-build-binary
    - test-binary-and-npm-against-other-projects:
        context: test-runner:trigger-test-jobs
        name: mac-test-binary-and-npm-against-other-projects
        executor: mac
        requires:
          - mac-upload-npm-package
          - mac-upload-binary

win-ia32-workflow: &win-ia32-workflow
  jobs:
  - win-build:
      <<: *win-executor
      <<: *develop-only
      name: 'win-ia32-build'
      arch: x86
  - build-npm-package:
      <<: *win-executor
      name: 'win-ia32-build-npm-package'
      requires:
        - win-ia32-build
  - upload-npm-package:
      <<: *win-executor
      name: 'win-ia32-upload-npm-package'
      context: test-runner:upload
      requires:
        - win-ia32-build-npm-package
  - build-binary:
      <<: *win-executor
      name: 'win-ia32-build-binary'
      context: org-global
      requires:
        - win-ia32-build
  - upload-binary:
      <<: *win-executor
      name: 'win-ia32-upload-binary'
      context: test-runner:upload
      requires:
        - win-ia32-build-binary
  - test-kitchensink:
      <<: *win-executor
      name: 'win-ia32-test-kitchensink'
      requires:
        - win-ia32-build
  - test-binary-against-kitchensink:
      <<: *win-executor
      name: 'win-ia32-test-binary-against-kitchensink'
      requires:
        - win-ia32-build-npm-package
        - win-ia32-build-binary
  - test-binary-against-staging:
      <<: *win-executor
      name: 'win-ia32-test-binary-against-staging'
      context: test-runner:record-tests
      requires:
        - win-ia32-build-npm-package
        - win-ia32-build-binary
  - test-binary-and-npm-against-other-projects:
      <<: *win-executor
      context: test-runner:trigger-test-jobs
      name: 'win-ia32-test-binary-and-npm-against-other-projects'
      requires:
        - win-ia32-upload-npm-package
        - win-ia32-upload-binary

win-x64-workflow: &win-x64-workflow
  jobs:
  - win-build:
      <<: *win-executor
      <<: *develop-only
      name: 'win-x64-build'
      arch: x64
  - build-npm-package:
      <<: *win-executor
      name: 'win-x64-build-npm-package'
      requires:
        - win-x64-build
  - upload-npm-package:
      <<: *win-executor
      name: 'win-x64-upload-npm-package'
      context: test-runner:upload
      requires:
        - win-x64-build-npm-package
  - build-binary:
      <<: *win-executor
      name: 'win-x64-build-binary'
      context: org-global
      requires:
        - win-x64-build
  - upload-binary:
      <<: *win-executor
      name: 'win-x64-upload-binary'
      context: test-runner:upload
      requires:
        - win-x64-build-binary
  - test-kitchensink:
      <<: *win-executor
      name: 'win-x64-test-kitchensink'
      requires:
        - win-x64-build
  - test-binary-against-kitchensink:
      <<: *win-executor
      name: 'win-x64-test-binary-against-kitchensink'
      requires:
        - win-x64-build-npm-package
        - win-x64-build-binary
  - test-binary-against-staging:
      <<: *win-executor
      name: 'win-x64-test-binary-against-staging'
      context: test-runner:record-tests
      requires:
        - win-x64-build-npm-package
        - win-x64-build-binary
  - test-binary-and-npm-against-other-projects:
      <<: *win-executor
      context: test-runner:trigger-test-jobs
      name: 'win-x64-test-binary-and-npm-against-other-projects'
      requires:
        - win-x64-upload-npm-package
        - win-x64-upload-binary

workflows:
  linux:
    <<: *linux-workflow
  mac:
    <<: *mac-workflow
  win-ia32:
    <<: *win-ia32-workflow
  win-x64:
    <<: *win-x64-workflow<|MERGE_RESOLUTION|>--- conflicted
+++ resolved
@@ -1189,14 +1189,6 @@
         <<: *develop-only
         name: mac-build
         executor: mac
-<<<<<<< HEAD
-=======
-        filters:
-          branches:
-            only:
-              - develop
-
->>>>>>> e313f8cd
     - lint:
         name: mac-lint
         executor: mac
