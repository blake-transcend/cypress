version: 2.1

# usually we don't build Mac app - it takes a long time
# but sometimes we want to really confirm we are doing the right thing
# so just add your branch to the list here to build and test on Mac
macBuildFilters: &macBuildFilters
  filters:
    branches:
      only:
        - develop
        - test-electron-app-4964

# branches for which we should upload built Mac binary
macUploadBuildFilters: &macUploadBuildFilters
  filters:
    branches:
      only:
        - develop
        - test-electron-app-4964

defaults: &defaults
  parallelism: 1
  working_directory: ~/cypress
  parameters:
    executor:
      type: executor
      default: cy-doc
  executor: <<parameters.executor>>
  environment:
    ## set specific timezone
    TZ: "/usr/share/zoneinfo/America/New_York"

    ## store artifacts here
    CIRCLE_ARTIFACTS: /tmp/artifacts

    ## set so that e2e tests are consistent
    COLUMNS: 100
    LINES: 24

# filters and requires for testing binary with Firefox
testBinaryFirefox: &testBinaryFirefox
  filters:
    branches:
      only:
        - develop
  requires:
    - build-npm-package
    - build-binary

executors:
  # the Docker image with Cypress dependencies and Chrome browser
  cy-doc:
    docker:
      - image: cypress/browsers:node12.8.1-chrome78-ff70
    environment:
      PLATFORM: linux

  # Docker image with non-root "node" user
  non-root-docker-user:
    docker:
      - image: cypress/base:12.0.0
        user: node
    environment:
      PLATFORM: linux

  # executor to run on Mac OS
  # https://circleci.com/docs/2.0/executor-types/#using-macos
  # https://circleci.com/docs/2.0/testing-ios/#supported-xcode-versions
  mac:
    macos:
      xcode: "10.1.0"
    environment:
      PLATFORM: mac

commands:
  install-latest-chrome:
    description: Install latest Google Chrome (stable)
    parameters:
      browser:
        default: "electron"
        description: browser shortname to target
        type: string
    steps:
      - run:
          name: Install latest Google Chrome (stable)
          command: |
            if [ << parameters.browser >> == "chrome" ]; then
              echo "**** Running Chrome tests.  Installing latest stable version of Google Chrome. ****"
              apt-get update
              apt-get install google-chrome-stable -y
              echo "**** Location of Google Chrome Installation: "`which google-chrome`" ****"
              echo "**** Google Chrome Version: "`google-chrome --version`" ****"
            else
              echo "**** Not updating Chrome. Running tests in '<< parameters.browser >>' ****"
            fi
  run-e2e-tests:
    parameters:
      browser:
        default: "electron"
        description: browser shortname to target
        type: string
      chunk:
        description: e2e test chunk number
        type: integer
    steps:
      - attach_workspace:
          at: ~/
      - run:
          command: yarn lerna exec --scope @packages/server "yarn test-e2e --chunk << parameters.chunk >> --browser << parameters.browser >>"
      - verify-mocha-results
      - store_test_results:
          path: /tmp/cypress
      - store-npm-logs

  store-npm-logs:
    description: Saves any NPM debug logs as artifacts in case there is a problem
    steps:
      - store_artifacts:
          path: ~/.npm/_logs

  post-install-comment:
    description: Post GitHub comment with a blurb on how to install pre-release version
    steps:
      - run: ls -la
      # make sure JSON files with uploaded urls are present
      - run: ls -la binary-url.json npm-package-url.json
      - run: cat binary-url.json
      - run: cat npm-package-url.json
      - run:
          name: Post pre-release install comment
          command: |
            node scripts/add-install-comment.js \
              --npm npm-package-url.json \
              --binary binary-url.json

  verify-mocha-results:
    description: Double-check that Mocha tests ran as expected.
    parameters:
      expectedResultCount:
        description: The number of result files to expect, ie, the number of Mocha test suites that ran.
        type: integer
        ## by default, assert that at least 1 test ran
        default: 0
    steps:
      - run: yarn verify:mocha:results << parameters.expectedResultCount >>

  test-binary-against-repo:
    description: |
      Takes the built binary and NPM package, clones given example repo
      and runs the new version of Cypress against it.
    parameters:
      repo:
        description: Name of the repo like "cypress-example-kitchensink"
        type: string
      browser:
        description: Name of the browser to use
        type: enum
        enum: ["electron", "chrome", "firefox"]
        default: "electron"
      command:
        description: Test command to run to start Cypress tests
        type: string
        default: "npm run e2e"
      wait-on:
        description: Url to wait-on before starting tests
        type: string
        default: ""
    steps:
      - attach_workspace:
          at: ~/
      # make sure the binary and NPM package files are present
      - run: ls -l
      - run: ls -l cypress.zip cypress.tgz
      - run:
          name: Cloning project <<parameters.repo>>
          command: git clone --depth 1 https://github.com/cypress-io/<<parameters.repo>>.git /tmp/<<parameters.repo>>
      - run:
          command: npm install
          working_directory: /tmp/<<parameters.repo>>
      - run:
          name: Install Cypress
          working_directory: /tmp/<<parameters.repo>>
          # force installing the freshly built binary
          command: CYPRESS_INSTALL_BINARY=~/cypress/cypress.zip npm i ~/cypress/cypress.tgz
      - run:
          working_directory: /tmp/<<parameters.repo>>
          command: npm run build --if-present
      - run:
          working_directory: /tmp/<<parameters.repo>>
          command: npm start --if-present
          background: true
      - when:
          condition: <<parameters.wait-on>>
          steps:
            - run:
                name: Wait-on <<parameters.wait-on>>
                command: npx wait-on <<parameters.wait-on>> --timeout 120000
      - run:
          working_directory: /tmp/<<parameters.repo>>
          command: <<parameters.command>> -- --browser <<parameters.browser>>
      - store-npm-logs
      - store_artifacts:
          name: screenshots
          path: /tmp/<<parameters.repo>>/cypress/screenshots
      - store_artifacts:
          name: videos
          path: /tmp/<<parameters.repo>>/cypress/videos

jobs:
  ## code checkout and yarn installs
  build:
    <<: *defaults
    steps:
      - checkout
      - run:
          name: Print working folder
          command: echo $PWD
      - run:
          name: print global yarn cache path
          command: echo $(yarn global bin)
      - run:
          name: print Node version
          command: node -v
      - run:
          name: print yarn version
          command: yarn -v
      - run: yarn check-node-version

      ## make sure the TERM is set to 'xterm' in node (Linux only)
      ## else colors (and tests) will fail
      ## See the following information
      ##   * http://andykdocs.de/development/Docker/Fixing+the+Docker+TERM+variable+issue
      ##   * https://unix.stackexchange.com/questions/43945/whats-the-difference-between-various-term-variables
      - run: yarn check-terminal

      - run: yarn stop-only-all

      - restore_cache:
          name: Restore yarn cache
          key: v{{ .Environment.CACHE_VERSION }}-{{ arch }}-{{ .Branch }}-deps-root-{{ checksum "yarn.lock" }}

      # show what is already cached globally
      - run: ls $(yarn global bin)
      - run: ls $(yarn global bin)/../lib/node_modules

      # try several times, because flaky NPM installs ...
      - run: yarn --ignore-engines || yarn --ignore-engines
      - run:
          name: Top level packages
          command: yarn list --depth=0 || true

      - store-npm-logs

      ## save entire folder as artifact for other jobs to run without reinstalling
      - persist_to_workspace:
          root: ~/
          paths:
            - cypress

  lint:
    <<: *defaults
    steps:
      - attach_workspace:
          at: ~/
      ## this will catch .only's in js/coffee as well
      - run: yarn lint-all
      - store-npm-logs

  unit-tests:
    <<: *defaults
    parallelism: 1
    steps:
      - attach_workspace:
          at: ~/
      # make sure mocha runs
      - run: yarn test-mocha
      # test binary build code
      - run: yarn test-scripts
      # make sure our snapshots are compared correctly
      - run: yarn test-mocha-snapshot
      # make sure packages with TypeScript can be transpiled to JS
      - run: yarn lerna run build-js --stream
      # run unit tests from each individual package
      - run: yarn test
      - verify-mocha-results:
          expectedResultCount: 6
      - store_test_results:
          path: /tmp/cypress
      - store-npm-logs

  lint-types:
    <<: *defaults
    parallelism: 1
    steps:
      - attach_workspace:
          at: ~/
      - run:
          command: ls -la types
          working_directory: cli
      - run:
          command: ls -la chai
          working_directory: cli/types
      - run:
          command: yarn lerna exec  --scope cypress "yarn dtslint"
      - store-npm-logs

  "server-unit-tests":
    <<: *defaults
    parallelism: 2
    steps:
      - attach_workspace:
          at: ~/
      - run: yarn test-unit --scope @packages/server
      - verify-mocha-results:
          expectedResultCount: 1
      - store_test_results:
          path: /tmp/cypress
      - store-npm-logs

  "server-integration-tests":
    <<: *defaults
    parallelism: 2
    steps:
      - attach_workspace:
          at: ~/
      - run: yarn test-integration --scope @packages/server
      - verify-mocha-results:
          expectedResultCount: 1
      - store_test_results:
          path: /tmp/cypress
      - store-npm-logs

  "server-performance-tests":
      <<: *defaults
      steps:
      - attach_workspace:
          at: ~/
      - run:
          command: yarn lerna exec --scope @packages/server "yarn test-performance"
      - verify-mocha-results:
          expectedResultCount: 1
      - store_test_results:
          path: /tmp/cypress
      - store_artifacts:
          path: /tmp/artifacts
      - store-npm-logs

  "server-e2e-tests-chrome-1":
    <<: *defaults
    steps:
      - run-e2e-tests:
          browser: chrome
          chunk: 1

  "server-e2e-tests-chrome-2":
    <<: *defaults
    steps:
      - run-e2e-tests:
          browser: chrome
          chunk: 2

  "server-e2e-tests-chrome-3":
    <<: *defaults
    steps:
      - run-e2e-tests:
          browser: chrome
          chunk: 3

  "server-e2e-tests-chrome-4":
    <<: *defaults
    steps:
      - run-e2e-tests:
          browser: chrome
          chunk: 4

  "server-e2e-tests-chrome-5":
    <<: *defaults
    steps:
      - run-e2e-tests:
          browser: chrome
          chunk: 5

  "server-e2e-tests-chrome-6":
    <<: *defaults
    steps:
      - run-e2e-tests:
          browser: chrome
          chunk: 6

  "server-e2e-tests-chrome-7":
    <<: *defaults
    steps:
      - run-e2e-tests:
          browser: chrome
          chunk: 7

  "server-e2e-tests-chrome-8":
    <<: *defaults
    steps:
      - run-e2e-tests:
          browser: chrome
          chunk: 8

  "server-e2e-tests-electron-1":
    <<: *defaults
    steps:
      - run-e2e-tests:
          browser: electron
          chunk: 1

  "server-e2e-tests-electron-2":
    <<: *defaults
    steps:
      - run-e2e-tests:
          browser: electron
          chunk: 2

  "server-e2e-tests-electron-3":
    <<: *defaults
    steps:
      - run-e2e-tests:
          browser: electron
          chunk: 3

  "server-e2e-tests-electron-4":
    <<: *defaults
    steps:
      - run-e2e-tests:
          browser: electron
          chunk: 4

  "server-e2e-tests-electron-5":
    <<: *defaults
    steps:
      - run-e2e-tests:
          browser: electron
          chunk: 5

  "server-e2e-tests-electron-6":
    <<: *defaults
    steps:
      - run-e2e-tests:
          browser: electron
          chunk: 6

  "server-e2e-tests-electron-7":
    <<: *defaults
    steps:
      - run-e2e-tests:
          browser: electron
          chunk: 7

  "server-e2e-tests-electron-8":
    <<: *defaults
    steps:
      - run-e2e-tests:
          browser: electron
          chunk: 8

  "server-e2e-tests-firefox-1":
    <<: *defaults
    steps:
      - run-e2e-tests:
          browser: firefox
          chunk: 1

  "server-e2e-tests-firefox-2":
    <<: *defaults
    steps:
      - run-e2e-tests:
          browser: firefox
          chunk: 2

  "server-e2e-tests-firefox-3":
    <<: *defaults
    steps:
      - run-e2e-tests:
          browser: firefox
          chunk: 3

  "server-e2e-tests-firefox-4":
    <<: *defaults
    steps:
      - run-e2e-tests:
          browser: firefox
          chunk: 4

  "server-e2e-tests-firefox-5":
    <<: *defaults
    steps:
      - run-e2e-tests:
          browser: firefox
          chunk: 5

  "server-e2e-tests-firefox-6":
    <<: *defaults
    steps:
      - run-e2e-tests:
          browser: firefox
          chunk: 6

  "server-e2e-tests-firefox-7":
    <<: *defaults
    steps:
      - run-e2e-tests:
          browser: firefox
          chunk: 7

  "server-e2e-tests-firefox-8":
    <<: *defaults
    steps:
      - run-e2e-tests:
          browser: firefox
          chunk: 8

  "driver-integration-tests-chrome":
    <<: *defaults
    parallelism: 5
    steps:
      - attach_workspace:
          at: ~/
      - run:
          command: yarn lerna exec --scope @packages/driver "yarn start"
          background: true
      - run:
          command: yarn wait-on http://localhost:3500
      - run:
          command: |
            CYPRESS_KONFIG_ENV=production \
            CYPRESS_RECORD_KEY=$PACKAGES_RECORD_KEY \
            yarn lerna exec --scope @packages/driver "yarn cypress:run --record --parallel --group 5x-driver-chrome --browser chrome"
      - store_test_results:
          path: /tmp/cypress
      - store_artifacts:
          path: /tmp/artifacts
      - store-npm-logs

  # "driver-integration-tests-electron":
  #   <<: *defaults
  #   parallelism: 5
  #   steps:
  #     - attach_workspace:
  #         at: ~/
  #     - run:
  #         command: npm start
  #         background: true
  #         working_directory: packages/driver
  #     - run:
  #         command: $(npm bin)/wait-on http://localhost:3500
  #         working_directory: packages/driver
  #     - run:
  #         command: |
  #           CYPRESS_KONFIG_ENV=production \
  #           CYPRESS_RECORD_KEY=$PACKAGES_RECORD_KEY \
  #           npm run cypress:run --record --parallel --group 5x-driver-electron --browser electron
  #         working_directory: packages/driver
  #     - store_test_results:
  #         path: /tmp/cypress
  #     - store_artifacts:
  #         path: /tmp/artifacts
  #     - store-npm-logs

  "driver-integration-tests-firefox":
    <<: *defaults
    parallelism: 5
    steps:
      - attach_workspace:
          at: ~/
      - run:
          command: yarn lerna run start --scope @packages/driver
          background: true
      - run:
          command: $(yarn bin)/wait-on http://localhost:3500
      - run:
          command: |
            CYPRESS_KONFIG_ENV=production \
            CYPRESS_RECORD_KEY=$PACKAGES_RECORD_KEY \
            yarn lerna exec --scope @packages/driver "yarn cypress:run --record --parallel --group 5x-driver-firefox --browser firefox"
      - store_test_results:
          path: /tmp/cypress
      - store_artifacts:
          path: /tmp/artifacts

  "desktop-gui-integration-tests-2x":
    <<: *defaults
    parallelism: 2
    steps:
      - attach_workspace:
          at: ~/
      - run:
          command: yarn lerna exec --scope @packages/desktop-gui "yarn build-prod"
      - run:
          command: |
            CYPRESS_KONFIG_ENV=production \
            CYPRESS_RECORD_KEY=$PACKAGES_RECORD_KEY \
            yarn lerna exec --scope @packages/desktop-gui "yarn cypress:run --record --parallel --group 2x-desktop-gui"
      - store_test_results:
          path: /tmp/cypress
      - store_artifacts:
          path: /tmp/artifacts
      - store-npm-logs

  "reporter-integration-tests":
    <<: *defaults
    steps:
      - attach_workspace:
          at: ~/
      - run:
          command: yarn lerna exec  --scope @packages/reporter "yarn build-prod"
      - run:
          command: |
            CYPRESS_KONFIG_ENV=production \
            CYPRESS_RECORD_KEY=$PACKAGES_RECORD_KEY \
            yarn lerna exec  --scope @packages/reporter "yarn cypress:run --record --parallel --group reporter"
      - store_test_results:
          path: /tmp/cypress
      - store_artifacts:
          path: /tmp/artifacts
      - store-npm-logs

  "ui-components-integration-tests":
    <<: *defaults
    steps:
      - attach_workspace:
          at: ~/
      - run:
          command: yarn lerna run build --scope @packages/ui-components
      - run:
          command: |
            CYPRESS_KONFIG_ENV=production \
            CYPRESS_RECORD_KEY=$PACKAGES_RECORD_KEY \
            yarn lerna exec --scope @packages/ui-components "yarn cypress:run --record --parallel --group ui-components"
      - store_test_results:
          path: /tmp/cypress
      - store_artifacts:
          path: /tmp/artifacts
      - store-npm-logs

  "run-launcher":
    <<: *defaults
    steps:
      - attach_workspace:
          at: ~/
      - run:
          command: node index.js
          working_directory: packages/launcher

  build-binary:
    <<: *defaults
    shell: /bin/bash --login
    steps:
      - run:
          name: Check environment variables before code sign (if on Mac)
          # NOTE
          # our Mac code sign works via electron-builder
          # by default, electron-builder will NOT sign app built in a pull request
          # even our internal one (!)
          # Usually this is not a problem, since we only build and test binary
          # built on "develop" and "master" branches
          # but if you need to really build and sign a Mac binary in a PR
          # set variable CSC_FOR_PULL_REQUEST=true
          command: |
            set -e
            if [[ "$OSTYPE" == "darwin"* ]]; then
              if [ -z "$CSC_LINK" ]; then
                echo "Need to provide environment variable CSC_LINK"
                  echo "with base64 encoded certificate .p12 file"
                exit 1
              fi
              if [ -z "$CSC_KEY_PASSWORD" ]; then
                echo "Need to provide environment variable CSC_KEY_PASSWORD"
                  echo "with password for unlocking certificate .p12 file"
                exit 1
              fi
            else
              echo "Not Mac platform, skipping code sign setup"
            fi

      - attach_workspace:
          at: ~/
      - run: $(yarn bin)/print-arch
      - run:
          environment:
            DEBUG: electron-builder,electron-osx-sign*
          command: yarn binary-build --platform $PLATFORM --version ${NEXT_DEV_VERSION:-0.0.0-development}
      - run: yarn binary-zip --platform $PLATFORM
      # Cypress binary file should be zipped to cypress.zip
      - run: ls -l *.zip
      - store-npm-logs
      - persist_to_workspace:
          root: ~/
          paths:
            - cypress/cypress.zip

  upload-binary:
    <<: *defaults
    steps:
      - attach_workspace:
          at: ~/
      - run: ls -l
      - run:
          name: upload unique binary
          command: |
            node scripts/binary.js upload-unique-binary \
              --file cypress.zip \
              --version $NEXT_DEV_VERSION
      - run: cat binary-url.json
      - store-npm-logs
      - persist_to_workspace:
          root: ~/
          paths:
            - cypress/binary-url.json

  test-kitchensink:
    <<: *defaults
    steps:
      - attach_workspace:
          at: ~/
      - run:
          name: Cloning test project
          command: git clone https://github.com/cypress-io/cypress-example-kitchensink.git /tmp/repo
      - run:
          name: Install prod dependencies
          command: yarn --production
          working_directory: /tmp/repo
      - run:
          name: Example server
          command: yarn start
          working_directory: /tmp/repo
          background: true
      - run:
          name: Run Kitchensink example project
          command: yarn cypress:run --project /tmp/repo
      - store_artifacts:
          path: /tmp/repo/cypress/screenshots
      - store_artifacts:
          path: /tmp/repo/cypress/videos
      - store-npm-logs

  "test-kitchensink-against-staging":
    <<: *defaults
    steps:
      - attach_workspace:
          at: ~/
      - run:
          name: Cloning test project
          command: git clone https://github.com/cypress-io/cypress-example-kitchensink.git /tmp/repo
      - run:
          name: Install prod dependencies
          command: yarn --production
          working_directory: /tmp/repo
      - run:
          name: Example server
          command: yarn start
          working_directory: /tmp/repo
          background: true
      - run:
          name: Run Kitchensink example project
          command: |
            CYPRESS_PROJECT_ID=$TEST_KITCHENSINK_PROJECT_ID \
            CYPRESS_RECORD_KEY=$TEST_KITCHENSINK_RECORD_KEY \
            CYPRESS_ENV=staging \
            CYPRESS_video=false \
            yarn cypress:run --project /tmp/repo --record
      - store-npm-logs

  "test-against-staging":
    <<: *defaults
    steps:
      - attach_workspace:
          at: ~/
      - run:
          name: Cloning test project
          command: git clone https://github.com/cypress-io/cypress-test-tiny.git /tmp/repo
      - run:
          name: Run test project
          command: |
            CYPRESS_PROJECT_ID=$TEST_TINY_PROJECT_ID \
            CYPRESS_RECORD_KEY=$TEST_TINY_RECORD_KEY \
            CYPRESS_ENV=staging \
            yarn cypress:run --project /tmp/repo --record
      - store-npm-logs

  build-npm-package:
    <<: *defaults
    steps:
      - attach_workspace:
          at: ~/
      - run: yarn check-next-dev-version
      - run:
          name: bump NPM version
          command: yarn version --no-git-tag-version --new-version ${NEXT_DEV_VERSION:-0.0.0-development}
      - run:
          name: build NPM package
          command: yarn build --scope cypress
      - run:
          command: ls -la types
          working_directory: cli/build
      - run:
          name: list NPM package contents
          command: yarn lerna run --scope cypress size
      - run:
          name: pack NPM package
          working_directory: cli/build
          command: yarn pack
      - run:
          name: list created NPM package
          working_directory: cli/build
          command: ls -l
      # created file should have filename cypress-<version>.tgz
      - run: mkdir /tmp/urls
      - run: cp cli/build/cypress-v${NEXT_DEV_VERSION:-0.0.0-development}.tgz cypress.tgz
      - run: cp cli/build/cypress-v${NEXT_DEV_VERSION:-0.0.0-development}.tgz /tmp/urls/cypress.tgz
      - run: ls -l /tmp/urls
      - store-npm-logs
      - run: pwd
      - run: ls -l
      - persist_to_workspace:
          root: ~/
          paths:
            - cypress/cypress.tgz

  upload-npm-package:
    <<: *defaults
    steps:
      - attach_workspace:
          at: ~/
      - run: ls -l
      # NPM package file should have filename cypress-<version>.tgz
      - run:
          name: upload NPM package
          command: |
            node scripts/binary.js upload-npm-package \
              --file cypress.tgz \
              --version $NEXT_DEV_VERSION
      - store-npm-logs
      - run: ls -l
      - run: cat npm-package-url.json
      - persist_to_workspace:
          root: ~/
          paths:
            - cypress/npm-package-url.json

  "post-beta-install-comment":
    <<: *defaults
    steps:
      - attach_workspace:
          at: ~/
      - run: ls -la
      # make sure JSON files with uploaded urls are present
      - run: ls -la binary-url.json npm-package-url.json
      - run:
          name: Post pre-release install comment
          command: |
            node scripts/add-install-comment.js \
              --npm npm-package-url.json \
              --binary binary-url.json

  "test-binary-and-npm-against-other-projects":
    <<: *defaults
    steps:
      # needs uploaded NPM and test binary
      - attach_workspace:
          at: ~/
      - run: ls -la
      # make sure JSON files with uploaded urls are present
      - run: ls -la binary-url.json npm-package-url.json
      - run: cat binary-url.json
      - run: cat npm-package-url.json
      - run: mkdir /tmp/testing
      # quickly install and verify Cypress can run
      - run:
          name: create dummy package
          working_directory: /tmp/testing
          command: npm init -y
      - run:
          # install NPM from unique urls
          name: Install Cypress
          command: |
            node scripts/test-unique-npm-and-binary.js \
              --npm npm-package-url.json \
              --binary binary-url.json \
              --cwd /tmp/testing
      - run:
          name: Verify Cypress binary
          working_directory: /tmp/testing
          command: $(yarn bin)/cypress verify
      - run:
          name: Running other test projects with new NPM package and binary
          command: |
            node scripts/test-other-projects.js \
              --npm npm-package-url.json \
              --binary binary-url.json \
              --provider circle
      - store-npm-logs

  post-pre-release-install-comment:
    <<: *defaults
    steps:
      # needs uploaded NPM and test binary
      - attach_workspace:
          at: ~/
      - run: ls -la
      - post-install-comment

  "test-npm-module-and-verify-binary":
    <<: *defaults
    steps:
      - attach_workspace:
          at: ~/
      # make sure we have cypress.zip received
      - run: ls -l
      - run: ls -l cypress.zip cypress.tgz
      - run: mkdir test-binary
      - run:
          name: Create new NPM package
          working_directory: test-binary
          command: npm init -y
      - run:
          # install NPM from built NPM package folder
          name: Install Cypress
          working_directory: test-binary
          # force installing the freshly built binary
          command: CYPRESS_INSTALL_BINARY=/root/cypress/cypress.zip npm i /root/cypress/cypress.tgz
      - run:
          name: Verify Cypress binary
          working_directory: test-binary
          command: $(yarn bin)/cypress verify
      - store-npm-logs

  # install NPM + binary zip and run against staging API
  "test-binary-against-staging":
    <<: *defaults
    steps:
      - attach_workspace:
          at: ~/
      - run: ls -l
      # make sure we have the binary and NPM package
      - run: ls -l cypress.zip cypress.tgz
      - run:
          name: Cloning test project
          command: git clone https://github.com/cypress-io/cypress-test-tiny.git /tmp/cypress-test-tiny
      - run:
          name: Install Cypress
          working_directory: /tmp/cypress-test-tiny
          # force installing the freshly built binary
          command: CYPRESS_INSTALL_BINARY=~/cypress/cypress.zip npm i ~/cypress/cypress.tgz
      - run:
          name: Run test project
          working_directory: /tmp/cypress-test-tiny
          command: |
            CYPRESS_PROJECT_ID=$TEST_TINY_PROJECT_ID \
            CYPRESS_RECORD_KEY=$TEST_TINY_RECORD_KEY \
            CYPRESS_ENV=staging \
            $(yarn bin)/cypress run --record
      - store-npm-logs

  "test-binary-against-recipes-firefox":
    <<: *defaults
    steps:
      - test-binary-against-repo:
          repo: cypress-example-recipes
          command: npm run test:ci:firefox

  "test-binary-against-kitchensink":
    <<: *defaults
    steps:
      - test-binary-against-repo:
          repo: cypress-example-kitchensink

  "test-binary-against-kitchensink-firefox":
    <<: *defaults
    steps:
      - test-binary-against-repo:
          repo: cypress-example-kitchensink
          browser: firefox

  "test-binary-against-kitchensink-chrome":
    <<: *defaults
    steps:
      - test-binary-against-repo:
          repo: cypress-example-kitchensink
          browser: chrome

  "test-binary-against-todomvc-firefox":
    <<: *defaults
    steps:
      - test-binary-against-repo:
          repo: cypress-example-todomvc
          browser: firefox

  "test-binary-against-documentation-firefox":
    <<: *defaults
    steps:
      - test-binary-against-repo:
          repo: cypress-documentation
          browser: firefox
          command: "npm run cypress:run"
          wait-on: "http://localhost:2222"


  "test-binary-against-realworld-firefox":
    <<: *defaults
    steps:
      - test-binary-against-repo:
          repo: cypress-example-realworld
          browser: firefox
          command: "npm run cypress:run"
          wait-on: "http://localhost:4100"

  "test-binary-against-api-testing-firefox":
    <<: *defaults
    steps:
      - test-binary-against-repo:
          repo: cypress-example-api-testing
          browser: firefox
          command: "npm run cy:run"
          wait-on: "http://localhost:3000"

  "test-binary-against-piechopper-firefox":
    <<: *defaults
    steps:
      - test-binary-against-repo:
          repo: cypress-example-piechopper
          browser: firefox
          command: "npm run cypress:run"
          wait-on: "http://localhost:8080"

  test-binary-as-specific-user:
    <<: *defaults
    steps:
      - attach_workspace:
          at: ~/
      # the user should be "node"
      - run: whoami
      - run: pwd
      # prints the current user's effective user id
      # for root it is 0
      # for other users it is a positive integer
      - run: node -e 'console.log(process.geteuid())'
      # make sure the binary and NPM package files are present
      - run: ls -l
      - run: ls -l cypress.zip cypress.tgz
      - run: mkdir test-binary
      - run:
          name: Create new NPM package
          working_directory: test-binary
          command: npm init -y
      - run:
          # install NPM from built NPM package folder
          name: Install Cypress
          working_directory: test-binary
          # force installing the freshly built binary
          command: CYPRESS_INSTALL_BINARY=~/cypress/cypress.zip npm i ~/cypress/cypress.tgz
      - run:
          name: Add Cypress demo
          working_directory: test-binary
          command: npx @bahmutov/cly init
      - run:
          name: Verify Cypress binary
          working_directory: test-binary
          command: DEBUG=cypress:cli $(yarn bin)/cypress verify
      - run:
          name: Run Cypress binary
          working_directory: test-binary
          command: DEBUG=cypress:cli $(yarn bin)/cypress run
      - store-npm-logs

linux-workflow: &linux-workflow
  jobs:
    - build
    - lint:
        name: Linux lint
        requires:
          - build
    - lint-types:
        requires:
          - build
    # unit, integration and e2e tests
    - unit-tests:
        requires:
          - build
    - server-unit-tests:
        requires:
          - build
    - server-integration-tests:
        requires:
          - build
    - server-performance-tests:
        requires:
          - build
    - server-e2e-tests-chrome-1:
        requires:
          - build
    - server-e2e-tests-chrome-2:
        requires:
          - build
    - server-e2e-tests-chrome-3:
        requires:
          - build
    - server-e2e-tests-chrome-4:
        requires:
          - build
    - server-e2e-tests-chrome-5:
        requires:
          - build
    - server-e2e-tests-chrome-6:
        requires:
          - build
    - server-e2e-tests-chrome-7:
        requires:
          - build
    - server-e2e-tests-chrome-8:
        requires:
          - build
    - server-e2e-tests-electron-1:
        requires:
          - build
    - server-e2e-tests-electron-2:
        requires:
          - build
    - server-e2e-tests-electron-3:
        requires:
          - build
    - server-e2e-tests-electron-4:
        requires:
          - build
    - server-e2e-tests-electron-5:
        requires:
          - build
    - server-e2e-tests-electron-6:
        requires:
          - build
    - server-e2e-tests-electron-7:
        requires:
          - build
    - server-e2e-tests-electron-8:
        requires:
          - build
    - server-e2e-tests-firefox-1:
        requires:
          - build
    - server-e2e-tests-firefox-2:
        requires:
          - build
    - server-e2e-tests-firefox-3:
        requires:
          - build
    - server-e2e-tests-firefox-4:
        requires:
          - build
    - server-e2e-tests-firefox-5:
        requires:
          - build
    - server-e2e-tests-firefox-6:
        requires:
          - build
    - server-e2e-tests-firefox-7:
        requires:
          - build
    - server-e2e-tests-firefox-8:
        requires:
          - build
    - driver-integration-tests-chrome:
        requires:
          - build
    - driver-integration-tests-firefox:
        requires:
          - build
    ## TODO: add these back in when flaky tests are fixed
    # - driver-integration-tests-electron:
    #     requires:
    #       - build
    - desktop-gui-integration-tests-2x:
        requires:
          - build
    - reporter-integration-tests:
        requires:
          - build
    - ui-components-integration-tests:
        requires:
          - build
    - run-launcher:
        requires:
          - build
    # various testing scenarios, like building full binary
    # and testing it on a real project
    - test-against-staging:
        context: test-runner:record-tests
        filters:
          branches:
            only:
              - develop
        requires:
          - build
    - test-kitchensink:
        requires:
          - build
    - test-kitchensink-against-staging:
        context: test-runner:record-tests
        filters:
          branches:
            only:
              - develop
        requires:
          - build
    - build-npm-package:
        requires:
          - build
    - upload-npm-package:
        context: test-runner:upload
        filters:
          branches:
            only:
              - develop
        requires:
          - build-npm-package
    - build-binary:
        requires:
          - build
    - upload-binary:
        context: test-runner:upload
        filters:
          branches:
            only:
              - develop
        requires:
          - build
    - post-beta-install-comment:
        filters:
          branches:
            only:
              - develop
        requires:
          - build-npm-package
          - build-binary
    - post-pre-release-install-comment:
        context: test-runner:commit-status-checks
        filters:
          branches:
            only:
              - develop
        requires:
          - upload-npm-package
          - upload-binary
    - test-binary-and-npm-against-other-projects:
        context: test-runner:trigger-test-jobs
        filters:
          branches:
            only:
              - develop
        requires:
          - upload-npm-package
          - upload-binary
    - test-npm-module-and-verify-binary:
        filters:
          branches:
            only:
              - develop
        requires:
          - build-npm-package
          - build-binary
    - test-binary-against-staging:
        context: test-runner:record-tests
        filters:
          branches:
            only:
              - develop
        requires:
          - build-npm-package
          - build-binary

    - test-binary-against-recipes-firefox:
        <<: *testBinaryFirefox
    - test-binary-against-kitchensink:
        <<: *testBinaryFirefox
    - test-binary-against-kitchensink-firefox:
        <<: *testBinaryFirefox
    - test-binary-against-kitchensink-chrome:
        <<: *testBinaryFirefox
    - test-binary-against-todomvc-firefox:
        <<: *testBinaryFirefox
    - test-binary-against-documentation-firefox:
        <<: *testBinaryFirefox
    - test-binary-against-api-testing-firefox:
        <<: *testBinaryFirefox
    - test-binary-against-realworld-firefox:
        <<: *testBinaryFirefox
    - test-binary-against-piechopper-firefox:
        <<: *testBinaryFirefox

    - test-binary-as-specific-user:
        name: "test binary as a non-root user"
        executor: non-root-docker-user
        requires:
          - build-npm-package
          - build-binary
    - test-binary-as-specific-user:
        name: "test binary as a root user"
        requires:
          - build-npm-package
          - build-binary

mac-workflow: &mac-workflow
  jobs:
    - build:
        name: Mac build
        executor: mac
        <<: *macBuildFilters

    - lint:
        name: Mac lint
        executor: mac
        <<: *macBuildFilters
        requires:
          - Mac build

    # maybe run unit tests?

    - build-npm-package:
        name: Mac NPM package
        executor: mac
        requires:
          - Mac build
        <<: *macBuildFilters

    - upload-npm-package:
        name: Mac NPM package upload
        executor: mac
        context: test-runner:upload
        <<: *macUploadBuildFilters
        requires:
          - Mac NPM package

    - build-binary:
        name: Mac binary
        context: org-global
        executor: mac
        <<: *macBuildFilters
        requires:
          - Mac build

    - upload-binary:
        name: Mac binary upload
        executor: mac
        context: test-runner:upload
        <<: *macUploadBuildFilters
        requires:
          - Mac binary

    - test-kitchensink:
        name: Test Mac Kitchensink
        executor: mac
        <<: *macBuildFilters
        requires:
          - Mac build

    - test-binary-against-kitchensink:
        name: Test Mac binary against kitchensink
        executor: mac
        filters:
          branches:
            only:
              - develop
        requires:
          - Mac NPM package
          - Mac binary

    - test-binary-against-staging:
        context: test-runner:record-tests
        name: Test Mac binary against staging
        executor: mac
        filters:
          branches:
            only:
              - develop
        requires:
          - Mac NPM package
          - Mac binary

<<<<<<< HEAD
    - post-beta-install-comment:
        name: Post Mac beta install comment
        executor: mac
        context: test-runner:commit-status-checks
        <<: *macUploadBuildFilters
=======
    - post-pre-release-install-comment:
        context: test-runner:commit-status-checks
        name: Post Mac pre-release install comment
        filters:
          branches:
            only:
              - develop
>>>>>>> 72c9c7db
        requires:
          - Mac NPM package upload
          - Mac binary upload

    - test-binary-and-npm-against-other-projects:
        context: test-runner:trigger-test-jobs
        name: Test Mac binary against other projects
        executor: mac
        filters:
          branches:
            only:
              - develop
        requires:
          - Mac NPM package upload
          - Mac binary upload

workflows:
  linux:
    <<: *linux-workflow
  mac:
    <<: *mac-workflow<|MERGE_RESOLUTION|>--- conflicted
+++ resolved
@@ -1378,13 +1378,15 @@
           - Mac NPM package
           - Mac binary
 
-<<<<<<< HEAD
     - post-beta-install-comment:
         name: Post Mac beta install comment
         executor: mac
         context: test-runner:commit-status-checks
         <<: *macUploadBuildFilters
-=======
+        requires:
+          - Mac NPM package upload
+          - Mac binary upload
+          
     - post-pre-release-install-comment:
         context: test-runner:commit-status-checks
         name: Post Mac pre-release install comment
@@ -1392,7 +1394,6 @@
           branches:
             only:
               - develop
->>>>>>> 72c9c7db
         requires:
           - Mac NPM package upload
           - Mac binary upload
