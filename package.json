--- conflicted
+++ resolved
@@ -181,12 +181,8 @@
     "wait-on": "3.3.0"
   },
   "engines": {
-<<<<<<< HEAD
-    "node": ">=12.0.0",
+    "node": ">=12.8.1",
     "yarn": ">=1.17.3"
-=======
-    "node": "12.8.1"
->>>>>>> 12882aa4
   },
   "productName": "Cypress",
   "license": "MIT",
