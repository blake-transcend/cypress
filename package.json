--- conflicted
+++ resolved
@@ -27,17 +27,10 @@
     "precommit": "lint-staged",
     "precommit-lint": "eslint --fix --rule 'no-only-tests/no-only-tests: 2'",
     "bump": "gulp bump",
-<<<<<<< HEAD
-    "binary-build": "node ./scripts/deploy.js build",
-    "binary-zip": "node ./scripts/deploy.js zip",
-    "binary-upload": "node ./scripts/deploy.js upload",
-    "binary-deploy": "node ./scripts/deploy.js deploy",
-=======
     "binary-build": "node ./scripts/binary.js build",
     "binary-zip": "node ./scripts/binary.js zip",
     "binary-upload": "node ./scripts/binary.js upload",
     "binary-deploy": "node ./scripts/binary.js deploy",
->>>>>>> be211af1
     "release": "gulp release"
   },
   "lint-staged": {
