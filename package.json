--- conflicted
+++ resolved
@@ -117,10 +117,7 @@
     "check-more-types": "2.24.0",
     "commander": "6.2.1",
     "common-tags": "1.8.0",
-<<<<<<< HEAD
-=======
     "conventional-recommended-bump": "6.1.0",
->>>>>>> af26fbeb
     "debug": "4.3.2",
     "del": "3.0.0",
     "electron-builder": "22.9.1",
